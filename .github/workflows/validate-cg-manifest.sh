--- conflicted
+++ resolved
@@ -21,15 +21,12 @@
   mariner-rpm-macros \
   moby-buildx \
   moby-containerd \
-<<<<<<< HEAD
+  openjdk8 \
   python-nocasedict \
   python-pywbem \
   python-repoze-lru \
   python-sphinxcontrib-websupport \
   python-yamlloader \
-=======
-  openjdk8 \
->>>>>>> e47a094e
   qt5-rpm-macros \
   runc \
   grub2-efi-binary-signed-aarch64 \
