--- conflicted
+++ resolved
@@ -39,11 +39,7 @@
   javapackages-tools-meta \
   kde-filesystem \
   kf5 \
-<<<<<<< HEAD
-  livepatching-subscription \
-=======
   livepatching \
->>>>>>> 2bcbca49
   lua-rpm-macros \
   mariner-repos \
   mariner-rpm-macros \
