--- conflicted
+++ resolved
@@ -55,7 +55,6 @@
 # Set to 0 to use the number of logical CPUs.
 CONCURRENT_PACKAGE_BUILDS            ?= 0
 # Set to 0 to print all available results.
-<<<<<<< HEAD
 NUM_OF_ANALYTICS_RESULTS             ?= 10
 CLEANUP_PACKAGE_BUILDS               ?= y
 USE_PACKAGE_BUILD_CACHE              ?= y
@@ -65,17 +64,8 @@
 ALLOW_TOOLCHAIN_REBUILDS             ?= n
 RESOLVE_CYCLES_FROM_UPSTREAM         ?= n
 IGNORE_VERSION_TO_RESOLVE_SELFDEP    ?= n
-=======
-NUM_OF_ANALYTICS_RESULTS        ?= 10
-CLEANUP_PACKAGE_BUILDS          ?= y
-USE_PACKAGE_BUILD_CACHE         ?= y
-REBUILD_DEP_CHAINS              ?= y
-HYDRATED_BUILD                  ?= n
-TARGET_ARCH                     ?=
-ALLOW_TOOLCHAIN_REBUILDS        ?= n
-CACHED_PACKAGES_ARCHIVE         ?=
-USE_CCACHE                      ?= n
->>>>>>> 89a73812
+CACHED_PACKAGES_ARCHIVE              ?=
+USE_CCACHE                           ?= n
 
 # Tracing & Profiling support: https://go.dev/doc/diagnostics
 ENABLE_CPU_PROFILE              ?= n
