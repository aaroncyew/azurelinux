// Copyright (c) Microsoft Corporation.
// Licensed under the MIT License.

package rpm

import (
	"fmt"
	"regexp"
	"runtime"
	"strings"

	"github.com/microsoft/CBL-Mariner/toolkit/tools/internal/file"
	"github.com/microsoft/CBL-Mariner/toolkit/tools/internal/logger"
	"github.com/microsoft/CBL-Mariner/toolkit/tools/internal/shell"
)

const (
	// TargetArgument specifies to build for a target platform (i.e., aarch64-mariner-linux)
	TargetArgument = "--target"

	// BuildRequiresArgument specifies the build requires argument to be used with rpm tools
	BuildRequiresArgument = "--buildrequires"

	// QueryHeaderArgument specifies the srpm argument to be used with rpm tools
	QueryHeaderArgument = "--srpm"

	// QueryBuiltRPMHeadersArgument specifies that only rpm packages that would be built from a given spec should be queried.
	QueryBuiltRPMHeadersArgument = "--builtrpms"

	// DistTagDefine specifies the dist tag option for rpm tool commands
	DistTagDefine = "dist"

	// DistroReleaseVersionDefine specifies the distro release version option for rpm tool commands
	DistroReleaseVersionDefine = "mariner_release_version"

	// DistroBuildNumberDefine specifies the distro build number option for rpm tool commands
	DistroBuildNumberDefine = "mariner_build_number"

	// SourceDirDefine specifies the source directory option for rpm tool commands
	SourceDirDefine = "_sourcedir"

	// TopDirDefine specifies the top directory option for rpm tool commands
	TopDirDefine = "_topdir"

	// WithCheckDefine specifies the with_check option for rpm tool commands
	WithCheckDefine = "with_check"

	// NoCompatibleArchError specifies the error message when processing a SPEC written for a different architecture.
	NoCompatibleArchError = "error: No compatible architectures found for build"

	// MarinerModuleLdflagsDefine specifies the variable used to enable linking ELF binaries with module_info.ld metadata.
	MarinerModuleLdflagsDefine = "mariner_module_ldflags"
)

const (
	rpmProgram      = "rpm"
	rpmSpecProgram  = "rpmspec"
	rpmBuildProgram = "rpmbuild"
)

var goArchToRpmArch = map[string]string{
	"amd64": "x86_64",
	"arm64": "aarch64",
}

// GetRpmArch converts the GOARCH arch into an RPM arch
func GetRpmArch(goArch string) (rpmArch string, err error) {
	rpmArch, ok := goArchToRpmArch[goArch]
	if !ok {
		err = fmt.Errorf("Unknown GOARCH detected (%s)", goArch)
	}
	return
}

var (
	// Output from 'rpm' prints installed RPMs in a line with the following format:
	//
	//	D: ========== +++ [name]-[version]-[release].[distribution] [architecture]-linux [hex_value]
	//
	// Example:
	//
	//	D: ========== +++ systemd-devel-239-42.cm2 x86_64-linux 0x0
	installedRPMLineRegex = regexp.MustCompile(`^D: =+ \+{3} (\S+).*$`)
)

// SetMacroDir adds RPM_CONFIGDIR=$(newMacroDir) into the shell's environment for the duration of a program.
// To restore the environment the caller can use shell.SetEnvironment() with the returned origenv.
// On an empty string argument return success immediately and do not modify the environment.
func SetMacroDir(newMacroDir string) (origenv []string, err error) {
	origenv = shell.CurrentEnvironment()
	if newMacroDir == "" {
		return
	}
	exists, err := file.DirExists(newMacroDir)
	if err != nil || exists == false {
		err = fmt.Errorf("Directory %s does not exist", newMacroDir)
		return
	}

	env := append(shell.CurrentEnvironment(), fmt.Sprintf("RPM_CONFIGDIR=%s", newMacroDir))
	shell.SetEnvironment(env)

	return
}

// sanitizeOutput will take the raw output from an RPM command and split by new line,
// trimming whitespace and removing blank lines.
func sanitizeOutput(rawResults string) (sanitizedOutput []string) {
	rawSplitOutput := strings.Split(rawResults, "\n")

	for _, line := range rawSplitOutput {
		trimmedLine := strings.TrimSpace(line)
		if trimmedLine == "" {
			continue
		}

		sanitizedOutput = append(sanitizedOutput, trimmedLine)
	}

	return
}

// formatCommand will generate an RPM command to execute.
func formatCommandArgs(extraArgs []string, file, queryFormat string, defines map[string]string) (commandArgs []string) {
	commandArgs = append(commandArgs, extraArgs...)
	commandArgs = append(commandArgs, file)

	if queryFormat != "" {
		commandArgs = append(commandArgs, "--qf", queryFormat)
	}

	for k, v := range defines {
		commandArgs = append(commandArgs, "-D", fmt.Sprintf(`%s %s`, k, v))
	}

	return
}

// executeRpmCommand will execute an RPM command and return its output split
// by new line and whitespace trimmed.
func executeRpmCommand(program string, args ...string) (results []string, err error) {
	stdout, stderr, err := shell.Execute(program, args...)
	if err != nil {
		// When dealing with a SPEC/package intended for a different architecture, explicitly set the error message
		// to a known value so the invoker can check for it.
		//
		// All other errors will be treated normally.
		if strings.Contains(stderr, NoCompatibleArchError) {
			logger.Log.Debug(stderr)
			err = fmt.Errorf(NoCompatibleArchError)
		} else {
			logger.Log.Warn(stderr)
		}

		return
	}

	results = sanitizeOutput(stdout)
	return
}

// DefaultDefines returns a new map of default defines that can be used during RPM queries.
func DefaultDefines(runCheck bool) map[string]string {
	// "with_check" definition should align with the RUN_CHECK Make variable whenever possible
	withCheckSetting := "0"
	if runCheck {
		withCheckSetting = "1"
	}

	return map[string]string{
		WithCheckDefine: withCheckSetting,
	}
}

// GetInstalledPackages returns a string list of all packages installed on the system
// in the "[name]-[version]-[release].[distribution].[architecture]" format.
// Example: tdnf-2.1.0-4.cm1.x86_64
func GetInstalledPackages() (result []string, err error) {
	const queryArg = "-qa"

	return executeRpmCommand(rpmProgram, queryArg)
}

// QuerySPEC queries a SPEC file with queryFormat. Returns the output split by line and trimmed.
func QuerySPEC(specFile, sourceDir, queryFormat, arch string, defines map[string]string, extraArgs ...string) (result []string, err error) {
	const queryArg = "-q"

	var allDefines map[string]string

	extraArgs = append(extraArgs, queryArg)

	// Apply --target arch argument
	extraArgs = append(extraArgs, TargetArgument, arch)

	// To query some SPECs the source directory must be set
	// since the SPEC file may use `%include` on a source file
	if sourceDir == "" {
		allDefines = defines
	} else {
		allDefines = make(map[string]string)
		for k, v := range defines {
			allDefines[k] = v
		}

		allDefines[SourceDirDefine] = sourceDir
	}

	args := formatCommandArgs(extraArgs, specFile, queryFormat, allDefines)
	return executeRpmCommand(rpmSpecProgram, args...)
}

// QuerySPECForBuiltRPMs queries a SPEC file with queryFormat. Returns only the subpackages, which generate a .rpm file.
<<<<<<< HEAD
func QuerySPECForBuiltRPMs(specFile, sourceDir, queryFormat, arch string, defines map[string]string) (result []string, err error) {
	const builtRPMsSwitch = "--builtrpms"
=======
func QuerySPECForBuiltRPMs(specFile, sourceDir string, defines map[string]string) (result []string, err error) {
	const (
		builtRPMsSwitch = "--builtrpms"
		queryFormat     = ""
	)
>>>>>>> 273fe46f

	return QuerySPEC(specFile, sourceDir, queryFormat, arch, defines, builtRPMsSwitch)
}

// QueryPackage queries an RPM or SRPM file with queryFormat. Returns the output split by line and trimmed.
func QueryPackage(packageFile, queryFormat string, defines map[string]string, extraArgs ...string) (result []string, err error) {
	const queryArg = "-q"

	extraArgs = append(extraArgs, queryArg)
	args := formatCommandArgs(extraArgs, packageFile, queryFormat, defines)

	return executeRpmCommand(rpmProgram, args...)
}

// BuildRPMFromSRPM builds an RPM from the given SRPM file
func BuildRPMFromSRPM(srpmFile, outArch string, defines map[string]string, extraArgs ...string) (err error) {
	const (
		queryFormat  = ""
		squashErrors = true
		vendor       = "mariner"
		os           = "linux"
	)

	extraArgs = append(extraArgs, "--rebuild", "--nodeps")

	// buildArch is the arch of the build machine
	// outArch is the arch of the machine that will run the resulting binary
	buildArch, err := GetRpmArch(runtime.GOARCH)
	if err != nil {
		return
	}

	if buildArch != outArch && "noarch" != outArch {
		tuple := outArch + "-" + vendor + "-" + os
		logger.Log.Debugf("Applying RPM target tuple (%s)", tuple)
		extraArgs = append(extraArgs, TargetArgument, tuple)
	}

	args := formatCommandArgs(extraArgs, srpmFile, queryFormat, defines)
	return shell.ExecuteLive(squashErrors, rpmBuildProgram, args...)
}

// GenerateSRPMFromSPEC generates an SRPM for the given SPEC file
func GenerateSRPMFromSPEC(specFile, topDir string, defines map[string]string) (err error) {
	const (
		generateSRPMArg = "-bs"
		queryFormat     = ""
	)

	var allDefines map[string]string
	extraArgs := []string{generateSRPMArg}

	if topDir == "" {
		allDefines = defines
	} else {
		allDefines = make(map[string]string)
		for k, v := range defines {
			allDefines[k] = v
		}

		allDefines[TopDirDefine] = topDir
	}

	args := formatCommandArgs(extraArgs, specFile, queryFormat, allDefines)
	_, stderr, err := shell.Execute(rpmBuildProgram, args...)
	if err != nil {
		logger.Log.Warn(stderr)
	}

	return
}

// InstallRPM installs the given RPM or SRPM
func InstallRPM(rpmFile string) (err error) {
	const installOption = "-ihv"

	logger.Log.Debugf("Installing RPM (%s)", rpmFile)

	_, stderr, err := shell.Execute(rpmProgram, installOption, rpmFile)
	if err != nil {
		logger.Log.Warn(stderr)
	}

	return
}

// QueryRPMProvides returns what an RPM file provides.
// This includes any provides made by a generator and files provided by the rpm.
func QueryRPMProvides(rpmFile string) (provides []string, err error) {
	const queryProvidesOption = "-qlPp"

	logger.Log.Debugf("Querying RPM provides (%s)", rpmFile)
	stdout, stderr, err := shell.Execute(rpmProgram, queryProvidesOption, rpmFile)
	if err != nil {
		logger.Log.Warn(stderr)
		return
	}

	provides = sanitizeOutput(stdout)
	return
}

// ResolveCompetingPackages takes in a list of RPMs and returns only the ones, which would
// end up being installed after resolving outdated, obsoleted, or conflicting packages.
func ResolveCompetingPackages(rootDir string, rpmPaths ...string) (resolvedRPMs []string, err error) {
	const (
		queryFormat       = ""
		installedRPMIndex = 1
		squashErrors      = true
	)

	args := []string{
		"-Uvvh",
		"--nodeps",
		"--root",
		rootDir,
		"--test",
	}
	args = append(args, rpmPaths...)

	// Output of interest is printed to stderr.
	_, stderr, err := shell.Execute(rpmProgram, args...)
	if err != nil {
		logger.Log.Warn(stderr)
		return
	}

	splitStdout := strings.Split(stderr, "\n")
	for _, line := range splitStdout {
		matches := installedRPMLineRegex.FindStringSubmatch(line)
		if len(matches) == 0 {
			continue
		}

		resolvedRPMs = append(resolvedRPMs, matches[installedRPMIndex])
	}

	return
}

// SpecExclusiveArchIsCompatible verifies the "ExclusiveArch" tag is compatible with the current machine's architecture.
func SpecExclusiveArchIsCompatible(specfile, sourcedir, arch string, defines map[string]string) (isCompatible bool, err error) {
	const queryExclusiveArch = "%{ARCH}\n[%{EXCLUSIVEARCH} ]\n"

	const (
		machineArchField   = iota
		exclusiveArchField = iota
		minimumFieldsCount = iota
	)

	// Sanity check that this SPEC is meant to be built for the current machine architecture
	exclusiveArchList, err := QuerySPEC(specfile, sourcedir, queryExclusiveArch, arch, defines, QueryHeaderArgument)
	if err != nil {
		logger.Log.Warnf("Failed to query SPEC (%s), error: %s", specfile, err)
		return
	}

	// If the list does not return enough lines then there is no exclusive arch set
	if len(exclusiveArchList) < minimumFieldsCount {
		isCompatible = true
		return
	}

	if strings.Contains(exclusiveArchList[exclusiveArchField], exclusiveArchList[machineArchField]) {
		isCompatible = true
		return
	}

	return
}

// SpecExcludeArchIsCompatible verifies the "ExcludeArch" tag is compatible with the current machine's architecture.
func SpecExcludeArchIsCompatible(specfile, sourcedir, arch string, defines map[string]string) (isCompatible bool, err error) {
	const queryExclusiveArch = "%{ARCH}\n[%{EXCLUDEARCH} ]\n"

	const (
		machineArchField   = iota
		excludeArchField   = iota
		minimumFieldsCount = iota
	)

	excludedArchList, err := QuerySPEC(specfile, sourcedir, queryExclusiveArch, arch, defines, QueryHeaderArgument)
	if err != nil {
		logger.Log.Warnf("Failed to query SPEC (%s), error: %s", specfile, err)
		return
	}

	// If the list does not return enough lines then there is no excluded architectures set.
	if len(excludedArchList) < minimumFieldsCount {
		isCompatible = true
		return
	}

	isCompatible = !strings.Contains(excludedArchList[excludeArchField], excludedArchList[machineArchField])

	return
}

// SpecArchIsCompatible verifies the spec is buildable on the current machine's architecture.
func SpecArchIsCompatible(specfile, sourcedir, arch string, defines map[string]string) (isCompatible bool, err error) {
	isCompatible, err = SpecExclusiveArchIsCompatible(specfile, sourcedir, arch, defines)
	if err != nil {
		return
	}

	if isCompatible {
		return SpecExcludeArchIsCompatible(specfile, sourcedir, arch, defines)
	}

	return
}<|MERGE_RESOLUTION|>--- conflicted
+++ resolved
@@ -210,16 +210,11 @@
 }
 
 // QuerySPECForBuiltRPMs queries a SPEC file with queryFormat. Returns only the subpackages, which generate a .rpm file.
-<<<<<<< HEAD
-func QuerySPECForBuiltRPMs(specFile, sourceDir, queryFormat, arch string, defines map[string]string) (result []string, err error) {
-	const builtRPMsSwitch = "--builtrpms"
-=======
-func QuerySPECForBuiltRPMs(specFile, sourceDir string, defines map[string]string) (result []string, err error) {
+func QuerySPECForBuiltRPMs(specFile, sourceDir, arch string, defines map[string]string) (result []string, err error) {
 	const (
 		builtRPMsSwitch = "--builtrpms"
 		queryFormat     = ""
 	)
->>>>>>> 273fe46f
 
 	return QuerySPEC(specFile, sourceDir, queryFormat, arch, defines, builtRPMsSwitch)
 }
