// Copyright (c) Microsoft Corporation.
// Licensed under the MIT License.

package pkgjson

import (
	"testing"

	"github.com/stretchr/testify/assert"
	"microsoft.com/pkggen/internal/versioncompare"
)

func TestBasicInterval(t *testing.T) {
	p1 := &PackageVer{Version: "1"}
	interval, err := p1.Interval()
	assert.NoError(t, err)
	assert.True(t, interval.LowerBound.Compare(versioncompare.New("1")) == 0)
	assert.True(t, interval.UpperBound.Compare(versioncompare.New("1")) == 0)
	assert.True(t, interval.LowerInclusive)
	assert.True(t, interval.UpperInclusive)

	p1 = &PackageVer{Version: "1", Condition: "="}
	interval, err = p1.Interval()
	assert.NoError(t, err)
	assert.True(t, interval.LowerBound.Compare(versioncompare.New("1")) == 0)
	assert.True(t, interval.UpperBound.Compare(versioncompare.New("1")) == 0)
	assert.True(t, interval.LowerInclusive)
	assert.True(t, interval.UpperInclusive)
}

func TestIntervalPrint(t *testing.T) {
	p1 := PackageVer{Version: "1"}
	i1, _ := p1.Interval()
	p2 := PackageVer{Version: "1", Condition: ">"}
	i2, _ := p2.Interval()
	p3 := PackageVer{Version: "1", Condition: ">="}
	i3, _ := p3.Interval()
	p4 := PackageVer{Version: "1", Condition: ">", SVersion: "2", SCondition: "<"}
	i4, _ := p4.Interval()
	assert.Equal(t, "[1,1]", i1.String())
	assert.Equal(t, "(1,MAX_VER]", i2.String())
	assert.Equal(t, "[1,MAX_VER]", i3.String())
	assert.Equal(t, "(1,2)", i4.String())
}

func TestBasicIntervalSVersion(t *testing.T) {
	p1 := &PackageVer{SVersion: "1"}
	interval, err := p1.Interval()
	assert.NoError(t, err)
	assert.True(t, interval.LowerBound.Compare(versioncompare.New("1")) == 0)
	assert.True(t, interval.UpperBound.Compare(versioncompare.New("1")) == 0)
	assert.True(t, interval.LowerInclusive)
	assert.True(t, interval.UpperInclusive)

	p1 = &PackageVer{SVersion: "1", SCondition: "="}
	interval, err = p1.Interval()
	assert.NoError(t, err)
	assert.True(t, interval.LowerBound.Compare(versioncompare.New("1")) == 0)
	assert.True(t, interval.UpperBound.Compare(versioncompare.New("1")) == 0)
	assert.True(t, interval.LowerInclusive)
	assert.True(t, interval.UpperInclusive)
}

func TestNoDataInterval(t *testing.T) {
	p1 := &PackageVer{}
	interval, err := p1.Interval()
	assert.NoError(t, err)
	assert.True(t, interval.UpperBound.Compare(versioncompare.NewMax()) == 0)
	assert.True(t, interval.LowerBound.Compare(versioncompare.NewMin()) == 0)
	assert.True(t, interval.LowerInclusive)
	assert.True(t, interval.UpperInclusive)
}

func TestSingleConditionalIntervalGreater(t *testing.T) {
	p1 := &PackageVer{Version: "1", Condition: ">"}
	interval, err := p1.Interval()
	assert.NoError(t, err)
	assert.True(t, interval.LowerBound.Compare(versioncompare.New("1")) == 0)
	assert.True(t, interval.UpperBound.Compare(versioncompare.NewMax()) == 0)
	assert.False(t, interval.LowerInclusive)
	assert.True(t, interval.UpperInclusive)
}

func TestSingleConditionalIntervalGreaterOrEqual(t *testing.T) {
	p1 := &PackageVer{Version: "1", Condition: ">="}
	interval, err := p1.Interval()
	assert.NoError(t, err)
	assert.True(t, interval.LowerBound.Compare(versioncompare.New("1")) == 0)
	assert.True(t, interval.UpperBound.Compare(versioncompare.NewMax()) == 0)
	assert.True(t, interval.LowerInclusive)
	assert.True(t, interval.UpperInclusive)
}

func TestSingleConditionalIntervalLess(t *testing.T) {
	p1 := &PackageVer{Version: "1", Condition: "<"}
	interval, err := p1.Interval()
	assert.NoError(t, err)
	assert.True(t, interval.UpperBound.Compare(versioncompare.New("1")) == 0)
	assert.True(t, interval.LowerBound.Compare(versioncompare.NewMin()) == 0)
	assert.False(t, interval.UpperInclusive)
	assert.True(t, interval.LowerInclusive)
}

func TestSingleConditionalIntervalLessOrEqual(t *testing.T) {
	p1 := &PackageVer{Version: "1", Condition: "<="}
	interval, err := p1.Interval()
	assert.NoError(t, err)
	assert.True(t, interval.UpperBound.Compare(versioncompare.New("1")) == 0)
	assert.True(t, interval.LowerBound.Compare(versioncompare.NewMin()) == 0)
	assert.True(t, interval.UpperInclusive)
	assert.True(t, interval.LowerInclusive)
}

func TestCreateRangeBothInclusive(t *testing.T) {
	p1 := &PackageVer{Version: "1", Condition: ">=", SVersion: "2", SCondition: "<="}
	interval, err := p1.Interval()
	assert.NoError(t, err)
	assert.True(t, interval.LowerBound.Compare(versioncompare.New("1")) == 0)
	assert.True(t, interval.UpperBound.Compare(versioncompare.New("2")) == 0)
	assert.True(t, interval.UpperInclusive)
	assert.True(t, interval.LowerInclusive)
}

func TestCreateRangeInverted(t *testing.T) {
	p1 := &PackageVer{Version: "2", Condition: "<=", SVersion: "1", SCondition: ">="}
	interval, err := p1.Interval()
	assert.NoError(t, err)
	assert.True(t, interval.LowerBound.Compare(versioncompare.New("1")) == 0)
	assert.True(t, interval.UpperBound.Compare(versioncompare.New("2")) == 0)
	assert.True(t, interval.UpperInclusive)
	assert.True(t, interval.LowerInclusive)
}

func TestCreateRangeOneInclusive(t *testing.T) {
	p1 := &PackageVer{Version: "1", Condition: ">", SVersion: "2", SCondition: "<="}
	interval, err := p1.Interval()
	assert.NoError(t, err)
	assert.True(t, interval.LowerBound.Compare(versioncompare.New("1")) == 0)
	assert.True(t, interval.UpperBound.Compare(versioncompare.New("2")) == 0)
	assert.True(t, interval.UpperInclusive)
	assert.False(t, interval.LowerInclusive)

	p1 = &PackageVer{Version: "1", Condition: ">=", SVersion: "2", SCondition: "<"}
	interval, err = p1.Interval()
	assert.NoError(t, err)
	assert.True(t, interval.LowerBound.Compare(versioncompare.New("1")) == 0)
	assert.True(t, interval.UpperBound.Compare(versioncompare.New("2")) == 0)
	assert.False(t, interval.UpperInclusive)
	assert.True(t, interval.LowerInclusive)
}

func TestMembershipEquality(t *testing.T) {
	p1 := &PackageVer{Version: "1", Condition: "="}
	p2 := &PackageVer{Version: "1", Condition: "="}
	interval1, err := p1.Interval()
	assert.NoError(t, err)
	interval2, err := p2.Interval()
	assert.NoError(t, err)
	assert.True(t, interval1.Satisfies(&interval2))
}

func TestMembershipInequality(t *testing.T) {
	p1 := &PackageVer{Version: "1", Condition: "="}
	p2 := &PackageVer{Version: "2", Condition: "="}
	interval1, err := p1.Interval()
	assert.NoError(t, err)
	interval2, err := p2.Interval()
	assert.NoError(t, err)
	assert.False(t, interval1.Satisfies(&interval2))
}

func TestMembershipInInterval(t *testing.T) {
	p1 := &PackageVer{Version: "1", Condition: ">", SVersion: "3", SCondition: "<"}
	p2 := &PackageVer{Version: "2", Condition: "="}
	interval1, err := p1.Interval()
	assert.NoError(t, err)
	interval2, err := p2.Interval()
	assert.NoError(t, err)

	assert.True(t, interval1.Satisfies(&interval2))
}

func TestMembershipOutsideInterval(t *testing.T) {
	p1 := &PackageVer{Version: "1", Condition: ">", SVersion: "3", SCondition: "<"}
	p2 := &PackageVer{Version: "4", Condition: "="}
	interval1, err := p1.Interval()
	assert.NoError(t, err)
	interval2, err := p2.Interval()
	assert.NoError(t, err)

	assert.False(t, interval1.Satisfies(&interval2))
}

func TestMembershipEdgeInvalidInterval(t *testing.T) {
	p1 := &PackageVer{Version: "1", Condition: ">", SVersion: "3", SCondition: "<"}
	tests := []*PackageVer{
		&PackageVer{Version: "1", Condition: "="},
		&PackageVer{Version: "1", Condition: "<"},
		&PackageVer{Version: "1", Condition: "<="},
		&PackageVer{Version: "3", Condition: "="},
		&PackageVer{Version: "3", Condition: ">"},
		&PackageVer{Version: "3", Condition: ">="},
	}
	interval1, err := p1.Interval()
	assert.NoError(t, err)
	for _, pkg := range tests {
		interval2, err := pkg.Interval()
		assert.NoError(t, err)
		assert.False(t, interval1.Satisfies(&interval2))
	}
}

func TestMembershipEdgeValidInterval(t *testing.T) {
	p1 := &PackageVer{Version: "1", Condition: ">=", SVersion: "3", SCondition: "<="}
	tests := []*PackageVer{
		&PackageVer{Version: "1", Condition: "="},
		&PackageVer{Version: "1", Condition: "<="},
		&PackageVer{Version: "3", Condition: "="},
		&PackageVer{Version: "3", Condition: ">="},
	}
	interval1, err := p1.Interval()
	assert.NoError(t, err)
	for _, pkg := range tests {
		interval2, err := pkg.Interval()
		assert.NoError(t, err)
		assert.True(t, interval1.Satisfies(&interval2))
	}
}

func TestSubsetValidInside(t *testing.T) {
	p1 := &PackageVer{Version: "1", Condition: ">=", SVersion: "3", SCondition: "<="}
	p2 := &PackageVer{Version: "1", Condition: ">"}
	p3 := &PackageVer{Version: "3", Condition: "<"}
	interval1, err := p1.Interval()
	assert.NoError(t, err)
	interval2, err := p2.Interval()
	assert.NoError(t, err)
	interval3, err := p3.Interval()
	assert.NoError(t, err)

	assert.True(t, interval1.Satisfies(&interval2))
	assert.True(t, interval1.Satisfies(&interval3))
	assert.False(t, interval1.Contains(&interval2))
	assert.False(t, interval1.Contains(&interval3))
}

func TestSubsetValidOutside(t *testing.T) {
	p1 := &PackageVer{Version: "1", Condition: ">=", SVersion: "3", SCondition: "<="}
	p2 := &PackageVer{Version: "0", Condition: ">"}
	p3 := &PackageVer{Version: "4", Condition: "<"}
	interval1, err := p1.Interval()
	assert.NoError(t, err)
	interval2, err := p2.Interval()
	assert.NoError(t, err)
	interval3, err := p3.Interval()
	assert.NoError(t, err)

	assert.True(t, interval1.Satisfies(&interval2))
	assert.True(t, interval1.Satisfies(&interval3))
	assert.False(t, interval1.Contains(&interval2))
	assert.False(t, interval1.Contains(&interval3))
}

func TestSubsetInvalid(t *testing.T) {
	p1 := &PackageVer{Version: "1", Condition: ">=", SVersion: "3", SCondition: "<="}
	p2 := &PackageVer{Version: "1", Condition: ">"}
	p3 := &PackageVer{Version: "1", Condition: ">"}
	interval1, err := p1.Interval()
	assert.NoError(t, err)
	interval2, err := p2.Interval()
	assert.NoError(t, err)
	interval3, err := p3.Interval()
	assert.NoError(t, err)

	assert.True(t, interval1.Satisfies(&interval2))
	assert.True(t, interval1.Satisfies(&interval3))
	assert.False(t, interval1.Contains(&interval2))
	assert.False(t, interval1.Contains(&interval3))
}

func TestIntervalEquality(t *testing.T) {
	p1 := &PackageVer{Version: "1", Condition: ">=", SVersion: "2", SCondition: "<="}
	p2 := &PackageVer{Version: "2", Condition: "<=", SVersion: "1", SCondition: ">="}
	p3 := &PackageVer{Version: "2", Condition: "<", SVersion: "1", SCondition: ">="}
	interval1, err := p1.Interval()
	assert.NoError(t, err)
	interval2, err := p2.Interval()
	assert.NoError(t, err)
	interval3, err := p3.Interval()
	assert.NoError(t, err)

	assert.True(t, interval1.Equal(&interval2))
	assert.False(t, interval1.Equal(&interval3))
}

func TestIntervalCompare(t *testing.T) {
	low := &PackageVer{Version: "1"}
	high := &PackageVer{Version: "2"}
	intervalLow, err := low.Interval()
	assert.NoError(t, err)
	intervalHigh, err := high.Interval()
	assert.NoError(t, err)
	assert.Equal(t, -1, intervalLow.Compare(&intervalHigh))
	assert.Equal(t, 1, intervalHigh.Compare(&intervalLow))
	assert.Equal(t, 0, intervalLow.Compare(&intervalLow))
}

func TestIntervalCompareWithLowerInclusion(t *testing.T) {
	low := &PackageVer{Version: "1", Condition: "<"}
	high := &PackageVer{Version: "1", Condition: "<="}
	intervalLow, err := low.Interval()
	assert.NoError(t, err)
	intervalHigh, err := high.Interval()
	assert.NoError(t, err)
	assert.Equal(t, -1, intervalLow.Compare(&intervalHigh))
	assert.Equal(t, 1, intervalHigh.Compare(&intervalLow))
	assert.Equal(t, 0, intervalLow.Compare(&intervalLow))
}

func TestIntervalCompareWithHigherInclusion(t *testing.T) {
	low := &PackageVer{Version: "1", Condition: ">", SVersion: "2", SCondition: "<"}
	high := &PackageVer{Version: "1", Condition: ">", SVersion: "2", SCondition: "<="}
	intervalLow, err := low.Interval()
	assert.NoError(t, err)
	intervalHigh, err := high.Interval()
	assert.NoError(t, err)
	assert.Equal(t, -1, intervalLow.Compare(&intervalHigh))
	assert.Equal(t, 1, intervalHigh.Compare(&intervalLow))
	assert.Equal(t, 0, intervalLow.Compare(&intervalLow))
}

func TestIntervalCompareWithLowerExclusion(t *testing.T) {
	low := &PackageVer{Version: "1", Condition: ">="}
	high := &PackageVer{Version: "1", Condition: ">"}
	intervalLow, err := low.Interval()
	assert.NoError(t, err)
	intervalHigh, err := high.Interval()
	assert.NoError(t, err)
	assert.Equal(t, -1, intervalLow.Compare(&intervalHigh))
	assert.Equal(t, 1, intervalHigh.Compare(&intervalLow))
	assert.Equal(t, 0, intervalLow.Compare(&intervalLow))
}

func TestIntervalCompareWithHigherExclusion(t *testing.T) {
	low := &PackageVer{Version: "1", Condition: ">=", SVersion: "2", SCondition: "<"}
	high := &PackageVer{Version: "1", Condition: ">", SVersion: "2", SCondition: "<"}
	intervalLow, err := low.Interval()
	assert.NoError(t, err)
	intervalHigh, err := high.Interval()
	assert.NoError(t, err)
	assert.Equal(t, -1, intervalLow.Compare(&intervalHigh))
	assert.Equal(t, 1, intervalHigh.Compare(&intervalLow))
}

<<<<<<< HEAD
func TestShouldPassEqualEqualConditionSameVersionInterval(t *testing.T) {
	packageVersion := &PackageVer{Version: "1", Condition: "=", SVersion: "1", SCondition: "="}
	interval, err := packageVersion.Interval()

	assert.NoError(t, err)
	assert.True(t, interval.LowerInclusive)
	assert.True(t, interval.UpperInclusive)
	assert.Equal(t, "1", interval.UpperBound.String())
	assert.Equal(t, "1", interval.LowerBound.String())
}

func TestShouldPassLesserEqualEqualConditionSameVersionInterval(t *testing.T) {
	packageVersion := &PackageVer{Version: "1", Condition: "<=", SVersion: "1", SCondition: "="}
	interval, err := packageVersion.Interval()

	assert.NoError(t, err)
	assert.True(t, interval.LowerInclusive)
	assert.True(t, interval.UpperInclusive)
	assert.Equal(t, "1", interval.UpperBound.String())
	assert.Equal(t, "1", interval.LowerBound.String())
}

func TestShouldPassGreaterEqualEqualConditionSameVersionInterval(t *testing.T) {
	packageVersion := &PackageVer{Version: "1", Condition: ">=", SVersion: "1", SCondition: "="}
	interval, err := packageVersion.Interval()

	assert.NoError(t, err)
	assert.True(t, interval.LowerInclusive)
	assert.True(t, interval.UpperInclusive)
	assert.Equal(t, "1", interval.UpperBound.String())
	assert.Equal(t, "1", interval.LowerBound.String())
}

func TestShouldPassEqualLesserEqualConditionSameVersionInterval(t *testing.T) {
	packageVersion := &PackageVer{Version: "1", Condition: "=", SVersion: "1", SCondition: "<="}
	interval, err := packageVersion.Interval()

	assert.NoError(t, err)
	assert.True(t, interval.LowerInclusive)
	assert.True(t, interval.UpperInclusive)
	assert.Equal(t, "1", interval.UpperBound.String())
	assert.Equal(t, "1", interval.LowerBound.String())
}

func TestShouldPassEqualGreaterEqualConditionSameVersionInterval(t *testing.T) {
	packageVersion := &PackageVer{Version: "1", Condition: "=", SVersion: "1", SCondition: ">="}
	interval, err := packageVersion.Interval()

	assert.NoError(t, err)
	assert.True(t, interval.LowerInclusive)
	assert.True(t, interval.UpperInclusive)
	assert.Equal(t, "1", interval.UpperBound.String())
	assert.Equal(t, "1", interval.LowerBound.String())
}

func TestShouldPassGreaterEqualGreaterEqualConditionDecreasingVersionInterval(t *testing.T) {
	packageVersion := &PackageVer{Version: "2", Condition: ">=", SVersion: "1", SCondition: ">="}
	interval, err := packageVersion.Interval()

	assert.NoError(t, err)
	assert.True(t, interval.LowerInclusive)
	assert.True(t, interval.UpperInclusive)
	assert.Equal(t, "2", interval.LowerBound.String())
	assert.Equal(t, versioncompare.NewMax(), interval.UpperBound)
}

func TestShouldPassGreaterGreaterEqualConditionDecreasingVersionInterval(t *testing.T) {
	packageVersion := &PackageVer{Version: "2", Condition: ">", SVersion: "1", SCondition: ">="}
	interval, err := packageVersion.Interval()

	assert.NoError(t, err)
	assert.False(t, interval.LowerInclusive)
	assert.True(t, interval.UpperInclusive)
	assert.Equal(t, "2", interval.LowerBound.String())
	assert.Equal(t, versioncompare.NewMax(), interval.UpperBound)
}

func TestShouldPassGreaterEqualGreaterConditionDecreasingVersionInterval(t *testing.T) {
	packageVersion := &PackageVer{Version: "2", Condition: ">=", SVersion: "1", SCondition: ">"}
	interval, err := packageVersion.Interval()

	assert.NoError(t, err)
	assert.True(t, interval.LowerInclusive)
	assert.True(t, interval.UpperInclusive)
	assert.Equal(t, "2", interval.LowerBound.String())
	assert.Equal(t, versioncompare.NewMax(), interval.UpperBound)
}

func TestShouldPassGreaterGreaterConditionDecreasingVersionInterval(t *testing.T) {
	packageVersion := &PackageVer{Version: "2", Condition: ">", SVersion: "1", SCondition: ">"}
	interval, err := packageVersion.Interval()

	assert.NoError(t, err)
	assert.False(t, interval.LowerInclusive)
	assert.True(t, interval.UpperInclusive)
	assert.Equal(t, "2", interval.LowerBound.String())
	assert.Equal(t, versioncompare.NewMax(), interval.UpperBound)
}

func TestShouldPassLesserEqualLesserEqualConditionDecreasingVersionInterval(t *testing.T) {
	packageVersion := &PackageVer{Version: "2", Condition: "<=", SVersion: "1", SCondition: "<="}
	interval, err := packageVersion.Interval()

	assert.NoError(t, err)
	assert.True(t, interval.LowerInclusive)
	assert.True(t, interval.UpperInclusive)
	assert.Equal(t, "1", interval.UpperBound.String())
	assert.Equal(t, versioncompare.NewMin(), interval.LowerBound)
}

func TestShouldPassLesserEqualLesserConditionDecreasingVersionInterval(t *testing.T) {
	packageVersion := &PackageVer{Version: "2", Condition: "<=", SVersion: "1", SCondition: "<"}
	interval, err := packageVersion.Interval()

	assert.NoError(t, err)
	assert.True(t, interval.LowerInclusive)
	assert.False(t, interval.UpperInclusive)
	assert.Equal(t, "1", interval.UpperBound.String())
	assert.Equal(t, versioncompare.NewMin(), interval.LowerBound)
}

func TestShouldPassLesserLesserEqualConditionDecreasingVersionInterval(t *testing.T) {
	packageVersion := &PackageVer{Version: "2", Condition: "<", SVersion: "1", SCondition: "<="}
	interval, err := packageVersion.Interval()

	assert.NoError(t, err)
	assert.True(t, interval.LowerInclusive)
	assert.True(t, interval.UpperInclusive)
	assert.Equal(t, "1", interval.UpperBound.String())
	assert.Equal(t, versioncompare.NewMin(), interval.LowerBound)
}

func TestShouldPassLesserLesserConditionDecreasingVersionInterval(t *testing.T) {
	packageVersion := &PackageVer{Version: "2", Condition: "<", SVersion: "1", SCondition: "<"}
	interval, err := packageVersion.Interval()

	assert.NoError(t, err)
	assert.True(t, interval.LowerInclusive)
	assert.False(t, interval.UpperInclusive)
	assert.Equal(t, "1", interval.UpperBound.String())
	assert.Equal(t, versioncompare.NewMin(), interval.LowerBound)
}

func TestShouldPassLesserEqualEqualConditionDecreasingVersionInterval(t *testing.T) {
	packageVersion := &PackageVer{Version: "2", Condition: "<=", SVersion: "1", SCondition: "="}
	interval, err := packageVersion.Interval()

	assert.NoError(t, err)
	assert.True(t, interval.LowerInclusive)
	assert.True(t, interval.UpperInclusive)
	assert.Equal(t, "1", interval.LowerBound.String())
	assert.Equal(t, "1", interval.UpperBound.String())
}

func TestShouldPassLesserEqualConditionDecreasingVersionInterval(t *testing.T) {
	packageVersion := &PackageVer{Version: "2", Condition: "<", SVersion: "1", SCondition: "="}
	interval, err := packageVersion.Interval()

	assert.NoError(t, err)
	assert.True(t, interval.LowerInclusive)
	assert.True(t, interval.UpperInclusive)
	assert.Equal(t, "1", interval.LowerBound.String())
	assert.Equal(t, "1", interval.UpperBound.String())
}

func TestShouldPassEqualGreaterEqualConditionDecreasingVersionInterval(t *testing.T) {
	packageVersion := &PackageVer{Version: "2", Condition: "=", SVersion: "1", SCondition: ">="}
	interval, err := packageVersion.Interval()

	assert.NoError(t, err)
	assert.True(t, interval.LowerInclusive)
	assert.True(t, interval.UpperInclusive)
	assert.Equal(t, "2", interval.LowerBound.String())
	assert.Equal(t, "2", interval.UpperBound.String())
}

func TestShouldPassEqualGreaterConditionDecreasingVersionInterval(t *testing.T) {
	packageVersion := &PackageVer{Version: "2", Condition: "=", SVersion: "1", SCondition: ">"}
	interval, err := packageVersion.Interval()

	assert.NoError(t, err)
	assert.True(t, interval.LowerInclusive)
	assert.True(t, interval.UpperInclusive)
	assert.Equal(t, "2", interval.LowerBound.String())
	assert.Equal(t, "2", interval.UpperBound.String())
}

func TestShouldPassGreaterEqualGreaterEqualConditionIncreasingVersionInterval(t *testing.T) {
	packageVersion := &PackageVer{Version: "1", Condition: ">=", SVersion: "2", SCondition: ">="}
	interval, err := packageVersion.Interval()

	assert.NoError(t, err)
	assert.True(t, interval.LowerInclusive)
	assert.True(t, interval.UpperInclusive)
	assert.Equal(t, "2", interval.LowerBound.String())
	assert.Equal(t, versioncompare.NewMax(), interval.UpperBound)
}

func TestShouldPassGreaterGreaterEqualConditionIncreasingVersionInterval(t *testing.T) {
	packageVersion := &PackageVer{Version: "1", Condition: ">", SVersion: "2", SCondition: ">="}
	interval, err := packageVersion.Interval()

	assert.NoError(t, err)
	assert.True(t, interval.LowerInclusive)
	assert.True(t, interval.UpperInclusive)
	assert.Equal(t, "2", interval.LowerBound.String())
	assert.Equal(t, versioncompare.NewMax(), interval.UpperBound)
}

func TestShouldPassGreaterEqualGreaterConditionIncreasingVersionInterval(t *testing.T) {
	packageVersion := &PackageVer{Version: "1", Condition: ">=", SVersion: "2", SCondition: ">"}
	interval, err := packageVersion.Interval()

	assert.NoError(t, err)
	assert.False(t, interval.LowerInclusive)
	assert.True(t, interval.UpperInclusive)
	assert.Equal(t, "2", interval.LowerBound.String())
	assert.Equal(t, versioncompare.NewMax(), interval.UpperBound)
}

func TestShouldPassGreaterGreaterConditionIncreasingVersionInterval(t *testing.T) {
	packageVersion := &PackageVer{Version: "1", Condition: ">", SVersion: "2", SCondition: ">"}
	interval, err := packageVersion.Interval()

	assert.NoError(t, err)
	assert.False(t, interval.LowerInclusive)
	assert.True(t, interval.UpperInclusive)
	assert.Equal(t, "2", interval.LowerBound.String())
	assert.Equal(t, versioncompare.NewMax(), interval.UpperBound)
}

func TestShouldPassLesserEqualLesserEqualConditionIncreasingVersionInterval(t *testing.T) {
	packageVersion := &PackageVer{Version: "1", Condition: "<=", SVersion: "2", SCondition: "<="}
	interval, err := packageVersion.Interval()

	assert.NoError(t, err)
	assert.True(t, interval.LowerInclusive)
	assert.True(t, interval.UpperInclusive)
	assert.Equal(t, "1", interval.UpperBound.String())
	assert.Equal(t, versioncompare.NewMin(), interval.LowerBound)
}

func TestShouldPassLesserEqualLesserConditionIncreasingVersionInterval(t *testing.T) {
	packageVersion := &PackageVer{Version: "1", Condition: "<=", SVersion: "2", SCondition: "<"}
	interval, err := packageVersion.Interval()

	assert.NoError(t, err)
	assert.True(t, interval.LowerInclusive)
	assert.True(t, interval.UpperInclusive)
	assert.Equal(t, "1", interval.UpperBound.String())
	assert.Equal(t, versioncompare.NewMin(), interval.LowerBound)
}

func TestShouldPassLesserLesserEqualConditionIncreasingVersionInterval(t *testing.T) {
	packageVersion := &PackageVer{Version: "1", Condition: "<", SVersion: "2", SCondition: "<="}
	interval, err := packageVersion.Interval()

	assert.NoError(t, err)
	assert.True(t, interval.LowerInclusive)
	assert.False(t, interval.UpperInclusive)
	assert.Equal(t, "1", interval.UpperBound.String())
	assert.Equal(t, versioncompare.NewMin(), interval.LowerBound)
}

func TestShouldPassLesserLesserConditionIncreasingVersionInterval(t *testing.T) {
	packageVersion := &PackageVer{Version: "1", Condition: "<", SVersion: "2", SCondition: "<"}
	interval, err := packageVersion.Interval()

	assert.NoError(t, err)
	assert.True(t, interval.LowerInclusive)
	assert.False(t, interval.UpperInclusive)
	assert.Equal(t, "1", interval.UpperBound.String())
	assert.Equal(t, versioncompare.NewMin(), interval.LowerBound)
}

func TestShouldPassEqualLesserEqualConditionIncreasingVersionInterval(t *testing.T) {
	packageVersion := &PackageVer{Version: "1", Condition: "=", SVersion: "2", SCondition: "<="}
	interval, err := packageVersion.Interval()

	assert.NoError(t, err)
	assert.True(t, interval.LowerInclusive)
	assert.True(t, interval.UpperInclusive)
	assert.Equal(t, "1", interval.LowerBound.String())
	assert.Equal(t, "1", interval.UpperBound.String())
}

func TestShouldPassEqualLesserConditionIncreasingVersionInterval(t *testing.T) {
	packageVersion := &PackageVer{Version: "1", Condition: "=", SVersion: "2", SCondition: "<"}
	interval, err := packageVersion.Interval()

	assert.NoError(t, err)
	assert.True(t, interval.LowerInclusive)
	assert.True(t, interval.UpperInclusive)
	assert.Equal(t, "1", interval.LowerBound.String())
	assert.Equal(t, "1", interval.UpperBound.String())
}

func TestShouldPassGreaterEqualEqualConditionIncreasingVersionInterval(t *testing.T) {
	packageVersion := &PackageVer{Version: "1", Condition: ">=", SVersion: "2", SCondition: "="}
	interval, err := packageVersion.Interval()

	assert.NoError(t, err)
	assert.True(t, interval.LowerInclusive)
	assert.True(t, interval.UpperInclusive)
	assert.Equal(t, "2", interval.LowerBound.String())
	assert.Equal(t, "2", interval.UpperBound.String())
}

func TestShouldPassGreaterEqualConditionIncreasingVersionInterval(t *testing.T) {
	packageVersion := &PackageVer{Version: "1", Condition: ">", SVersion: "2", SCondition: "="}
	interval, err := packageVersion.Interval()

	assert.NoError(t, err)
	assert.True(t, interval.LowerInclusive)
	assert.True(t, interval.UpperInclusive)
	assert.Equal(t, "2", interval.LowerBound.String())
	assert.Equal(t, "2", interval.UpperBound.String())
}

func TestShouldPassBarelyOverlappingDisjointConditionsInterval(t *testing.T) {
	packageVersion := &PackageVer{Version: "1", Condition: "<=", SVersion: "1", SCondition: ">="}
	interval, err := packageVersion.Interval()

	assert.NoError(t, err)
	assert.True(t, interval.UpperInclusive)
	assert.True(t, interval.LowerInclusive)
	assert.Equal(t, "1", interval.UpperBound.String())
	assert.Equal(t, "1", interval.LowerBound.String())
}

func TestShouldFailIntervalCreationForFirstSmallerLessEqualSecondLargerGreaterEqual(t *testing.T) {
	packageVersion := &PackageVer{Version: "1", Condition: "<=", SVersion: "2", SCondition: ">="}
	_, err := packageVersion.Interval()

	assert.Error(t, err)
}

func TestShouldFailIntervalCreationForFirstLargerGreaterEqualSecondSmallerLessEqual(t *testing.T) {
	packageVersion := &PackageVer{Version: "2", Condition: ">=", SVersion: "1", SCondition: "<="}
	_, err := packageVersion.Interval()

	assert.Error(t, err)
}

func TestShouldFailIntervalCreationForFirstSameGreaterEqualSecondSameLess(t *testing.T) {
	packageVersion := &PackageVer{Version: "1", Condition: ">=", SVersion: "1", SCondition: "<"}
	_, err := packageVersion.Interval()

	assert.Error(t, err)
}

func TestShouldFailIntervalCreationForFirstSameLessEqualSecondSameGreater(t *testing.T) {
	packageVersion := &PackageVer{Version: "1", Condition: "<=", SVersion: "1", SCondition: ">"}
	_, err := packageVersion.Interval()

	assert.Error(t, err)
}

func TestShouldFailIntervalCreationForFirstSmallerEqualSecondLargerGreaterEqual(t *testing.T) {
	packageVersion := &PackageVer{Version: "1", Condition: "=", SVersion: "2", SCondition: ">="}
	_, err := packageVersion.Interval()

	assert.Error(t, err)
}

func TestShouldFailIntervalCreationForFirstSameEqualSecondSameLess(t *testing.T) {
	packageVersion := &PackageVer{Version: "1", Condition: "=", SVersion: "1", SCondition: "<"}
	_, err := packageVersion.Interval()

	assert.Error(t, err)
}

func TestShouldFailIntervalCreationForFirstSameEqualSecondSameGreater(t *testing.T) {
	packageVersion := &PackageVer{Version: "1", Condition: "=", SVersion: "1", SCondition: ">"}
	_, err := packageVersion.Interval()

	assert.Error(t, err)
}

func TestShouldFailIntervalCreationForFirstEqualSecondLargerEqual(t *testing.T) {
	packageVersion := &PackageVer{Version: "1", Condition: "=", SVersion: "2", SCondition: "="}
	_, err := packageVersion.Interval()

	assert.Error(t, err)
}

func TestShouldFailIntervalCreationUnkownFirstCondition(t *testing.T) {
	packageVersion := &PackageVer{Version: "1", Condition: "?", SVersion: "2", SCondition: "="}
	_, err := packageVersion.Interval()
=======
func TestShouldCorrectlyConvertPackageNameWithoutVersionConstraints(t *testing.T) {
	packageVer, err := PackagesListEntryToPackageVer("gcc-devel")

	assert.NoError(t, err)
	assert.Equal(t, "gcc-devel", packageVer.Name)
	assert.Equal(t, "", packageVer.Condition)
	assert.Equal(t, "", packageVer.SCondition)
	assert.Equal(t, "", packageVer.SVersion)
	assert.Equal(t, "", packageVer.Version)
}

func TestShouldCorrectlyConvertPackageNameWithEqualsVersionConstraint(t *testing.T) {
	packageVer, err := PackagesListEntryToPackageVer("gcc-devel=9.1.0")

	assert.NoError(t, err)
	assert.Equal(t, "gcc-devel", packageVer.Name)
	assert.Equal(t, "=", packageVer.Condition)
	assert.Equal(t, "", packageVer.SCondition)
	assert.Equal(t, "", packageVer.SVersion)
	assert.Equal(t, "9.1.0", packageVer.Version)
}

func TestShouldCorrectlyConvertPackageNameWithGreaterEqualsVersionConstraint(t *testing.T) {
	packageVer, err := PackagesListEntryToPackageVer("gcc-devel>=9.1.0")

	assert.NoError(t, err)
	assert.Equal(t, "gcc-devel", packageVer.Name)
	assert.Equal(t, ">=", packageVer.Condition)
	assert.Equal(t, "", packageVer.SCondition)
	assert.Equal(t, "", packageVer.SVersion)
	assert.Equal(t, "9.1.0", packageVer.Version)
}

func TestShouldCorrectlyConvertPackageNameWithGreaterVersionConstraint(t *testing.T) {
	packageVer, err := PackagesListEntryToPackageVer("gcc-devel>9.1.0")

	assert.NoError(t, err)
	assert.Equal(t, "gcc-devel", packageVer.Name)
	assert.Equal(t, ">", packageVer.Condition)
	assert.Equal(t, "", packageVer.SCondition)
	assert.Equal(t, "", packageVer.SVersion)
	assert.Equal(t, "9.1.0", packageVer.Version)
}

func TestShouldCorrectlyConvertPackageNameWithLesserEqualsVersionConstraint(t *testing.T) {
	packageVer, err := PackagesListEntryToPackageVer("gcc-devel<=9.1.0")

	assert.NoError(t, err)
	assert.Equal(t, "gcc-devel", packageVer.Name)
	assert.Equal(t, "<=", packageVer.Condition)
	assert.Equal(t, "", packageVer.SCondition)
	assert.Equal(t, "", packageVer.SVersion)
	assert.Equal(t, "9.1.0", packageVer.Version)
}

func TestShouldCorrectlyConvertPackageNameWithLesserVersionConstraint(t *testing.T) {
	packageVer, err := PackagesListEntryToPackageVer("gcc-devel<9.1.0")

	assert.NoError(t, err)
	assert.Equal(t, "gcc-devel", packageVer.Name)
	assert.Equal(t, "<", packageVer.Condition)
	assert.Equal(t, "", packageVer.SCondition)
	assert.Equal(t, "", packageVer.SVersion)
	assert.Equal(t, "9.1.0", packageVer.Version)
}

func TestShouldCorrectlyConvertPackageNameWithAllowedWhitespaces(t *testing.T) {
	packageVer, err := PackagesListEntryToPackageVer("  gcc-devel\t\t< 9.1.0    ")

	assert.NoError(t, err)
	assert.Equal(t, "gcc-devel", packageVer.Name)
	assert.Equal(t, "<", packageVer.Condition)
	assert.Equal(t, "", packageVer.SCondition)
	assert.Equal(t, "", packageVer.SVersion)
	assert.Equal(t, "9.1.0", packageVer.Version)
}

func TestShouldFailToConvertPackageListEntryStartingWithInvalidCharacter(t *testing.T) {
	_, err := PackagesListEntryToPackageVer("=gcc-devel")
>>>>>>> a6f8e0a4

	assert.Error(t, err)
}

<<<<<<< HEAD
func TestShouldFailIntervalCreationUnkownSecondCondition(t *testing.T) {
	packageVersion := &PackageVer{Version: "1", Condition: ">", SVersion: "2", SCondition: "?"}
	_, err := packageVersion.Interval()
=======
func TestShouldFailToConvertPackageListEntryWithIncompleteComparison(t *testing.T) {
	_, err := PackagesListEntryToPackageVer("gcc-devel=")
>>>>>>> a6f8e0a4

	assert.Error(t, err)
}

<<<<<<< HEAD
func TestShouldFailIntervalCreationFirstConditionWithoutVersion(t *testing.T) {
	packageVersion := &PackageVer{Version: "", Condition: ">", SVersion: "2", SCondition: ">"}
	_, err := packageVersion.Interval()
=======
func TestShouldFailToConvertPackageListEntryWithInvalidComparison(t *testing.T) {
	_, err := PackagesListEntryToPackageVer("gcc-devel=>9.1.0")
>>>>>>> a6f8e0a4

	assert.Error(t, err)
}

<<<<<<< HEAD
func TestShouldFailIntervalCreationSecondConditionWithoutVersion(t *testing.T) {
	packageVersion := &PackageVer{Version: "1", Condition: ">", SVersion: "", SCondition: ">"}
	_, err := packageVersion.Interval()
=======
func TestShouldFailToConvertPackageListEntryWithWhitespacesInComparison(t *testing.T) {
	_, err := PackagesListEntryToPackageVer("gcc-devel< =9.1.0")
>>>>>>> a6f8e0a4

	assert.Error(t, err)
}

<<<<<<< HEAD
func TestShouldFailIntervalCreationFirstConditionEmptySecondConditionWithoutVersion(t *testing.T) {
	packageVersion := &PackageVer{Version: "", Condition: "", SVersion: "", SCondition: ">"}
	_, err := packageVersion.Interval()
=======
func TestShouldFailToConvertPackageListEntryWithWhitespacesInName(t *testing.T) {
	_, err := PackagesListEntryToPackageVer("gcc devel")
>>>>>>> a6f8e0a4

	assert.Error(t, err)
}

<<<<<<< HEAD
func TestShouldFailIntervalCreationFirstConditionWithoutVersionSecondConditionEmpty(t *testing.T) {
	packageVersion := &PackageVer{Version: "", Condition: ">", SVersion: "", SCondition: ""}
	_, err := packageVersion.Interval()
=======
func TestShouldFailToConvertPackageListEntryWithWhitespacesInVersion(t *testing.T) {
	_, err := PackagesListEntryToPackageVer("gcc-devel<9 1.0")
>>>>>>> a6f8e0a4

	assert.Error(t, err)
}<|MERGE_RESOLUTION|>--- conflicted
+++ resolved
@@ -352,7 +352,6 @@
 	assert.Equal(t, 1, intervalHigh.Compare(&intervalLow))
 }
 
-<<<<<<< HEAD
 func TestShouldPassEqualEqualConditionSameVersionInterval(t *testing.T) {
 	packageVersion := &PackageVer{Version: "1", Condition: "=", SVersion: "1", SCondition: "="}
 	interval, err := packageVersion.Interval()
@@ -742,7 +741,10 @@
 func TestShouldFailIntervalCreationUnkownFirstCondition(t *testing.T) {
 	packageVersion := &PackageVer{Version: "1", Condition: "?", SVersion: "2", SCondition: "="}
 	_, err := packageVersion.Interval()
-=======
+
+	assert.Error(t, err)
+}
+
 func TestShouldCorrectlyConvertPackageNameWithoutVersionConstraints(t *testing.T) {
 	packageVer, err := PackagesListEntryToPackageVer("gcc-devel")
 
@@ -822,67 +824,66 @@
 
 func TestShouldFailToConvertPackageListEntryStartingWithInvalidCharacter(t *testing.T) {
 	_, err := PackagesListEntryToPackageVer("=gcc-devel")
->>>>>>> a6f8e0a4
-
-	assert.Error(t, err)
-}
-
-<<<<<<< HEAD
+
+	assert.Error(t, err)
+}
+
 func TestShouldFailIntervalCreationUnkownSecondCondition(t *testing.T) {
 	packageVersion := &PackageVer{Version: "1", Condition: ">", SVersion: "2", SCondition: "?"}
 	_, err := packageVersion.Interval()
-=======
+
+	assert.Error(t, err)
+}
 func TestShouldFailToConvertPackageListEntryWithIncompleteComparison(t *testing.T) {
 	_, err := PackagesListEntryToPackageVer("gcc-devel=")
->>>>>>> a6f8e0a4
-
-	assert.Error(t, err)
-}
-
-<<<<<<< HEAD
+
+	assert.Error(t, err)
+}
+
 func TestShouldFailIntervalCreationFirstConditionWithoutVersion(t *testing.T) {
 	packageVersion := &PackageVer{Version: "", Condition: ">", SVersion: "2", SCondition: ">"}
 	_, err := packageVersion.Interval()
-=======
+
+	assert.Error(t, err)
+}
 func TestShouldFailToConvertPackageListEntryWithInvalidComparison(t *testing.T) {
 	_, err := PackagesListEntryToPackageVer("gcc-devel=>9.1.0")
->>>>>>> a6f8e0a4
-
-	assert.Error(t, err)
-}
-
-<<<<<<< HEAD
+
+	assert.Error(t, err)
+}
+
 func TestShouldFailIntervalCreationSecondConditionWithoutVersion(t *testing.T) {
 	packageVersion := &PackageVer{Version: "1", Condition: ">", SVersion: "", SCondition: ">"}
 	_, err := packageVersion.Interval()
-=======
+
+	assert.Error(t, err)
+}
 func TestShouldFailToConvertPackageListEntryWithWhitespacesInComparison(t *testing.T) {
 	_, err := PackagesListEntryToPackageVer("gcc-devel< =9.1.0")
->>>>>>> a6f8e0a4
-
-	assert.Error(t, err)
-}
-
-<<<<<<< HEAD
+
+	assert.Error(t, err)
+}
+
 func TestShouldFailIntervalCreationFirstConditionEmptySecondConditionWithoutVersion(t *testing.T) {
 	packageVersion := &PackageVer{Version: "", Condition: "", SVersion: "", SCondition: ">"}
 	_, err := packageVersion.Interval()
-=======
+
+	assert.Error(t, err)
+}
 func TestShouldFailToConvertPackageListEntryWithWhitespacesInName(t *testing.T) {
 	_, err := PackagesListEntryToPackageVer("gcc devel")
->>>>>>> a6f8e0a4
-
-	assert.Error(t, err)
-}
-
-<<<<<<< HEAD
+
+	assert.Error(t, err)
+}
+
 func TestShouldFailIntervalCreationFirstConditionWithoutVersionSecondConditionEmpty(t *testing.T) {
 	packageVersion := &PackageVer{Version: "", Condition: ">", SVersion: "", SCondition: ""}
 	_, err := packageVersion.Interval()
-=======
+
+	assert.Error(t, err)
+}
 func TestShouldFailToConvertPackageListEntryWithWhitespacesInVersion(t *testing.T) {
 	_, err := PackagesListEntryToPackageVer("gcc-devel<9 1.0")
->>>>>>> a6f8e0a4
 
 	assert.Error(t, err)
 }