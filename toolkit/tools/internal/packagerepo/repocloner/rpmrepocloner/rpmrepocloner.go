// Copyright (c) Microsoft Corporation.
// Licensed under the MIT License.

package rpmrepocloner

import (
	"fmt"
	"io"
	"os"
	"path/filepath"
	"regexp"
	"strings"

	"github.com/microsoft/CBL-Mariner/toolkit/tools/internal/buildpipeline"
	"github.com/microsoft/CBL-Mariner/toolkit/tools/internal/logger"
	"github.com/microsoft/CBL-Mariner/toolkit/tools/internal/packagerepo/repocloner"
	"github.com/microsoft/CBL-Mariner/toolkit/tools/internal/packagerepo/repomanager/rpmrepomanager"
	"github.com/microsoft/CBL-Mariner/toolkit/tools/internal/pkgjson"
	"github.com/microsoft/CBL-Mariner/toolkit/tools/internal/safechroot"
	"github.com/microsoft/CBL-Mariner/toolkit/tools/internal/shell"
	"github.com/microsoft/CBL-Mariner/toolkit/tools/internal/tdnf"
)

const (
	allRepoIDs             = "*"
	builtRepoID            = "local-repo"
	toolchainRepoId        = "toolchain-repo"
	cacheRepoID            = "upstream-cache-repo"
	squashChrootRunErrors  = false
	chrootDownloadDir      = "/outputrpms"
	leaveChrootFilesOnDisk = false
	updateRepoID           = "mariner-official-update"
	previewRepoID          = "mariner-preview"
	fetcherRepoID          = "fetcher-cloned-repo"
	cacheRepoDir           = "/upstream-cached-rpms"
)

var (
	// Every valid line pair will be of the form:
	//		<package>-<version>.<arch> : <Description>
	//		Repo	: [repo_name]
	//
	// NOTE: we ignore packages installed in the build environment denoted by "Repo	: @System".
	packageLookupNameMatchRegex = regexp.MustCompile(`([^:\s]+(x86_64|aarch64|noarch))\s*:[^\n]*\nRepo\s+:\s+[^@]`)
	packageNameIndex            = 1

	// Every valid line will be of the form: <package_name>.<architecture> <version>.<dist> <repo_id>
	// For:
	//
	//		COOL_package2-extended++.aarch64	1.1b.8_X-22~rc1.cm1		fetcher-cloned-repo
	//
	// We'd get:
	//   - package_name:    COOL_package2-extended++
	//   - architecture:    aarch64
	//   - version:         1.1b.8_X-22~rc1
	//   - dist:            cm1
	listedPackageRegex = regexp.MustCompile(`^\s*([[:alnum:]_+-]+)\.([[:alnum:]_+-]+)\s+([[:alnum:]._+~-]+)\.([[:alnum:]_+-]+)`)
)

const (
	listMatchSubString = iota
	listPackageName    = iota
	listPackageArch    = iota
	listPackageVersion = iota
	listPackageDist    = iota
	listMaxMatchLen    = iota
)

// RpmRepoCloner represents an RPM repository cloner.
type RpmRepoCloner struct {
	chroot         *safechroot.Chroot
	usePreviewRepo bool
	cloneDir       string
}

// New creates a new RpmRepoCloner
func New() *RpmRepoCloner {
	return &RpmRepoCloner{}
}

// Initialize initializes rpmrepocloner, enabling Clone() to be called.
//   - destinationDir is the directory to save RPMs
//   - tmpDir is the directory to create a chroot
//   - workerTar is the path to the worker tar used to seed the chroot
//   - existingRpmsDir is the directory with prebuilt RPMs
//   - prebuiltRpmsDir is the directory with toolchain RPMs
//   - usePreviewRepo if set, the upstream preview repository will be used.
//   - repoDefinitions is a list of repo files to use when cloning RPMs
func (r *RpmRepoCloner) Initialize(destinationDir, tmpDir, workerTar, existingRpmsDir, toolchainRpmsDir string, usePreviewRepo bool, repoDefinitions []string) (err error) {
	const (
		isExistingDir = false

		bindFsType = ""
		bindData   = ""

		chrootLocalRpmsDir      = "/localrpms"
		chrootLocalToolchainDir = "/toolchainrpms"

		overlaySource                  = "overlay"
		overlayUpperDirectoryRpms      = "/overlaywork/upper_rpms"
		overlayWorkDirectoryRpms       = "/overlaywork/workdir_rpms"
		overlayUpperDirectoryToolchain = "/overlaywork/upper_toolchain"
		overlayWorkDirectoryToolchain  = "/overlaywork/workdir_toolchain"
	)

	r.usePreviewRepo = usePreviewRepo
	if usePreviewRepo {
		logger.Log.Info("Enabling preview repo")
	}

	// Ensure that if initialization fails, the chroot is closed
	defer func() {
		if err != nil {
			logger.Log.Warnf("Failed to initialize cloner. Error: %s", err)
			if r.chroot != nil {
				closeErr := r.chroot.Close(leaveChrootFilesOnDisk)
				if closeErr != nil {
					logger.Log.Panicf("Unable to close chroot on failed initialization. Error: %s", closeErr)
				}
			}
		}
	}()

	// Create the directory to download into
	err = os.MkdirAll(destinationDir, os.ModePerm)
	if err != nil {
		logger.Log.Warnf("Could not create download directory (%s)", destinationDir)
		return
	}

	// Setup the chroot
	logger.Log.Infof("Creating cloning environment to populate (%s)", destinationDir)
	r.chroot = safechroot.NewChroot(tmpDir, isExistingDir)

	r.cloneDir = destinationDir

	// Setup mount points for the chroot.
	//
	// 1) Mount the provided directory of existing RPMs into the chroot as an overlay,
	// ensuring the chroot can read the files, but not alter the actual directory outside
	// the chroot.
	//
	// 2) Mount the directory to download RPMs into as a bind, allowing the chroot to write
	// files into it.
	outRpmsOverlayMount, overlayExtraDirs := safechroot.NewOverlayMountPoint(r.chroot.RootDir(), overlaySource, chrootLocalRpmsDir, existingRpmsDir, overlayUpperDirectoryRpms, overlayWorkDirectoryRpms)
	extraMountPoints := []*safechroot.MountPoint{
		outRpmsOverlayMount,
		safechroot.NewMountPoint(destinationDir, chrootDownloadDir, bindFsType, safechroot.BindMountPointFlags, bindData),
	}

	// Include the special toolchain packages directory.
	toolchainRpmsOverlayMount, toolchainRpmsOverlayExtraDirs := safechroot.NewOverlayMountPoint(r.chroot.RootDir(), overlaySource, chrootLocalToolchainDir, toolchainRpmsDir, overlayUpperDirectoryToolchain, overlayWorkDirectoryToolchain)
	extraMountPoints = append(extraMountPoints, toolchainRpmsOverlayMount)
	overlayExtraDirs = append(overlayExtraDirs, toolchainRpmsOverlayExtraDirs...)

	// Also request that /overlaywork is created before any chroot mounts happen so the overlay can
	// be created successfully
	err = r.chroot.Initialize(workerTar, overlayExtraDirs, extraMountPoints)
	if err != nil {
		r.chroot = nil
		return
	}

	// The 'cacheRepoDir' repo is only used during Docker based builds, which don't
	// use overlay so cache repo must be explicitly initialized.
	// We make sure it's present during all builds to avoid noisy TDNF error messages in the logs.
	reposToInitialize := []string{chrootLocalRpmsDir, chrootDownloadDir, cacheRepoDir, chrootLocalToolchainDir}
	for _, repoToInitialize := range reposToInitialize {
		logger.Log.Debugf("Initializing the '%s' repository.", repoToInitialize)
		err = r.initializeMountedChrootRepo(repoToInitialize)
		if err != nil {
			logger.Log.Errorf("Failed while trying to initialize the '%s' repository.", repoToInitialize)
			return
		}
	}

	logger.Log.Info("Initializing repository configurations")
	err = r.initializeRepoDefinitions(repoDefinitions)
	if err != nil {
		return
	}

	return
}

// AddNetworkFiles adds files needed for networking capabilities into the cloner.
// tlsClientCert and tlsClientKey are optional.
func (r *RpmRepoCloner) AddNetworkFiles(tlsClientCert, tlsClientKey string) (err error) {
	files := []safechroot.FileToCopy{
		{Src: "/etc/resolv.conf", Dest: "/etc/resolv.conf"},
	}

	if tlsClientCert != "" && tlsClientKey != "" {
		tlsFiles := []safechroot.FileToCopy{
			{Src: tlsClientCert, Dest: "/etc/tdnf/mariner_user.crt"},
			{Src: tlsClientKey, Dest: "/etc/tdnf/mariner_user.key"},
		}

		files = append(files, tlsFiles...)
	}

	err = r.chroot.AddFiles(files...)
	return
}

// initializeRepoDefinitions will configure the chroot's repo files to match those
// provided by the caller.
func (r *RpmRepoCloner) initializeRepoDefinitions(repoDefinitions []string) (err error) {
	// ============== TDNF SPECIFIC IMPLEMENTATION ==============
	// Unlike some other package managers, TDNF has no notion of repository priority.
	// It reads the repo files using `readdir`, which should be assumed to be random ordering.
	//
	// In order to simulate repository priority, concatenate all requested repofiles into a single file.
	// TDNF will read the file top-down. It will then parse the results into a linked list, meaning
	// the first repo entry in the file is the first to be checked.
	const (
		chrootRepoDir  = "/etc/yum.repos.d/"
		chrootRepoFile = "allrepos.repo"
	)

	fullRepoDirPath := filepath.Join(r.chroot.RootDir(), chrootRepoDir)
	fullRepoFilePath := filepath.Join(fullRepoDirPath, chrootRepoFile)

	// Create the directory for the repo file in case there wasn't already one there
	err = os.MkdirAll(filepath.Dir(fullRepoFilePath), os.ModePerm)
	if err != nil {
		logger.Log.Warnf("Could not create directory for chroot repo file (%s)", fullRepoFilePath)
		return
	}

	// Get a list of the existing repofiles that are part of the chroot, if any
	// We need to capture this list before we add 'allrepos.repo'.
	existingRepoFiles, err := filepath.Glob(filepath.Join(fullRepoDirPath, "*"))
	if err != nil {
		logger.Log.Warnf("Could not list existing repo files (%s)", fullRepoDirPath)
		return
	}

	dstFile, err := os.OpenFile(fullRepoFilePath, os.O_RDWR|os.O_CREATE, os.ModePerm)
	if err != nil {
		return
	}
	defer dstFile.Close()

	// Append all repo files together into a single repo file.
	// Assume the order of repoDefinitions indicates their relative priority.
	for _, repoFilePath := range repoDefinitions {
		err = appendRepoFile(repoFilePath, dstFile)
		if err != nil {
			return
		}
	}

	// Add each previously existing repofile to the end of the new file, then delete the original.
	// We want to try our custom mounted repos before reaching out to the upstream servers.
	for _, originalRepoFilePath := range existingRepoFiles {
		err = appendRepoFile(originalRepoFilePath, dstFile)
		if err != nil {
			return
		}
		err = os.Remove(originalRepoFilePath)
		if err != nil {
			return
		}
	}

	return
}

func appendRepoFile(repoFilePath string, dstFile *os.File) (err error) {
	repoFile, err := os.Open(repoFilePath)
	if err != nil {
		return
	}
	defer repoFile.Close()

	_, err = io.Copy(dstFile, repoFile)
	if err != nil {
		return
	}

	// Append a new line
	_, err = dstFile.WriteString("\n")
	return
}

// initializeMountedChrootRepo will initialize a local RPM repository inside the chroot.
func (r *RpmRepoCloner) initializeMountedChrootRepo(repoDir string) (err error) {
	return r.chroot.Run(func() (err error) {
		err = os.MkdirAll(repoDir, os.ModePerm)
		if err != nil {
			logger.Log.Errorf("Failed to create repo directory '%s'.", repoDir)
			return
		}
		return rpmrepomanager.CreateRepo(repoDir)
	})
}

// Clone clones the provided list of packages.
// If cloneDeps is set, package dependencies will also be cloned.
// It will automatically resolve packages that describe a provide or file from a package.
// The cloner will mark any package that locally built by setting preBuilt = true
func (r *RpmRepoCloner) Clone(cloneDeps bool, packagesToClone ...*pkgjson.PackageVer) (preBuilt bool, err error) {
	for _, pkg := range packagesToClone {
		pkgName := convertPackageVersionToTdnfArg(pkg)

		effectiveCacheRepo := selectCorrectCacheRepoID()
		downloadDir := chrootDownloadDir
		if !buildpipeline.IsRegularBuild() {
			downloadDir = cacheRepoDir
		}

		logger.Log.Debugf("Cloning: %s", pkgName)
		args := []string{
			"--destdir",
			downloadDir,
			pkgName,
		}

		if cloneDeps {
			args = append([]string{"download", "--alldeps"}, args...)
		} else {
			args = append([]string{"download-nodeps"}, args...)
		}

		err = r.chroot.Run(func() (err error) {
			var chrootErr error
<<<<<<< HEAD
			// Consider the built RPMs first, then the already cached (e.g. tooolchain), and finally all remote packages.
			repoOrderList := []string{builtRepoID, effectiveCacheRepo, allRepoIDs}
=======
			// Consider the toolchain RPMs first, then built RPMs, then the already cached, and finally all remote packages.
			repoOrderList := []string{toolchainRepoId, builtRepoID, cacheRepoID, allRepoIDs}
>>>>>>> 72b5a285
			preBuilt, chrootErr = r.clonePackage(args, repoOrderList...)
			return chrootErr
		})

		if err != nil {
			return
		}
	}

	return
}

// WhatProvides attempts to find packages which provide the requested PackageVer.
func (r *RpmRepoCloner) WhatProvides(pkgVer *pkgjson.PackageVer) (packageNames []string, err error) {
	var (
		releaseverCliArg string
	)

	releaseverCliArg, err = tdnf.GetReleaseverCliArg()
	if err != nil {
		return
	}

	provideQuery := convertPackageVersionToTdnfArg(pkgVer)

	baseArgs := []string{
		"provides",
		provideQuery,
		fmt.Sprintf("--disablerepo=%s", allRepoIDs),
		releaseverCliArg,
	}

<<<<<<< HEAD
	effectiveCacheRepo := selectCorrectCacheRepoID()

	// Consider the built (local) RPMs first, then the already cached (e.g. tooolchain), and finally all remote packages.
	repoOrderList := []string{builtRepoID, effectiveCacheRepo, allRepoIDs}
=======
	// Consider the built (tooolchain, local) RPMs first, then the already cached, and finally all remote packages.
	repoOrderList := []string{toolchainRepoId, builtRepoID, fetcherRepoID, cacheRepoID, allRepoIDs}
>>>>>>> 72b5a285
	for _, repoID := range repoOrderList {
		logger.Log.Debugf("Enabling repo ID: %s", repoID)

		err = r.chroot.Run(func() (err error) {
			completeArgs := append(baseArgs, fmt.Sprintf("--enablerepo=%s", repoID))

			if !r.usePreviewRepo {
				completeArgs = append(completeArgs, fmt.Sprintf("--disablerepo=%s", previewRepoID))
			}

			stdout, stderr, err := shell.Execute("tdnf", completeArgs...)
			logger.Log.Debugf("tdnf search for provide '%s':\n%s", pkgVer.Name, stdout)

			if err != nil {
				logger.Log.Debugf("Failed to lookup provide '%s', tdnf error: '%s'", pkgVer.Name, stderr)
				return
			}

			// MUST keep order of packages printed by TDNF.
			// TDNF will print the packages starting from the highest version, which allows us to work around an RPM bug:
			// https://github.com/rpm-software-management/rpm/issues/2359
			for _, matches := range packageLookupNameMatchRegex.FindAllStringSubmatch(stdout, -1) {
				packageName := matches[packageNameIndex]
				packageNames = append(packageNames, packageName)
				logger.Log.Debugf("'%s' is available from package '%s'", pkgVer.Name, packageName)
			}

			return
		})
		if err != nil {
			return
		}

		if len(packageNames) > 0 {
			logger.Log.Debug("Found required package(s), skipping further search in other repos.")
			break
		}
	}

	if len(packageNames) == 0 {
		err = fmt.Errorf("could not resolve %s", pkgVer.Name)
		return
	}

	logger.Log.Debugf("Translated '%s' to package(s): %s", pkgVer.Name, strings.Join(packageNames, " "))
	return
}

// ConvertDownloadedPackagesIntoRepo initializes the downloaded RPMs into an RPM repository.
func (r *RpmRepoCloner) ConvertDownloadedPackagesIntoRepo() (err error) {
	srcDir := filepath.Join(r.chroot.RootDir(), chrootDownloadDir)
	repoDir := srcDir

	if !buildpipeline.IsRegularBuild() {
		// Docker based build doesn't use overlay so repo folder
		// must be explicitely set to the RPMs cache folder
		repoDir = filepath.Join(r.chroot.RootDir(), cacheRepoDir)
	}

	err = rpmrepomanager.OrganizePackagesByArch(srcDir, repoDir)
	if err != nil {
		return
	}

	err = r.initializeMountedChrootRepo(chrootDownloadDir)
	if err != nil {
		return
	}

	if !buildpipeline.IsRegularBuild() {
		// Docker based build doesn't use overlay so cache repo
		// must be explicitly initialized
		err = r.initializeMountedChrootRepo(cacheRepoDir)
	}

	return
}

// ClonedRepoContents returns the packages contained in the cloned repository.
func (r *RpmRepoCloner) ClonedRepoContents() (repoContents *repocloner.RepoContents, err error) {
	var (
		releaseverCliArg string
	)

	releaseverCliArg, err = tdnf.GetReleaseverCliArg()
	if err != nil {
		return
	}

	repoContents = &repocloner.RepoContents{}
	onStdout := func(args ...interface{}) {
		if len(args) == 0 {
			return
		}

		line := args[0].(string)
		matches := listedPackageRegex.FindStringSubmatch(line)
		if len(matches) != listMaxMatchLen {
			return
		}

		pkg := &repocloner.RepoPackage{
			Name:         matches[listPackageName],
			Version:      matches[listPackageVersion],
			Architecture: matches[listPackageArch],
			Distribution: matches[listPackageDist],
		}

		repoContents.Repo = append(repoContents.Repo, pkg)
	}

	checkedRepoID := selectCorrectCacheRepoID()

	err = r.chroot.Run(func() (err error) {
		// Disable all repositories except the fetcher repository (the repository with the cloned packages)
		tdnfArgs := []string{
			"list",
			"ALL",
			fmt.Sprintf("--disablerepo=%s", allRepoIDs),
			fmt.Sprintf("--enablerepo=%s", checkedRepoID),
			releaseverCliArg,
		}
		return shell.ExecuteLiveWithCallback(onStdout, logger.Log.Warn, true, "tdnf", tdnfArgs...)
	})

	return
}

// CloneDirectory returns the directory where cloned packages are saved.
func (r *RpmRepoCloner) CloneDirectory() string {
	return r.cloneDir
}

// Close closes the given RpmRepoCloner.
func (r *RpmRepoCloner) Close() error {
	return r.chroot.Close(leaveChrootFilesOnDisk)
}

// clonePackage clones a given package using prepopulated arguments.
// It will gradually enable more repos to consider using enabledRepoOrder until the package is found.
func (r *RpmRepoCloner) clonePackage(baseArgs []string, enabledRepoOrder ...string) (preBuilt bool, err error) {
	const (
		unresolvedOutputPrefix  = "No package"
		toyboxConflictsPrefix   = "toybox conflicts"
		unresolvedOutputPostfix = "available"
	)

	var (
		releaseverCliArg string
	)

	if len(enabledRepoOrder) == 0 {
		return false, fmt.Errorf("enabledRepoOrder cannot be empty")
	}

	// Disable all repos first so we can gradually enable them below.
	// TDNF processes enable/disable repo requests in the order that they are passed.
	// So if `--disablerepo=foo` and then `--enablerepo=foo` are passed, `foo` will be enabled.
	baseArgs = append(baseArgs, "--disablerepo=*")

	releaseverCliArg, err = tdnf.GetReleaseverCliArg()
	if err != nil {
		return
	}
	baseArgs = append(baseArgs, releaseverCliArg)

	var enabledRepoArgs []string
	for _, repoID := range enabledRepoOrder {
		logger.Log.Debugf("Enabling repo ID: %s", repoID)
		// Gradually increase the scope of allowed repos. Keep repos already considered enabled
		// as packages from one repo may depend on another.
		// e.g. packages in upstream update repo may require packages in upstream base repo.
		enabledRepoArgs = append(enabledRepoArgs, fmt.Sprintf("--enablerepo=%s", repoID))
		args := append(baseArgs, enabledRepoArgs...)

		if !r.usePreviewRepo {
			args = append(args, fmt.Sprintf("--disablerepo=%s", previewRepoID))
		}

		var (
			stdout string
			stderr string
		)
		stdout, stderr, err = shell.Execute("tdnf", args...)

		logger.Log.Debugf("stdout: %s", stdout)
		logger.Log.Debugf("stderr: %s", stderr)

		if err != nil {
			logger.Log.Debugf("tdnf error (will continue if the only errors are toybox conflicts):\n '%s'", stderr)
		}

		// ============== TDNF SPECIFIC IMPLEMENTATION ==============
		// Check if TDNF could not resolve a given package. If TDNF does not find a requested package,
		// it will not error. Instead it will print a message to stdout. Check for this message.
		//
		// *NOTE*: TDNF will attempt best effort. If N packages are requested, and 1 cannot be found,
		// it will still download N-1 packages while also printing the message.
		splitStdout := strings.Split(stdout, "\n")
		for _, line := range splitStdout {
			trimmedLine := strings.TrimSpace(line)
			// Toybox conflicts are a known issue, reset the err value if encountered
			if strings.HasPrefix(trimmedLine, toyboxConflictsPrefix) {
				logger.Log.Warn("Ignoring known toybox conflict")
				err = nil
				continue
			}
			// If a package was not available, update err
			if strings.HasPrefix(trimmedLine, unresolvedOutputPrefix) && strings.HasSuffix(trimmedLine, unresolvedOutputPostfix) {
				err = fmt.Errorf(trimmedLine)
				break
			}
		}

		if err == nil {
			preBuilt = (repoID == toolchainRepoId || repoID == builtRepoID)
			break
		}
	}

	return
}

func convertPackageVersionToTdnfArg(pkgVer *pkgjson.PackageVer) (tdnfArg string) {
	tdnfArg = pkgVer.Name
	// TDNF does not accept versioning information on implicit provides.
	if pkgVer.IsImplicitPackage() {
		if pkgVer.Condition != "" {
			logger.Log.Warnf("Discarding version constraint for implicit package: %v", pkgVer)
		}
		return
	}

	// Treat <= as =
	// Treat > and >= as "latest"
	switch pkgVer.Condition {
	case "<=":
		logger.Log.Warnf("Treating '%s' version constraint as '=' for: %v", pkgVer.Condition, pkgVer)
		fallthrough
	case "=":
		tdnfArg = fmt.Sprintf("%s-%s", tdnfArg, pkgVer.Version)
	case "":
		break
	default:
		logger.Log.Warnf("Discarding '%s' version constraint for: %v", pkgVer.Condition, pkgVer)
	}

	return
}

// selectCorrectCacheRepoID determines which cache repo we are using, the normal one, or the pre-mounted one for use with
// containers.
func selectCorrectCacheRepoID() string {
	if buildpipeline.IsRegularBuild() {
		return fetcherRepoID
	} else {
		return cacheRepoID
	}
}<|MERGE_RESOLUTION|>--- conflicted
+++ resolved
@@ -325,13 +325,8 @@
 
 		err = r.chroot.Run(func() (err error) {
 			var chrootErr error
-<<<<<<< HEAD
-			// Consider the built RPMs first, then the already cached (e.g. tooolchain), and finally all remote packages.
-			repoOrderList := []string{builtRepoID, effectiveCacheRepo, allRepoIDs}
-=======
 			// Consider the toolchain RPMs first, then built RPMs, then the already cached, and finally all remote packages.
-			repoOrderList := []string{toolchainRepoId, builtRepoID, cacheRepoID, allRepoIDs}
->>>>>>> 72b5a285
+			repoOrderList := []string{toolchainRepoId, builtRepoID, effectiveCacheRepo, allRepoIDs}
 			preBuilt, chrootErr = r.clonePackage(args, repoOrderList...)
 			return chrootErr
 		})
@@ -364,15 +359,10 @@
 		releaseverCliArg,
 	}
 
-<<<<<<< HEAD
 	effectiveCacheRepo := selectCorrectCacheRepoID()
 
-	// Consider the built (local) RPMs first, then the already cached (e.g. tooolchain), and finally all remote packages.
-	repoOrderList := []string{builtRepoID, effectiveCacheRepo, allRepoIDs}
-=======
 	// Consider the built (tooolchain, local) RPMs first, then the already cached, and finally all remote packages.
-	repoOrderList := []string{toolchainRepoId, builtRepoID, fetcherRepoID, cacheRepoID, allRepoIDs}
->>>>>>> 72b5a285
+	repoOrderList := []string{toolchainRepoId, builtRepoID, effectiveCacheRepo, allRepoIDs}
 	for _, repoID := range repoOrderList {
 		logger.Log.Debugf("Enabling repo ID: %s", repoID)
 
