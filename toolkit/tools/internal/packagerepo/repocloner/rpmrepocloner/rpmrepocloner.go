--- conflicted
+++ resolved
@@ -291,14 +291,8 @@
 		args = append(args, fmt.Sprintf("--disablerepo=%s", updateRepoID))
 	}
 
-<<<<<<< HEAD
-		if !r.usePreviewRepo {
-			args = append(args, fmt.Sprintf("--disablerepo=%s", previewRepoID))
-		}
-
-=======
 	err = r.chroot.Run(func() (err error) {
->>>>>>> 2749d3a2
+
 		stdout, stderr, err := shell.Execute("tdnf", args...)
 		logger.Log.Debugf("tdnf search for provide '%s':\n%s", pkgVer.Name, stdout)
 
