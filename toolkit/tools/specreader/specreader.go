--- conflicted
+++ resolved
@@ -33,9 +33,8 @@
 )
 
 const (
-<<<<<<< HEAD
 	defaultWorkerCount = "100"
-=======
+
 	// Spaces added on purpose to simplify substring matching.
 	andCondition  = " and "
 	ifCondition   = " if "
@@ -57,7 +56,6 @@
 		" unless ",
 		" without ",
 	}
->>>>>>> 38634d18
 )
 
 // parseResult holds the worker results from parsing a SPEC file.
@@ -65,10 +63,6 @@
 	packages []*pkgjson.Package
 	err      error
 }
-
-const (
-	defaultWorkerCount = "10"
-)
 
 var (
 	app                     = kingpin.New("specreader", "A tool to parse spec dependencies into JSON")
