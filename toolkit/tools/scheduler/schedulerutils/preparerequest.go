// Copyright (c) Microsoft Corporation.
// Licensed under the MIT License.

package schedulerutils

import (
	"sync"

	"github.com/microsoft/CBL-Mariner/toolkit/tools/internal/logger"
	"github.com/microsoft/CBL-Mariner/toolkit/tools/internal/pkggraph"
	"github.com/microsoft/CBL-Mariner/toolkit/tools/internal/pkgjson"
	"github.com/microsoft/CBL-Mariner/toolkit/tools/internal/sliceutils"
	"github.com/microsoft/CBL-Mariner/toolkit/tools/internal/timestamp"
)

// ConvertNodesToRequests converts a slice of nodes into a slice of build requests.
// - It will determine if the cache can be used for prebuilt nodes.
// - It will group similar build nodes together into AncillaryNodes.
//
// Explanation of handling of the test nodes:
//  1. The virtual B -> T edge guarantees the build node are unblocked and analyzed first.
//  2. Once the build node is unblocked, analyze its partner test node in partnerTestNodesToRequest().
//     We remove the virtual edge and the test node either gets immediately queued or is blocked on some extra dependencies.
//     Blocking is decided by canUseCacheForNode().
//  3. If the test node ends up being blocked, it gets re-analyzed later once its dependencies are done.
//     The test nodes unblocked this way end up inside the 'testNodes' list in ConvertNodesToRequests()
//     and are queued for building in the testNodesToRequests() function.
//     At this point the partner build nodes for these test nodes have either already finished building or are being built,
//     thus the check for active and cached SRPMs inside testNodesToRequests().
func ConvertNodesToRequests(pkgGraph *pkggraph.PkgGraph, graphMutex *sync.RWMutex, nodesToBuild []*pkggraph.PkgNode, packagesToRebuild, testsToRerun []*pkgjson.PackageVer, buildState *GraphBuildState, isCacheAllowed bool) (requests []*BuildRequest) {
	timestamp.StartEvent("generate requests", nil)
	defer timestamp.StopEvent(nil)

	graphMutex.RLock()
	defer graphMutex.RUnlock()

	// Group build and test nodes together as they will be unblocked all at once for any given SRPM,
	// and building a single build node will result in all of them becoming available.
	buildNodes := make(map[string][]*pkggraph.PkgNode)
	testNodes := make(map[string][]*pkggraph.PkgNode)

	for _, node := range nodesToBuild {
		if node.Type == pkggraph.TypeLocalBuild {
			buildNodes[node.SrpmPath] = append(buildNodes[node.SrpmPath], node)
			continue
		}

<<<<<<< HEAD
		req := &BuildRequest{
			Node:              node,
			PkgGraph:          pkgGraph,
			AncillaryNodes:    []*pkggraph.PkgNode{node},
			IsDelta:           node.State == pkggraph.StateDelta,
			ExpectedFreshness: buildState.GetMaxFreshness(),
		}

		requiredRebuild := isRequiredRebuild(req.Node, packagesToRebuild)
		if !requiredRebuild && isCacheAllowed {
			// We might be able to use the cache, set the freshness based on the node's dependencies.
			req.CanUseCache, req.ExpectedFreshness = canUseCacheForNode(pkgGraph, req.Node, buildState)
		}
		logger.Log.Tracef("Preparing non-build request: requiredRebuild: %v, isCacheAllowed: %v, canUseCache: %v, freshness: %v", requiredRebuild, isCacheAllowed, req.CanUseCache, req.ExpectedFreshness)
=======
		if node.Type == pkggraph.TypeTest {
			testNodes[node.SrpmPath] = append(testNodes[node.SrpmPath], node)
			continue
		}

		ancillaryNodes := []*pkggraph.PkgNode{node}
		isDelta := node.State == pkggraph.StateDelta
		req := buildRequest(pkgGraph, buildState, packagesToRebuild, node, ancillaryNodes, isCacheAllowed, isDelta)
>>>>>>> 582793b7

		requests = append(requests, req)
	}

<<<<<<< HEAD
	// For each SRPM path, process the list of build nodes associated with it.
	for _, nodes := range buildNodes {
		const defaultNode = 0
=======
	requests = append(requests, buildNodesToRequests(pkgGraph, buildState, packagesToRebuild, testsToRerun, buildNodes, isCacheAllowed)...)
	requests = append(requests, testNodesToRequests(pkgGraph, buildState, testsToRerun, testNodes)...)

	return
}
>>>>>>> 582793b7

func buildNodesToRequests(pkgGraph *pkggraph.PkgGraph, buildState *GraphBuildState, packagesToRebuild, testsToRerun []*pkgjson.PackageVer, buildNodesLists map[string][]*pkggraph.PkgNode, isCacheAllowed bool) (requests []*BuildRequest) {
	for _, buildNodes := range buildNodesLists {
		// Check if any of the build nodes is a delta node and mark it. We will use this to determine if the
		// build is a delta build that might have pre-built .rpm files available.
		hasADeltaNode := false
		for _, node := range buildNodes {
			if node.State == pkggraph.StateDelta {
				hasADeltaNode = true
				break
			}
		}

<<<<<<< HEAD
		req := &BuildRequest{
			Node:              nodes[defaultNode],
			PkgGraph:          pkgGraph,
			AncillaryNodes:    nodes,
			IsDelta:           hasADeltaNode,
			ExpectedFreshness: buildState.GetMaxFreshness(),
		}

		requiredRebuild := isRequiredRebuild(req.Node, packagesToRebuild)
		if !requiredRebuild && isCacheAllowed {
			// We might be able to use the cache, set the freshness based on node's dependencies.
			req.CanUseCache, req.ExpectedFreshness = canUseCacheForNode(pkgGraph, req.Node, buildState)
		}
		logger.Log.Tracef("Preparing build request: requiredRebuild: %v, isCacheAllowed: %v, canUseCache: %v, freshness: %v", requiredRebuild, isCacheAllowed, req.CanUseCache, req.ExpectedFreshness)
=======
		defaultNode := buildNodes[0]
		req := buildRequest(pkgGraph, buildState, packagesToRebuild, defaultNode, buildNodes, isCacheAllowed, hasADeltaNode)

		if req.UseCache {
			expectedFiles, missingFiles := pkggraph.FindRPMFiles(defaultNode.SrpmPath, pkgGraph, nil)
			if len(missingFiles) > 0 && len(missingFiles) < len(expectedFiles) {
				logger.Log.Infof("SRPM '%s' will be rebuilt due to partially missing components: %v", defaultNode.SRPMFileName(), missingFiles)
			}

			req.ExpectedFiles = expectedFiles
			req.UseCache = len(missingFiles) == 0
		}
>>>>>>> 582793b7

		requests = append(requests, req)

		partnerTestNodeRequest := partnerTestNodesToRequest(pkgGraph, buildState, testsToRerun, buildNodes, req.UseCache)
		if partnerTestNodeRequest != nil {
			requests = append(requests, partnerTestNodeRequest)
		}
	}

	return
}

func buildNodeToTestNode(pkgGraph *pkggraph.PkgGraph, buildNode *pkggraph.PkgNode) (testNode *pkggraph.PkgNode) {
	dependents := pkgGraph.To(buildNode.ID())
	for dependents.Next() {
		dependent := dependents.Node().(*pkggraph.PkgNode)

		if dependent.Type == pkggraph.TypeTest {
			testNode = dependent
			break
		}
	}

	return
}

func buildRequest(pkgGraph *pkggraph.PkgGraph, buildState *GraphBuildState, packagesToRebuild []*pkgjson.PackageVer, builtNode *pkggraph.PkgNode, ancillaryNodes []*pkggraph.PkgNode, isCacheAllowed, isDelta bool) (request *BuildRequest) {
	request = &BuildRequest{
		Node:           builtNode,
		PkgGraph:       pkgGraph,
		AncillaryNodes: ancillaryNodes,
		IsDelta:        isDelta,
	}

	request.UseCache = isCacheAllowed && canUseCacheForNode(pkgGraph, request.Node, packagesToRebuild, buildState)
	return
}

func partnerTestNodesToRequest(pkgGraph *pkggraph.PkgGraph, buildState *GraphBuildState, testsToRerun []*pkgjson.PackageVer, buildNodes []*pkggraph.PkgNode, buildUsesCache bool) (request *BuildRequest) {
	const isDelta = false

	defaultBuildNode := buildNodes[0]
	testNode := buildNodeToTestNode(pkgGraph, defaultBuildNode)
	if testNode == nil {
		return
	}

	ancillaryTestNodes := []*pkggraph.PkgNode{}
	for _, buildNode := range buildNodes {
		testNode = buildNodeToTestNode(pkgGraph, buildNode)

		// Removing edges even if tests are blocked by other dependencies,
		// so that they can get unblocked once these other dependencies are available.
		pkgGraph.RemoveEdge(testNode.ID(), buildNode.ID())

		ancillaryTestNodes = append(ancillaryTestNodes, testNode)
	}

	if !isNodeUnblocked(pkgGraph, buildState, testNode) {
		return
	}

	return &BuildRequest{
		Node:           testNode,
		PkgGraph:       pkgGraph,
		AncillaryNodes: ancillaryTestNodes,
		IsDelta:        isDelta,
		UseCache:       buildUsesCache && canUseCacheForNode(pkgGraph, testNode, testsToRerun, buildState),
	}
}

// testNodesToRequests converts lists of test nodes into test build requests.
// The function is expected to be only called for test nodes corresponding to build nodes,
// which have already been queued to build or finished building.
//
// NOTE: the caller must guarantee the build state does not change while this function is running.
func testNodesToRequests(pkgGraph *pkggraph.PkgGraph, buildState *GraphBuildState, testsToRerun []*pkgjson.PackageVer, testNodesLists map[string][]*pkggraph.PkgNode) (requests []*BuildRequest) {
	const isDelta = false

	for _, testNodes := range testNodesLists {
		defaultTestNode := testNodes[0]
		srpmFileName := defaultTestNode.SRPMFileName()

		buildUsedCache := buildState.IsSRPMCached(srpmFileName)
		if buildRequest := buildState.ActiveBuildFromSRPM(srpmFileName); buildRequest != nil {
			buildUsedCache = buildRequest.UseCache
		}

		testRequest := buildRequest(pkgGraph, buildState, testsToRerun, defaultTestNode, testNodes, buildUsedCache, isDelta)
		requests = append(requests, testRequest)
	}

	return
}

// isRequiredRebuild checks if a node is required to be rebuilt based  on the packagesToRebuild list.
func isRequiredRebuild(node *pkggraph.PkgNode, packagesToRebuild []*pkgjson.PackageVer) (requiredRebuild bool) {
	packageVer := node.VersionedPkg
<<<<<<< HEAD
	requiredRebuild = sliceutils.Contains(packagesToRebuild, packageVer, sliceutils.PackageVerMatch)
	if requiredRebuild {
		logger.Log.Debugf("Marking (%s) for rebuild per user request", packageVer)
=======
	canUseCache = !sliceutils.Contains(packagesToRebuild, packageVer, sliceutils.PackageVerMatch)
	if !canUseCache {
		logger.Log.Debugf("Marking node (type: %s, version: %s) for rebuild per user request", node.Type, packageVer)
		return
>>>>>>> 582793b7
	}
	return
}

// canUseCacheForNode checks if the cache can be used for a given node by:
//   - Assume the node is stale to begin (freshness == 0).
//   - Check if all dependencies of the node were cached, and calculate the expected freshness of the node based on the freshest dependency.
//   - If all dependencies are cached (aka stale, freshness == 0) then the node will keep freshness == 0 and may use the cache.
//   - If any dependency was rebuilt then the node can't use the cache and will inherit the freshness of the freshest dependency (possibly -1 for certain edges).
func canUseCacheForNode(pkgGraph *pkggraph.PkgGraph, node *pkggraph.PkgNode, buildState *GraphBuildState) (canUseCache bool, expectedNodeFreshness int) {
	// If any of the node's dependencies were built instead of being cached then a build is required. We treat any node
	// with a freshness > 0 as being built. Each layer of the build completed will decrement the freshness of the node by 1.
	expectedNodeFreshness = 0
	canUseCache = true

	dependencies := pkgGraph.From(node.ID())
	for dependencies.Next() {
		dependency := dependencies.Node().(*pkggraph.PkgNode)

		dependencyFreshness, shouldRebuild := calculateExpectedFreshness(node, dependency, buildState)
		if dependencyFreshness > expectedNodeFreshness {
			expectedNodeFreshness = dependencyFreshness
		}

		if shouldRebuild {
			logger.Log.Debugf("Can't use cached version of %v because %v is rebuilding", node.FriendlyName(), dependency.FriendlyName())
			canUseCache = false
		}
	}

	return
}

// calculateExpectedFreshness calculates how "fresh" a node will be based on one of its dependencies, and if that
// dependency should cause a rebuild. This function will determine if the freshness should be attenuated based on
// the dependency type.
func calculateExpectedFreshness(currentNode, dependencyNode *pkggraph.PkgNode, buildState *GraphBuildState) (expectedFreshness int, shouldRebuild bool) {
	// Remote nodes are always 'stale' and should never generate a rebuild.
	if dependencyNode.Type == pkggraph.TypeRemoteRun {
		return 0, false
	}

	expectedFreshness = buildState.GetFreshnessOfNode(dependencyNode)
	shouldRebuild = expectedFreshness > 0
	// The transition from (* -> run) nodes is sufficient to attenuate the freshness through the graph. For BuildRequires,
	// each build node will always be accompanied by a run node (i.e., no other nodes depend directly on the build
	// node, and we would like the associated run node to inherit it's build node's freshness). We also want to
	// attenuate for runtime requires which again will generally be a (run -> run) transition. Meta nodes may be interposed
	// between any nodes so we pass the freshness through unchanged everywhere else.
	if dependencyNode.Type == pkggraph.TypeLocalRun && expectedFreshness != 0 {
		expectedFreshness -= 1
	}

	return expectedFreshness, shouldRebuild
}<|MERGE_RESOLUTION|>--- conflicted
+++ resolved
@@ -45,22 +45,6 @@
 			continue
 		}
 
-<<<<<<< HEAD
-		req := &BuildRequest{
-			Node:              node,
-			PkgGraph:          pkgGraph,
-			AncillaryNodes:    []*pkggraph.PkgNode{node},
-			IsDelta:           node.State == pkggraph.StateDelta,
-			ExpectedFreshness: buildState.GetMaxFreshness(),
-		}
-
-		requiredRebuild := isRequiredRebuild(req.Node, packagesToRebuild)
-		if !requiredRebuild && isCacheAllowed {
-			// We might be able to use the cache, set the freshness based on the node's dependencies.
-			req.CanUseCache, req.ExpectedFreshness = canUseCacheForNode(pkgGraph, req.Node, buildState)
-		}
-		logger.Log.Tracef("Preparing non-build request: requiredRebuild: %v, isCacheAllowed: %v, canUseCache: %v, freshness: %v", requiredRebuild, isCacheAllowed, req.CanUseCache, req.ExpectedFreshness)
-=======
 		if node.Type == pkggraph.TypeTest {
 			testNodes[node.SrpmPath] = append(testNodes[node.SrpmPath], node)
 			continue
@@ -69,22 +53,15 @@
 		ancillaryNodes := []*pkggraph.PkgNode{node}
 		isDelta := node.State == pkggraph.StateDelta
 		req := buildRequest(pkgGraph, buildState, packagesToRebuild, node, ancillaryNodes, isCacheAllowed, isDelta)
->>>>>>> 582793b7
 
 		requests = append(requests, req)
 	}
 
-<<<<<<< HEAD
-	// For each SRPM path, process the list of build nodes associated with it.
-	for _, nodes := range buildNodes {
-		const defaultNode = 0
-=======
 	requests = append(requests, buildNodesToRequests(pkgGraph, buildState, packagesToRebuild, testsToRerun, buildNodes, isCacheAllowed)...)
 	requests = append(requests, testNodesToRequests(pkgGraph, buildState, testsToRerun, testNodes)...)
 
 	return
 }
->>>>>>> 582793b7
 
 func buildNodesToRequests(pkgGraph *pkggraph.PkgGraph, buildState *GraphBuildState, packagesToRebuild, testsToRerun []*pkgjson.PackageVer, buildNodesLists map[string][]*pkggraph.PkgNode, isCacheAllowed bool) (requests []*BuildRequest) {
 	for _, buildNodes := range buildNodesLists {
@@ -98,22 +75,6 @@
 			}
 		}
 
-<<<<<<< HEAD
-		req := &BuildRequest{
-			Node:              nodes[defaultNode],
-			PkgGraph:          pkgGraph,
-			AncillaryNodes:    nodes,
-			IsDelta:           hasADeltaNode,
-			ExpectedFreshness: buildState.GetMaxFreshness(),
-		}
-
-		requiredRebuild := isRequiredRebuild(req.Node, packagesToRebuild)
-		if !requiredRebuild && isCacheAllowed {
-			// We might be able to use the cache, set the freshness based on node's dependencies.
-			req.CanUseCache, req.ExpectedFreshness = canUseCacheForNode(pkgGraph, req.Node, buildState)
-		}
-		logger.Log.Tracef("Preparing build request: requiredRebuild: %v, isCacheAllowed: %v, canUseCache: %v, freshness: %v", requiredRebuild, isCacheAllowed, req.CanUseCache, req.ExpectedFreshness)
-=======
 		defaultNode := buildNodes[0]
 		req := buildRequest(pkgGraph, buildState, packagesToRebuild, defaultNode, buildNodes, isCacheAllowed, hasADeltaNode)
 
@@ -121,12 +82,13 @@
 			expectedFiles, missingFiles := pkggraph.FindRPMFiles(defaultNode.SrpmPath, pkgGraph, nil)
 			if len(missingFiles) > 0 && len(missingFiles) < len(expectedFiles) {
 				logger.Log.Infof("SRPM '%s' will be rebuilt due to partially missing components: %v", defaultNode.SRPMFileName(), missingFiles)
+				logger.Log.Debug("Resetting freshness due to missing files.")
+				req.ExpectedFreshness = buildState.GetMaxFreshness()
 			}
 
 			req.ExpectedFiles = expectedFiles
 			req.UseCache = len(missingFiles) == 0
 		}
->>>>>>> 582793b7
 
 		requests = append(requests, req)
 
@@ -155,13 +117,18 @@
 
 func buildRequest(pkgGraph *pkggraph.PkgGraph, buildState *GraphBuildState, packagesToRebuild []*pkgjson.PackageVer, builtNode *pkggraph.PkgNode, ancillaryNodes []*pkggraph.PkgNode, isCacheAllowed, isDelta bool) (request *BuildRequest) {
 	request = &BuildRequest{
-		Node:           builtNode,
-		PkgGraph:       pkgGraph,
-		AncillaryNodes: ancillaryNodes,
-		IsDelta:        isDelta,
-	}
-
-	request.UseCache = isCacheAllowed && canUseCacheForNode(pkgGraph, request.Node, packagesToRebuild, buildState)
+		Node:              builtNode,
+		PkgGraph:          pkgGraph,
+		AncillaryNodes:    ancillaryNodes,
+		IsDelta:           isDelta,
+		ExpectedFreshness: buildState.GetMaxFreshness(),
+	}
+
+	requiredRebuild := isRequiredRebuild(request.Node, packagesToRebuild)
+	if !requiredRebuild && isCacheAllowed {
+		// We might be able to use the cache, set the freshness based on node's dependencies.
+		request.UseCache, request.ExpectedFreshness = canUseCacheForNode(pkgGraph, request.Node, buildState)
+	}
 	return
 }
 
@@ -189,13 +156,20 @@
 		return
 	}
 
-	return &BuildRequest{
-		Node:           testNode,
-		PkgGraph:       pkgGraph,
-		AncillaryNodes: ancillaryTestNodes,
-		IsDelta:        isDelta,
-		UseCache:       buildUsesCache && canUseCacheForNode(pkgGraph, testNode, testsToRerun, buildState),
-	}
+	request = &BuildRequest{
+		Node:              testNode,
+		PkgGraph:          pkgGraph,
+		AncillaryNodes:    ancillaryTestNodes,
+		IsDelta:           isDelta,
+		ExpectedFreshness: buildState.GetMaxFreshness(),
+	}
+
+	requiredRebuild := isRequiredRebuild(request.Node, testsToRerun)
+	if !requiredRebuild && buildUsesCache {
+		// We might be able to use the cache, set the freshness based on node's dependencies.
+		request.UseCache, request.ExpectedFreshness = canUseCacheForNode(pkgGraph, testNode, buildState)
+	}
+	return
 }
 
 // testNodesToRequests converts lists of test nodes into test build requests.
@@ -225,16 +199,9 @@
 // isRequiredRebuild checks if a node is required to be rebuilt based  on the packagesToRebuild list.
 func isRequiredRebuild(node *pkggraph.PkgNode, packagesToRebuild []*pkgjson.PackageVer) (requiredRebuild bool) {
 	packageVer := node.VersionedPkg
-<<<<<<< HEAD
 	requiredRebuild = sliceutils.Contains(packagesToRebuild, packageVer, sliceutils.PackageVerMatch)
 	if requiredRebuild {
 		logger.Log.Debugf("Marking (%s) for rebuild per user request", packageVer)
-=======
-	canUseCache = !sliceutils.Contains(packagesToRebuild, packageVer, sliceutils.PackageVerMatch)
-	if !canUseCache {
-		logger.Log.Debugf("Marking node (type: %s, version: %s) for rebuild per user request", node.Type, packageVer)
-		return
->>>>>>> 582793b7
 	}
 	return
 }
