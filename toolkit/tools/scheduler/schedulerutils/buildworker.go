// Copyright (c) Microsoft Corporation.
// Licensed under the MIT License.

package schedulerutils

import (
	"bufio"
	"fmt"
	"os"
	"path/filepath"
	"strings"
	"sync"
	"time"

	"github.com/microsoft/CBL-Mariner/toolkit/tools/internal/file"
	"github.com/microsoft/CBL-Mariner/toolkit/tools/internal/logger"
	"github.com/microsoft/CBL-Mariner/toolkit/tools/internal/pkggraph"
	"github.com/microsoft/CBL-Mariner/toolkit/tools/internal/pkgjson"
	"github.com/microsoft/CBL-Mariner/toolkit/tools/internal/retry"
	"github.com/microsoft/CBL-Mariner/toolkit/tools/internal/sliceutils"
	"github.com/microsoft/CBL-Mariner/toolkit/tools/scheduler/buildagents"
	"gonum.org/v1/gonum/graph"
	"gonum.org/v1/gonum/graph/traverse"
)

// BuildChannels represents the communicate channels used by a build agent.
type BuildChannels struct {
	Requests         <-chan *BuildRequest
	PriorityRequests <-chan *BuildRequest
	Results          chan<- *BuildResult
	Cancel           <-chan struct{}
	Done             <-chan struct{}
}

// BuildRequest represents the results of a build agent trying to build a given node.
// - Node: The node to process
// - PkgGraph: The graph of all packages
// - AncillaryNodes: All additional build nodes that share a common SRPM (will be processed together)
// - CanUseCache: If the scheduler is allowed to use a cached/already built copy of this package instead of building it
// - IsDelta: Is this a pre-downloaded rpm (not traditional cache) that we may be able to skip rebuilding
// - ExpectedFreshness: The expected freshness of the node (used to determine if we can skip building future nodes)
type BuildRequest struct {
<<<<<<< HEAD
	Node              *pkggraph.PkgNode
	PkgGraph          *pkggraph.PkgGraph
	AncillaryNodes    []*pkggraph.PkgNode
	CanUseCache       bool
	IsDelta           bool
	ExpectedFreshness int
=======
	Node           *pkggraph.PkgNode
	PkgGraph       *pkggraph.PkgGraph
	AncillaryNodes []*pkggraph.PkgNode
	ExpectedFiles  []string
	UseCache       bool
	IsDelta        bool
>>>>>>> 582793b7
}

// BuildResult represents the results of a build agent trying to build a given node.
type BuildResult struct {
<<<<<<< HEAD
	AncillaryNodes  []*pkggraph.PkgNode // All build nodes associated with the same SRPM as the node
	BuiltFiles      []string            // List of files that were built
	Err             error               // Any error from the build agent
	LogFile         string              // Path to the build log file
	Node            *pkggraph.PkgNode   // Main node that was processed
	Skipped         bool                // Whether the node was explicitly skipped by user request
	UsedCache       bool                // Whether the node was 'built' using a cached copy
	WasDelta        bool                // Whether the node was built using a pre-downloaded
	ActualFreshness int                 // How 'fresh' the node is (aka, how recently was a dependency forced to rebuild)
=======
	AncillaryNodes []*pkggraph.PkgNode // For SRPM builds: other nodes stemming from the same SRPM. Empty otherwise.
	BuiltFiles     []string            // List of RPMs built by this node.
	Err            error               // Error encountered during the build.
	LogFile        string              // Path to the log file from the build.
	Node           *pkggraph.PkgNode   // The main node being analyzed for the build.
	Ignored        bool                // Indicator if the build was ignored by user request.
	UsedCache      bool                // Indicator if we used the cached artifacts (external or earlier local build) instead of building the node.
	WasDelta       bool                // Indicator if we used a pre-built component from an external repository instead of building the node.
>>>>>>> 582793b7
}

// selectNextBuildRequest selects a job based on priority:
//  1. Bail out if the jobs are cancelled
//  2. There is something in the priority queue
//  3. Any job in either normal OR priority queue
//     OR are the jobs done/cancelled
func selectNextBuildRequest(channels *BuildChannels) (req *BuildRequest, finish bool) {
	select {
	case <-channels.Cancel:
		logger.Log.Warn("Cancellation signal received")
		return nil, true
	default:
		select {
		case req = <-channels.PriorityRequests:
			if req != nil {
				logger.Log.Tracef("PRIORITY REQUEST: %v", *req)
			}
			return req, false
		default:
			select {
			case req = <-channels.PriorityRequests:
				if req != nil {
					logger.Log.Tracef("PRIORITY REQUEST: %v", *req)
				}
				return req, false
			case req = <-channels.Requests:
				if req != nil {
					logger.Log.Tracef("normal REQUEST: %v", *req)
				}
				return req, false
			case <-channels.Cancel:
				logger.Log.Warn("Cancellation signal received")
				return nil, true
			case <-channels.Done:
				logger.Log.Debug("Worker finished signal received")
				return nil, true
			}
		}
	}
}

// BuildNodeWorker process all build requests, can be run concurrently with multiple instances.
func BuildNodeWorker(channels *BuildChannels, agent buildagents.BuildAgent, graphMutex *sync.RWMutex, buildAttempts int, checkAttempts int, ignoredPackages, ignoredTests []*pkgjson.PackageVer) {
	// Track the time a worker spends waiting on a task. We will add a timing node each time we finish processing a request, and stop
	// it when we pick up the next request
	for req, cancelled := selectNextBuildRequest(channels); !cancelled && req != nil; req, cancelled = selectNextBuildRequest(channels) {
		res := &BuildResult{
<<<<<<< HEAD
			Node:            req.Node,
			AncillaryNodes:  req.AncillaryNodes,
			WasDelta:        req.IsDelta,
			ActualFreshness: req.ExpectedFreshness,
=======
			Node:           req.Node,
			AncillaryNodes: req.AncillaryNodes,
			UsedCache:      req.UseCache,
			WasDelta:       req.IsDelta,
>>>>>>> 582793b7
		}

		switch req.Node.Type {
		case pkggraph.TypeLocalBuild:
<<<<<<< HEAD
			var hadMissingFiles bool
			res.UsedCache, res.Skipped, hadMissingFiles, res.BuiltFiles, res.LogFile, res.Err = buildBuildNode(req.Node, req.PkgGraph, graphMutex, agent, req.CanUseCache, buildAttempts, checkAttempts, ignoredPackages)
			if hadMissingFiles {
				res.ActualFreshness = NodeFreshnessRebuildRequired
				logger.Log.Debugf("Resetting freshness for %s due to missing files.", res.Node.FriendlyName())
			} else {
				logger.Log.Debugf("Keeping freshness at %d for %s", res.ActualFreshness, res.Node.FriendlyName())
			}
=======
			res.Ignored, res.BuiltFiles, res.LogFile, res.Err = buildNode(req, graphMutex, agent, buildAttempts, ignoredPackages)
>>>>>>> 582793b7
			if res.Err == nil {
				setAncillaryBuildNodesStatus(req, graphMutex, pkggraph.StateUpToDate)
			} else {
				setAncillaryBuildNodesStatus(req, graphMutex, pkggraph.StateBuildError)
			}

		case pkggraph.TypeTest:
			res.Ignored, res.LogFile, res.Err = testNode(req, graphMutex, agent, checkAttempts, ignoredTests)
			if res.Err == nil {
				setAncillaryBuildNodesStatus(req, graphMutex, pkggraph.StateUpToDate)
			} else {
				setAncillaryBuildNodesStatus(req, graphMutex, pkggraph.StateBuildError)
			}

		case pkggraph.TypeLocalRun, pkggraph.TypeGoal, pkggraph.TypeRemoteRun, pkggraph.TypePureMeta, pkggraph.TypePreBuilt:
			res.UsedCache = req.UseCache

		case pkggraph.TypeUnknown:
			fallthrough

		default:
			res.Err = fmt.Errorf("invalid node type %v on node %v", req.Node.Type, req.Node)
		}

		channels.Results <- res
		// Track the time a worker spends waiting on a task
	}
	logger.Log.Debug("Worker done")
}

<<<<<<< HEAD
// buildBuildNode builds a TypeBuild node, either used a cached copy if possible or building the corresponding SRPM.
func buildBuildNode(node *pkggraph.PkgNode, pkgGraph *pkggraph.PkgGraph, graphMutex *sync.RWMutex, agent buildagents.BuildAgent, canUseCache bool, buildAttempts int, checkAttempts int, ignoredPackages []*pkgjson.PackageVer) (usedCache, skipped, hadMissingFiles bool, builtFiles []string, logFile string, err error) {
	var missingFiles []string

=======
// buildNode builds a TypeLocalBuild node, either used a cached copy if possible or building the corresponding SRPM.
func buildNode(request *BuildRequest, graphMutex *sync.RWMutex, agent buildagents.BuildAgent, buildAttempts int, ignoredPackages []*pkgjson.PackageVer) (ignored bool, builtFiles []string, logFile string, err error) {
	node := request.Node
>>>>>>> 582793b7
	baseSrpmName := node.SRPMFileName()
	ignored = sliceutils.Contains(ignoredPackages, node.VersionedPkg, sliceutils.PackageVerMatch)

	if ignored {
		logger.Log.Debugf("%s explicitly marked to be ignored.", baseSrpmName)
		return
	}

	if request.UseCache {
		logger.Log.Debugf("%s is prebuilt, skipping", baseSrpmName)
		builtFiles = request.ExpectedFiles
		return
	}

<<<<<<< HEAD
	// Print a message if a package is partially built but needs to be regenerated because its missing something.
	hadMissingFiles = len(missingFiles) > 0
	if hadMissingFiles && len(builtFiles) != len(missingFiles) {
		logger.Log.Infof("SRPM '%s' is being rebuilt due to partially missing components: %v", node.SrpmPath, missingFiles)
=======
	dependencies := getBuildDependencies(node, request.PkgGraph, graphMutex)

	logger.Log.Infof("Building: %s", baseSrpmName)
	builtFiles, logFile, err = buildSRPMFile(agent, buildAttempts, node.SrpmPath, node.Architecture, dependencies)
	return
}

// testNode tests a TypeTest node.
func testNode(request *BuildRequest, graphMutex *sync.RWMutex, agent buildagents.BuildAgent, checkAttempts int, ignoredTests []*pkgjson.PackageVer) (ignored bool, logFile string, err error) {
	node := request.Node
	baseSrpmName := node.SRPMFileName()
	ignored = sliceutils.Contains(ignoredTests, node.VersionedPkg, sliceutils.PackageVerMatch)

	if ignored {
		logger.Log.Debugf("%s (test) explicitly marked to be ignored.", baseSrpmName)
		return
>>>>>>> 582793b7
	}

	if request.UseCache {
		logger.Log.Debugf("Using cache for '%s', skipping its test run as well.", baseSrpmName)
		return
	}

	dependencies := getBuildDependencies(node, request.PkgGraph, graphMutex)

	logger.Log.Infof("Testing: %s", baseSrpmName)
	logFile, err = testSRPMFile(agent, checkAttempts, node.SrpmPath, node.Architecture, dependencies)
	return
}

// getBuildDependencies returns a list of all dependencies that need to be installed before the node can be built.
func getBuildDependencies(node *pkggraph.PkgNode, pkgGraph *pkggraph.PkgGraph, graphMutex *sync.RWMutex) (dependencies []string) {
	graphMutex.RLock()
	defer graphMutex.RUnlock()

	// Use a map to avoid duplicate entries
	dependencyLookup := make(map[string]bool)

	search := traverse.BreadthFirst{}

	// Skip traversing any build nodes to avoid other package's buildrequires.
	search.Traverse = func(e graph.Edge) bool {
		toNode := e.To().(*pkggraph.PkgNode)
		return toNode.Type != pkggraph.TypeLocalBuild
	}

	search.Walk(pkgGraph, node, func(n graph.Node, d int) (stopSearch bool) {
		dependencyNode := n.(*pkggraph.PkgNode)

		rpmPath := dependencyNode.RpmPath
		if rpmPath == "" || rpmPath == pkggraph.NoRPMPath || rpmPath == node.RpmPath {
			return
		}

		dependencyLookup[rpmPath] = true

		return
	})

	dependencies = sliceutils.SetToSlice(dependencyLookup)

	return
}

// parseCheckSection reads the package build log file to determine if the %check section passed or not
func parseCheckSection(logFile string) (err error) {
	logFileObject, err := os.Open(logFile)
	// If we can't open the log file, that's a build error.
	if err != nil {
		logger.Log.Errorf("Failed to open log file '%s' while checking package test results. Error: %v", logFile, err)
		return
	}
	defer logFileObject.Close()
	for scanner := bufio.NewScanner(logFileObject); scanner.Scan(); {
		currLine := scanner.Text()
		// Anything besides 0 is a failed test
		if strings.Contains(currLine, "CHECK DONE") {
			if strings.Contains(currLine, "EXIT STATUS 0") {
				return
			}
			failedLogFile := strings.TrimSuffix(logFile, ".test.log")
			failedLogFile = fmt.Sprintf("%s-FAILED_TEST-%d.log", failedLogFile, time.Now().UnixMilli())
			err = file.Copy(logFile, failedLogFile)
			if err != nil {
				logger.Log.Errorf("Log file copy failed. Error: %v", err)
				return
			}
			err = fmt.Errorf("package test failed. Test status line: %s", currLine)
			return
		}
	}
	return
}

// buildSRPMFile sends an SRPM to a build agent to build.
func buildSRPMFile(agent buildagents.BuildAgent, buildAttempts int, srpmFile, outArch string, dependencies []string) (builtFiles []string, logFile string, err error) {
	const (
		retryDuration = time.Second
		runCheck      = false
	)

	logBaseName := filepath.Base(srpmFile) + ".log"
	err = retry.Run(func() (buildErr error) {
		builtFiles, logFile, buildErr = agent.BuildPackage(srpmFile, logBaseName, outArch, runCheck, dependencies)
		return
	}, buildAttempts, retryDuration)

	return
}

// testSRPMFile sends an SRPM to a build agent to test.
func testSRPMFile(agent buildagents.BuildAgent, checkAttempts int, srpmFile string, outArch string, dependencies []string) (logFile string, err error) {
	const (
		retryDuration = time.Second
		runCheck      = true
	)

	// checkFailed is a flag to see if a non-null buildErr is from the %check section
	checkFailed := false
	logBaseName := filepath.Base(srpmFile) + ".test.log"
	err = retry.Run(func() (buildErr error) {
		checkFailed = false

		_, logFile, buildErr = agent.BuildPackage(srpmFile, logBaseName, outArch, runCheck, dependencies)
		if buildErr != nil {
			logger.Log.Warnf("Test build for '%s' failed on a non-test build issue. Error: %s", srpmFile, err)
			return
		}

		buildErr = parseCheckSection(logFile)
		checkFailed = (buildErr != nil)
		return
	}, checkAttempts, retryDuration)

	if err != nil && checkFailed {
		logger.Log.Warnf("Tests failed for '%s'. Error: %s", srpmFile, err)
		err = nil
	}
	return
}

// setAncillaryBuildNodesStatus sets the NodeState for all of the request's ancillary build and test nodes.
func setAncillaryBuildNodesStatus(req *BuildRequest, graphMutex *sync.RWMutex, nodeState pkggraph.NodeState) {
	graphMutex.Lock()
	defer graphMutex.Unlock()

	for _, node := range req.AncillaryNodes {
		if node.Type == pkggraph.TypeLocalBuild || node.Type == pkggraph.TypeTest {
			node.State = nodeState
		}
	}
}<|MERGE_RESOLUTION|>--- conflicted
+++ resolved
@@ -40,45 +40,27 @@
 // - IsDelta: Is this a pre-downloaded rpm (not traditional cache) that we may be able to skip rebuilding
 // - ExpectedFreshness: The expected freshness of the node (used to determine if we can skip building future nodes)
 type BuildRequest struct {
-<<<<<<< HEAD
 	Node              *pkggraph.PkgNode
 	PkgGraph          *pkggraph.PkgGraph
 	AncillaryNodes    []*pkggraph.PkgNode
-	CanUseCache       bool
+	ExpectedFiles     []string
+	WasMissingFiles   bool
+	UseCache          bool
 	IsDelta           bool
 	ExpectedFreshness int
-=======
-	Node           *pkggraph.PkgNode
-	PkgGraph       *pkggraph.PkgGraph
-	AncillaryNodes []*pkggraph.PkgNode
-	ExpectedFiles  []string
-	UseCache       bool
-	IsDelta        bool
->>>>>>> 582793b7
 }
 
 // BuildResult represents the results of a build agent trying to build a given node.
 type BuildResult struct {
-<<<<<<< HEAD
-	AncillaryNodes  []*pkggraph.PkgNode // All build nodes associated with the same SRPM as the node
-	BuiltFiles      []string            // List of files that were built
-	Err             error               // Any error from the build agent
-	LogFile         string              // Path to the build log file
-	Node            *pkggraph.PkgNode   // Main node that was processed
-	Skipped         bool                // Whether the node was explicitly skipped by user request
-	UsedCache       bool                // Whether the node was 'built' using a cached copy
-	WasDelta        bool                // Whether the node was built using a pre-downloaded
+	AncillaryNodes  []*pkggraph.PkgNode // For SRPM builds: other nodes stemming from the same SRPM. Empty otherwise.
+	BuiltFiles      []string            // List of RPMs built by this node.
+	Err             error               // Error encountered during the build.
+	LogFile         string              // Path to the log file from the build.
+	Node            *pkggraph.PkgNode   // The main node being analyzed for the build.
+	Ignored         bool                // Indicator if the build was ignored by user request.
+	UsedCache       bool                // Indicator if we used the cached artifacts (external or earlier local build) instead of building the node.
+	WasDelta        bool                // Indicator if we used a pre-built component from an external repository instead of building the node.
 	ActualFreshness int                 // How 'fresh' the node is (aka, how recently was a dependency forced to rebuild)
-=======
-	AncillaryNodes []*pkggraph.PkgNode // For SRPM builds: other nodes stemming from the same SRPM. Empty otherwise.
-	BuiltFiles     []string            // List of RPMs built by this node.
-	Err            error               // Error encountered during the build.
-	LogFile        string              // Path to the log file from the build.
-	Node           *pkggraph.PkgNode   // The main node being analyzed for the build.
-	Ignored        bool                // Indicator if the build was ignored by user request.
-	UsedCache      bool                // Indicator if we used the cached artifacts (external or earlier local build) instead of building the node.
-	WasDelta       bool                // Indicator if we used a pre-built component from an external repository instead of building the node.
->>>>>>> 582793b7
 }
 
 // selectNextBuildRequest selects a job based on priority:
@@ -127,33 +109,16 @@
 	// it when we pick up the next request
 	for req, cancelled := selectNextBuildRequest(channels); !cancelled && req != nil; req, cancelled = selectNextBuildRequest(channels) {
 		res := &BuildResult{
-<<<<<<< HEAD
 			Node:            req.Node,
 			AncillaryNodes:  req.AncillaryNodes,
+			UsedCache:       req.UseCache,
 			WasDelta:        req.IsDelta,
 			ActualFreshness: req.ExpectedFreshness,
-=======
-			Node:           req.Node,
-			AncillaryNodes: req.AncillaryNodes,
-			UsedCache:      req.UseCache,
-			WasDelta:       req.IsDelta,
->>>>>>> 582793b7
 		}
 
 		switch req.Node.Type {
 		case pkggraph.TypeLocalBuild:
-<<<<<<< HEAD
-			var hadMissingFiles bool
-			res.UsedCache, res.Skipped, hadMissingFiles, res.BuiltFiles, res.LogFile, res.Err = buildBuildNode(req.Node, req.PkgGraph, graphMutex, agent, req.CanUseCache, buildAttempts, checkAttempts, ignoredPackages)
-			if hadMissingFiles {
-				res.ActualFreshness = NodeFreshnessRebuildRequired
-				logger.Log.Debugf("Resetting freshness for %s due to missing files.", res.Node.FriendlyName())
-			} else {
-				logger.Log.Debugf("Keeping freshness at %d for %s", res.ActualFreshness, res.Node.FriendlyName())
-			}
-=======
 			res.Ignored, res.BuiltFiles, res.LogFile, res.Err = buildNode(req, graphMutex, agent, buildAttempts, ignoredPackages)
->>>>>>> 582793b7
 			if res.Err == nil {
 				setAncillaryBuildNodesStatus(req, graphMutex, pkggraph.StateUpToDate)
 			} else {
@@ -184,16 +149,9 @@
 	logger.Log.Debug("Worker done")
 }
 
-<<<<<<< HEAD
-// buildBuildNode builds a TypeBuild node, either used a cached copy if possible or building the corresponding SRPM.
-func buildBuildNode(node *pkggraph.PkgNode, pkgGraph *pkggraph.PkgGraph, graphMutex *sync.RWMutex, agent buildagents.BuildAgent, canUseCache bool, buildAttempts int, checkAttempts int, ignoredPackages []*pkgjson.PackageVer) (usedCache, skipped, hadMissingFiles bool, builtFiles []string, logFile string, err error) {
-	var missingFiles []string
-
-=======
 // buildNode builds a TypeLocalBuild node, either used a cached copy if possible or building the corresponding SRPM.
 func buildNode(request *BuildRequest, graphMutex *sync.RWMutex, agent buildagents.BuildAgent, buildAttempts int, ignoredPackages []*pkgjson.PackageVer) (ignored bool, builtFiles []string, logFile string, err error) {
 	node := request.Node
->>>>>>> 582793b7
 	baseSrpmName := node.SRPMFileName()
 	ignored = sliceutils.Contains(ignoredPackages, node.VersionedPkg, sliceutils.PackageVerMatch)
 
@@ -208,12 +166,6 @@
 		return
 	}
 
-<<<<<<< HEAD
-	// Print a message if a package is partially built but needs to be regenerated because its missing something.
-	hadMissingFiles = len(missingFiles) > 0
-	if hadMissingFiles && len(builtFiles) != len(missingFiles) {
-		logger.Log.Infof("SRPM '%s' is being rebuilt due to partially missing components: %v", node.SrpmPath, missingFiles)
-=======
 	dependencies := getBuildDependencies(node, request.PkgGraph, graphMutex)
 
 	logger.Log.Infof("Building: %s", baseSrpmName)
@@ -230,7 +182,6 @@
 	if ignored {
 		logger.Log.Debugf("%s (test) explicitly marked to be ignored.", baseSrpmName)
 		return
->>>>>>> 582793b7
 	}
 
 	if request.UseCache {
