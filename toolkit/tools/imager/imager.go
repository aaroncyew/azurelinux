--- conflicted
+++ resolved
@@ -546,19 +546,6 @@
 		setupChrootPackages = append(setupChrootPackages, verityPackages...)
 	}
 
-<<<<<<< HEAD
-	timestamp_v2.StartMeasuringEvent("install chroot packages", float64(len(setupChrootPackages)))
-	for _, setupChrootPackage := range setupChrootPackages {
-		_, err = installutils.TdnfInstall(setupChrootPackage, rootDir)
-		if err != nil {
-			err = fmt.Errorf("failed to install required setup chroot package '%s': %w", setupChrootPackage, err)
-			return
-		}
-	}
-	timestamp_v2.StopMeasurement() // install chroot packages
-
-=======
->>>>>>> 6e0551ce
 	// Create new chroot for the new image
 	installChroot := safechroot.NewChroot(installRoot, existingChrootDir)
 	extraInstallMountPoints := []*safechroot.MountPoint{}
@@ -582,6 +569,7 @@
 		}
 	}
 
+	timestamp_v2.StartMeasuringEvent("install chroot packages", float64(len(setupChrootPackages)))
 	for _, setupChrootPackage := range setupChrootPackages {
 		_, err = installutils.TdnfInstall(setupChrootPackage, rootDir)
 		if err != nil {
@@ -589,6 +577,7 @@
 			return
 		}
 	}
+	timestamp_v2.StopMeasurement() // install chroot packages
 
 	// Populate image contents
 	err = installutils.PopulateInstallRoot(installChroot, packagesToInstall, systemConfig, installMap, mountPointToFsTypeMap, mountPointToMountArgsMap, partIDToDevPathMap, partIDToFsTypeMap, isRootFS, encryptedRoot, diffDiskBuild, hidepidEnabled)
