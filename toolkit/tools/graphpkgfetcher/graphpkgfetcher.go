// Copyright (c) Microsoft Corporation.
// Licensed under the MIT License.

package main

import (
	"fmt"
	"os"
	"path/filepath"
	"strings"

	"github.com/microsoft/CBL-Mariner/toolkit/tools/internal/exe"
	"github.com/microsoft/CBL-Mariner/toolkit/tools/internal/file"
	"github.com/microsoft/CBL-Mariner/toolkit/tools/internal/logger"
	"github.com/microsoft/CBL-Mariner/toolkit/tools/internal/packagerepo/repocloner/rpmrepocloner"
	"github.com/microsoft/CBL-Mariner/toolkit/tools/internal/packagerepo/repoutils"
	"github.com/microsoft/CBL-Mariner/toolkit/tools/internal/pkggraph"
	"github.com/microsoft/CBL-Mariner/toolkit/tools/internal/pkgjson"
	"github.com/microsoft/CBL-Mariner/toolkit/tools/internal/rpm"
	"github.com/microsoft/CBL-Mariner/toolkit/tools/internal/timestamp"
	"github.com/microsoft/CBL-Mariner/toolkit/tools/pkg/profile"
	"github.com/microsoft/CBL-Mariner/toolkit/tools/scheduler/schedulerutils"

	"gonum.org/v1/gonum/graph"
	"gopkg.in/alecthomas/kingpin.v2"
)

var (
	app = kingpin.New("graphpkgfetcher", "A tool to download a unresolved packages in a graph into a given directory.")

	inputGraph  = exe.InputStringFlag(app, "Path to the graph file to read")
	outputGraph = exe.OutputFlag(app, "Updated graph file with unresolved nodes marked as resolved")
	outDir      = exe.OutputDirFlag(app, "Directory to download packages into.")

	existingRpmDir          = app.Flag("rpm-dir", "Directory that contains already built RPMs. Should contain top level directories for architecture.").Required().ExistingDir()
	existingToolchainRpmDir = app.Flag("toolchain-rpms-dir", "Directory that contains already built toolchain RPMs. Should contain top level directories for architecture.").Required().ExistingDir()
	tmpDir                  = app.Flag("tmp-dir", "Directory to store temporary files while downloading.").String()

	workertar            = app.Flag("tdnf-worker", "Full path to worker_chroot.tar.gz").Required().ExistingFile()
	repoFiles            = app.Flag("repo-file", "Full path to a repo file").Required().ExistingFiles()
	usePreviewRepo       = app.Flag("use-preview-repo", "Pull packages from the upstream preview repo").Bool()
	disableDefaultRepos  = app.Flag("disable-default-repos", "Disable pulling packages from PMC repos").Bool()
	disableUpstreamRepos = app.Flag("disable-upstream-repos", "Disables pulling packages from upstream repos").Bool()
	toolchainManifest    = app.Flag("toolchain-manifest", "Path to a list of RPMs which are created by the toolchain. Will mark RPMs from this list as prebuilt.").ExistingFile()

	tlsClientCert = app.Flag("tls-cert", "TLS client certificate to use when downloading files.").String()
	tlsClientKey  = app.Flag("tls-key", "TLS client key to use when downloading files.").String()

	stopOnFailure = app.Flag("stop-on-failure", "Stop if failed to cache all unresolved nodes.").Bool()

	tryDownloadDeltaRPMs = app.Flag("try-download-delta-rpms", "Automatically download the RPMs we will try to build into the cache if they are available, so we can skip building them later.").Bool()
	imageConfig          = app.Flag("image-config-file", "Optional image config file to extract a package list from. Used with '--try-download-delta-rpms'").String()
	baseDirPath          = app.Flag("base-dir", "Base directory for relative file paths from the config. Defaults to config's directory. Used with '--try-download-delta-rpms'").ExistingDir()
	pkgsToIgnore         = app.Flag("ignored-packages", "Space separated list of specs ignoring rebuilds if their dependencies have been updated. Will still build if all of the spec's RPMs have not been built.").String()
	pkgsToBuild          = app.Flag("packages", "Space separated list of top-level packages that should be built. Omit this argument to build all packages.").String()
	pkgsToRebuild        = app.Flag("rebuild-packages", "Space separated list of base package names packages that should be rebuilt.").String()

	inputSummaryFile  = app.Flag("input-summary-file", "Path to a file with the summary of packages cloned to be restored").String()
	outputSummaryFile = app.Flag("output-summary-file", "Path to save the summary of packages cloned").String()

	logFile       = exe.LogFileFlag(app)
	logLevel      = exe.LogLevelFlag(app)
	profFlags     = exe.SetupProfileFlags(app)
	timestampFile = app.Flag("timestamp-file", "File that stores timestamps for this program.").String()
)

func main() {
	app.Version(exe.ToolkitVersion)
	kingpin.MustParse(app.Parse(os.Args[1:]))
	logger.InitBestEffort(*logFile, *logLevel)

	prof, err := profile.StartProfiling(profFlags)
	if err != nil {
		logger.Log.Warnf("Could not start profiling: %s", err)
	}
	defer prof.StopProfiler()

	timestamp.BeginTiming("graphpkgfetcher", *timestampFile)
	defer timestamp.CompleteTiming()

	err = fetchPackages()
	if err != nil {
		logger.Log.Fatalf("Failed to fetch packages. Error: %s", err)
	}
}

func fetchPackages() (err error) {
	var cloner *rpmrepocloner.RpmRepoCloner
	dependencyGraph, err := pkggraph.ReadDOTGraphFile(*inputGraph)
	if err != nil {
		err = fmt.Errorf("failed to read graph to file:\n%w", err)
		return
	}

	toolchainPackages, err := schedulerutils.ReadReservedFilesList(*toolchainManifest)
	if err != nil {
		err = fmt.Errorf("unable to read toolchain manifest file '%s':\n%w", *toolchainManifest, err)
		return
	}

	hasUnresolvedNodes := hasUnresolvedNodes(dependencyGraph)
	if *tryDownloadDeltaRPMs || hasUnresolvedNodes {
		// Create the worker environment
<<<<<<< HEAD
		cloner, err = rpmrepocloner.ConstructCloner(*outDir, *tmpDir, *workertar, *existingRpmDir, *existingToolchainRpmDir, *tlsClientCert, *tlsClientKey, *usePreviewRepo, *disableUpstreamRepos, *disableDefaultRepos, *repoFiles)
=======
		cloner, err = rpmrepocloner.ConstructCloner(*outDir, *tmpDir, *workertar, *existingRpmDir, *existingToolchainRpmDir, *tlsClientCert, *tlsClientKey, *repoFiles)
>>>>>>> 9bd11d26
		if err != nil {
			err = fmt.Errorf("failed to setup new cloner:\n%w", err)
			return err
		}
		defer cloner.Close()

		enabledRepos := rpmrepocloner.RepoFlagAll
		if !*usePreviewRepo {
			enabledRepos = enabledRepos & ^rpmrepocloner.RepoFlagPreview
		}
		if *disableUpstreamRepos {
			enabledRepos = enabledRepos & ^rpmrepocloner.RepoFlagUpstream
		}
		if *disableDefaultRepos {
			enabledRepos = enabledRepos & ^rpmrepocloner.RepoFlagMarinerDefaults
		}
		cloner.SetEnabledRepos(enabledRepos)
	}

	if hasUnresolvedNodes {
		logger.Log.Info("Found unresolved packages to cache, downloading packages")
		err = resolveGraphNodes(dependencyGraph, *inputSummaryFile, toolchainPackages, cloner, *stopOnFailure)
		if err != nil {
			err = fmt.Errorf("failed to resolve graph:\n%w", err)
			return err
		}
	} else {
		logger.Log.Info("No unresolved packages to cache")
	}

	// Optional delta build cache hydration
	if *tryDownloadDeltaRPMs {
		logger.Log.Info("Attempting to download delta RPMs for build nodes")
		err = downloadDeltaNodes(dependencyGraph, cloner)
		if err != nil {
			err = fmt.Errorf("failed to download delta RPMs:\n%w", err)
			return
		}
	}

	// Write the final graph to file
	err = pkggraph.WriteDOTGraphFile(dependencyGraph, *outputGraph)
	if err != nil {
		err = fmt.Errorf("failed to write cache graph to file:\n%w", err)
		return
	}

	// If we grabbed any RPMs, we need to convert them into a local repo
	if *tryDownloadDeltaRPMs || hasUnresolvedNodes {
		err = cloner.ConvertDownloadedPackagesIntoRepo()
		if err != nil {
			err = fmt.Errorf("failed to convert downloaded RPMs into a repo:\n%w", err)
			return err
		}

		if strings.TrimSpace(*outputSummaryFile) != "" {
			err = repoutils.SaveClonedRepoContents(cloner, *outputSummaryFile)
			if err != nil {
				err = fmt.Errorf("failed to save cloned repo contents:\n%w", err)
				return err
			}
		}
	}
	return
}

// downloadDeltaNodes will look at the final cached graph we saved and see if any RPMS can be download instead of built.
// If the previous part of the fetcher worked well we should be able to download only the delta RPMs we need
// to build our packages or image (i.e. we should be able to create a subgraph just like we would for the build step)
//   - dependencyGraph: The graph to use to find the packages we need to build. Should have any caching operations already
//     performed on it. Will be updated with the paths to the delta RPMs we download.
//   - cloner: The cloner to use to download the RPMs
//
// We also access the package list related globals:
//   - pkgsToBuild: The list of packages to build
//   - pkgsToRebuild: The list of packages to rebuild
//   - pkgsToIgnore: The list of packages to ignore
//   - imageConfig: The image config to use to find the packages we need to build
//   - baseDirPath: The base directory to use to find the packages we need to build
func downloadDeltaNodes(dependencyGraph *pkggraph.PkgGraph, cloner *rpmrepocloner.RpmRepoCloner) (err error) {
	const (
		useImplicitForOptimization = true
	)

	timestamp.StartEvent("delta package download", nil)
	defer timestamp.StopEvent(nil)

	// Generate the list of packages that need to be built. If none are requested then all packages will be built. We
	// don't care about explicit rebuilds here since we are going to rebuild them anyway.
	packageVersToBuild, _, _, err := schedulerutils.ParseAndGeneratePackageList(dependencyGraph, *pkgsToBuild, *pkgsToRebuild, *pkgsToIgnore, *imageConfig, *baseDirPath)
	if err != nil {
		err = fmt.Errorf("unable to generate package build list to calculate delta downloads: %w", err)
		return
	}

	// We will heavily modify this graph so it should not be used for anything else, create a copy of it to work with.
	deltaPkgGraphCopy, err := dependencyGraph.DeepCopy()
	if err != nil {
		err = fmt.Errorf("failed to copy graph for delta package downloading: %w", err)
		return
	}

	isGraphOptimized, deltaPkgGraphCopy, _, err := schedulerutils.InitializeGraph("", deltaPkgGraphCopy, packageVersToBuild, useImplicitForOptimization)
	if err != nil {
		err = fmt.Errorf("failed to initialize graph for delta package downloading: %w", err)
		return
	}

	if !isGraphOptimized {
		logger.Log.Warnf("Delta fetcher was unable to prune the build graph. All possible build nodes will be included so delta package downloading will be very slow!")
	}

	if len(deltaPkgGraphCopy.AllBuildNodes()) > 0 {
		err = downloadAllAvailableDeltaRPMs(dependencyGraph, deltaPkgGraphCopy, cloner)
		if err != nil {
			err = fmt.Errorf("failed to download delta RPMs: %w", err)
			return
		}
	}

	return
}

// hasUnresolvedNodes scans through the graph to see if there is anything to do
func hasUnresolvedNodes(graph *pkggraph.PkgGraph) bool {
	for _, n := range graph.AllRunNodes() {
		if n.State == pkggraph.StateUnresolved {
			return true
		}
	}
	return false
}

func findUnresolvedNodes(runNodes []*pkggraph.PkgNode) (unreslovedNodes []*pkggraph.PkgNode) {
	for _, n := range runNodes {
		if n.State == pkggraph.StateUnresolved {
			unreslovedNodes = append(unreslovedNodes, n)
		}
	}
	return
}

// resolveGraphNodes scans a graph and for each unresolved node in the graph clones the RPMs needed
// to satisfy it.
func resolveGraphNodes(dependencyGraph *pkggraph.PkgGraph, inputSummaryFile string, toolchainPackages []string, cloner *rpmrepocloner.RpmRepoCloner, stopOnFailure bool) (err error) {
	const downloadDependencies = true

	timestamp.StartEvent("Clone packages", nil)
	defer timestamp.StopEvent(nil)

	if strings.TrimSpace(inputSummaryFile) != "" {
		// If an input summary file was provided, simply restore the cache using the file.
		err = repoutils.RestoreClonedRepoContents(cloner, inputSummaryFile)
		if err != nil {
			return fmt.Errorf("failed to restore external packages cache from '%s':\n%w", inputSummaryFile, err)
		}

		previousEnabledRepos := cloner.GetEnabledRepos()
		cloner.SetEnabledRepos(rpmrepocloner.RepoFlagToolchain | rpmrepocloner.RepoFlagDownloadedCache)
		defer cloner.SetEnabledRepos(previousEnabledRepos)
	}

	// Cache an RPM for each unresolved node in the graph.
	cachingSucceeded := true
	fetchedPackages := make(map[string]bool)
	prebuiltPackages := make(map[string]bool)
	unresolvedNodes := findUnresolvedNodes(dependencyGraph.AllRunNodes())

	timestamp.StartEvent("clone graph", nil)
	for _, n := range unresolvedNodes {
		resolveErr := resolveSingleNode(cloner, n, downloadDependencies, toolchainPackages, fetchedPackages, prebuiltPackages, *outDir)
		// Failing to clone a dependency should not halt a build.
		// The build should continue and attempt best effort to build as many packages as possible.
		if resolveErr != nil {
			logger.Log.Warnf("Failed to resolve graph node '%s':\n%s", n, resolveErr)
			cachingSucceeded = false
			errorMessage := strings.Builder{}
			errorMessage.WriteString(fmt.Sprintf("Failed to resolve all nodes in the graph while resolving '%s'\n", n))
			errorMessage.WriteString("Nodes which have this as a dependency:\n")
			for _, dependant := range graph.NodesOf(dependencyGraph.To(n.ID())) {
				errorMessage.WriteString(fmt.Sprintf("\t'%s' depends on '%s'\n", dependant.(*pkggraph.PkgNode), n))
			}
			logger.Log.Debugf(errorMessage.String())
		}
	}
	timestamp.StopEvent(nil) // clone graph
	if stopOnFailure && !cachingSucceeded {
		return fmt.Errorf("failed to cache unresolved nodes")
	}
	return
}

// downloadAllAvailableDeltaRPMs scans a graph and for each build node in the graph and tries to replace it with a cached node instead.
// to satisfy it.
//   - realDependencyGraph: The graph to use to find the packages we need to build. Should have any caching operations already
//     performed on it. Will be updated with the paths to the delta RPMs we download.
//   - dependencyGraphDeltaCopy: A copy of the graph we will use to try to optimize the build nodes. This graph should be
//     optimized to only contain the nodes we need to build.
//   - cloner: The cloner to use to download the RPMs
func downloadAllAvailableDeltaRPMs(realDependencyGraph, dependencyGraphDeltaCopy *pkggraph.PkgGraph, cloner *rpmrepocloner.RpmRepoCloner) (err error) {
	timestamp.StartEvent("downloading delta nodes", nil)
	defer timestamp.StopEvent(nil)

	// First scan the copy of the graph we tried to optimize for all the SRPMs we need to build. We will use this list to
	// match against all the nodes in the full graph.
	srpmPaths := make(map[string]bool)
	for _, n := range dependencyGraphDeltaCopy.AllBuildNodes() {
		srpmPaths[n.SrpmPath] = true
	}

	// For each build node, try to update it to a delta node with a downloaded RPM backing it.
	logger.Log.Debugf("Resolving build nodes")
	for _, n := range realDependencyGraph.AllBuildNodes() {
		// If this node isn't part of the optimized graph, skip it.
		if _, ok := srpmPaths[n.SrpmPath]; !ok {
			logger.Log.Debugf("Skipping non-optimized delta build node %s", n)
			continue
		}

		logger.Log.Debugf("Resolving build node %s", n)
		if n.State == pkggraph.StateBuild {
			err := downloadSingleDeltaRPM(realDependencyGraph, n, cloner, *outDir)
			if err != nil {
				return fmt.Errorf("failed to download delta RPM for build node %s: %w", n, err)
			}
		}
	}

	return
}

// downloadSingleDeltaRPM attempts to download a single delta RPM for a build node. If the delta RPM is available
// it will be downloaded and the build node will be updated to point to the new RPM. The associated run node will
// also be updated to point to the new RPM since the scheduler uses the run node to find the RPM to install. If a
// delta RPM is not available, the build node will be left alone an no error will be returned.
//   - realDependencyGraph: The graph to update
//   - realBuildNode: The build node to update. This node should be from the real graph as we will be updating it directly.
//     to find the actual build node in the graph.
//   - cloner: The cloner to use to download the RPMs
//   - deltaRpmDir: The directory to download the RPMs into
func downloadSingleDeltaRPM(realDependencyGraph *pkggraph.PkgGraph, realBuildNode *pkggraph.PkgNode, cloner *rpmrepocloner.RpmRepoCloner, deltaRpmDir string) (err error) {
	const downloadDependencies = false
	var lookup *pkggraph.LookupNode

	if realBuildNode.Type != pkggraph.TypeBuild {
		err = fmt.Errorf("node '%s' is not a build node, can't download delta RPM", realBuildNode)
		return err
	}

	// Replace all '/' with '_' in the package name to get a valid timestamp name
	// e.g. "bin/ls" -> "bin_ls"
	tsName := strings.ReplaceAll(realBuildNode.VersionedPkg.Name, "/", "_")
	timestamp.StartEvent(fmt.Sprintf("downloading delta node %s", tsName), nil)
	defer timestamp.StopEvent(nil)

	lookup, err = realDependencyGraph.FindExactPkgNodeFromPkg(realBuildNode.VersionedPkg)
	if err != nil {
		err = fmt.Errorf("can't find build node '%s' in graph: %w", realBuildNode, err)
		return err
	}
	if lookup == nil || lookup.RunNode == nil {
		err = fmt.Errorf("can't find run lookup '%v' in graph", lookup)
		return err
	}

	realRunNode := lookup.RunNode
	// We need to copy the node since the fetcher may on occasion choose a different package to provide something than
	// we want. We only consider a delta node valid if the .rpm matches exactly. If we tryy and fail to download a delta
	// the node would be left in a bad state.
	nodeCopy := realBuildNode.Copy()

	// Get the final output path for the build node if we don't convert it to a delta node
	originalRpmPath := realBuildNode.RpmPath
	foundFinalRPM, _ := file.IsFile(originalRpmPath)

	// Only download dependencies for delta RPMs if we don't already have the RPM in the out/RPMS folder
	if !foundFinalRPM {
		// Flag the node as a delta node now so the resolver knows this isn't a critical issue if it fails to resolve
		nodeCopy.State = pkggraph.StateDelta
		resolveErr := resolveSingleNode(cloner, nodeCopy, downloadDependencies, nil, make(map[string]bool), make(map[string]bool), deltaRpmDir)
		// Failing to clone a dependency should not halt a build.
		// The build should continue and attempt best effort to build as many packages as possible.
		if resolveErr != nil {
			logger.Log.Warnf("Can't find delta RPM to download for %s-%s: %s", nodeCopy.VersionedPkg.Name, nodeCopy.VersionedPkg.Version, resolveErr)
			return nil
		}
		logger.Log.Tracef("Updating real node '%s' with info from newly cached delta node '%s'", realBuildNode, nodeCopy)

		// Check that the RPM we are getting matches the expected out/RPM path using the base name of the file path
		cachedRPMPath := nodeCopy.RpmPath
		if filepath.Base(cachedRPMPath) != filepath.Base(originalRpmPath) {
			logger.Log.Warnf("cached delta RPM '%s' does not match expected RPM '%s', skipping", filepath.Base(cachedRPMPath), filepath.Base(originalRpmPath))
			return nil
		} else {
			logger.Log.Infof("Delta RPM found for '%s-%s'.", realBuildNode.VersionedPkg.Name, realBuildNode.VersionedPkg.Version)
		}

		realBuildNode.State = pkggraph.StateDelta
		realRunNode.State = pkggraph.StateDelta

		// Update the build and run nodes to point to the new RPM in the cache
		realRunNode.RpmPath = cachedRPMPath
		realBuildNode.RpmPath = cachedRPMPath

		logger.Log.Debugf("Converted delta build node is now: '%s'", realBuildNode)
		logger.Log.Debugf("Converted delta run node is now: '%s'", realRunNode)
	} else {
		logger.Log.Infof("Already have a RPM for '%s' at '%s'.", realBuildNode.VersionedPkg.Name, originalRpmPath)
	}

	return err
}

// resolveSingleNode caches the RPM for a single node.
// It will modify fetchedPackages on a successful package clone.
func resolveSingleNode(cloner *rpmrepocloner.RpmRepoCloner, node *pkggraph.PkgNode, cloneDeps bool, toolchainPackages []string, fetchedPackages, prebuiltPackages map[string]bool, outDir string) (err error) {
	logger.Log.Debugf("Adding node %s to the cache", node.FriendlyName())

	logger.Log.Debugf("Searching for a package which supplies: %s", node.VersionedPkg.Name)
	// Resolve nodes to exact package names so they can be referenced in the graph.
	resolvedPackages, err := cloner.WhatProvides(node.VersionedPkg)
	if err != nil {
		msg := fmt.Sprintf("Failed to resolve (%s) to a package. Error: %s", node.VersionedPkg, err)
		// It is not an error if an implicit node could not be resolved as it may become available later in the build.
		// If it does not become available scheduler will print an error at the end of the build.
		if node.Implicit || node.State == pkggraph.StateDelta {
			logger.Log.Debug(msg)
		} else {
			logger.Log.Warn(msg)
		}
		return
	}

	if len(resolvedPackages) == 0 {
		return fmt.Errorf("failed to find any packages providing '%v'", node.VersionedPkg)
	}

	preBuilt := false
	for _, resolvedPackage := range resolvedPackages {
		if !fetchedPackages[resolvedPackage] {
			desiredPackage := &pkgjson.PackageVer{
				Name: resolvedPackage,
			}

			preBuilt, err = cloner.Clone(cloneDeps, desiredPackage)
			if err != nil {
				err = fmt.Errorf("failed to clone '%s' from RPM repo:\n%w", resolvedPackage, err)
				return
			}
			fetchedPackages[resolvedPackage] = true
			prebuiltPackages[resolvedPackage] = preBuilt

			logger.Log.Debugf("Fetched '%s' as potential candidate (is pre-built: %v).", resolvedPackage, prebuiltPackages[resolvedPackage])
		}
	}

	err = assignRPMPath(node, outDir, resolvedPackages)
	if err != nil {
		err = fmt.Errorf("failed to find an RPM to provide '%s':\n%w", node.VersionedPkg.Name, err)
		return
	}

	// If a package is  available locally, and it is part of the toolchain, mark it as a prebuilt so the scheduler knows it can use it
	// immediately (especially for dynamic generator created capabilities)
	if (preBuilt || prebuiltPackages[node.RpmPath]) && isToolchainPackage(node.RpmPath, toolchainPackages) {
		logger.Log.Debugf("Using a prebuilt toolchain package to resolve this dependency")
		prebuiltPackages[node.RpmPath] = true
		node.State = pkggraph.StateUpToDate
		node.Type = pkggraph.TypePreBuilt
	} else {
		node.State = pkggraph.StateCached
	}

	logger.Log.Infof("Choosing '%s' to provide '%s'.", filepath.Base(node.RpmPath), node.VersionedPkg.Name)

	return
}

func assignRPMPath(node *pkggraph.PkgNode, outDir string, resolvedPackages []string) (err error) {
	rpmPaths := []string{}
	for _, resolvedPackage := range resolvedPackages {
		rpmPaths = append(rpmPaths, rpmPackageToRPMPath(resolvedPackage, outDir))
	}

	chosenRPMPath := rpmPaths[0]
	if len(rpmPaths) > 1 {
		var resolvedRPMs []string
		logger.Log.Debugf("Found %d candidates. Resolving.", len(rpmPaths))

		resolvedRPMs, err = rpm.ResolveCompetingPackages(*tmpDir, rpmPaths...)
		if err != nil {
			logger.Log.Errorf("Failed while trying to pick an RPM providing '%s' from the following RPMs: %v", node.VersionedPkg.Name, rpmPaths)
			return
		}

		resolvedRPMsCount := len(resolvedRPMs)
		if resolvedRPMsCount == 0 {
			logger.Log.Errorf("Failed while trying to pick an RPM providing '%s'. No RPM can be installed from the following: %v", node.VersionedPkg.Name, rpmPaths)
			return
		}

		if resolvedRPMsCount > 1 {
			logger.Log.Warnf("Found %d candidates to provide '%s'. Picking the first one.", resolvedRPMsCount, node.VersionedPkg.Name)
		}

		chosenRPMPath = rpmPackageToRPMPath(resolvedRPMs[0], outDir)
	}

	node.RpmPath = chosenRPMPath

	return
}

func rpmPackageToRPMPath(rpmPackage, outDir string) string {
	// Construct the rpm path of the cloned package.
	rpmName := fmt.Sprintf("%s.rpm", rpmPackage)
	return filepath.Join(outDir, rpmName)
}

func isToolchainPackage(rpmPath string, toolchainRPMs []string) bool {
	base := filepath.Base(rpmPath)
	for _, t := range toolchainRPMs {
		if t == base {
			return true
		}
	}
	return false
}<|MERGE_RESOLUTION|>--- conflicted
+++ resolved
@@ -101,11 +101,7 @@
 	hasUnresolvedNodes := hasUnresolvedNodes(dependencyGraph)
 	if *tryDownloadDeltaRPMs || hasUnresolvedNodes {
 		// Create the worker environment
-<<<<<<< HEAD
-		cloner, err = rpmrepocloner.ConstructCloner(*outDir, *tmpDir, *workertar, *existingRpmDir, *existingToolchainRpmDir, *tlsClientCert, *tlsClientKey, *usePreviewRepo, *disableUpstreamRepos, *disableDefaultRepos, *repoFiles)
-=======
 		cloner, err = rpmrepocloner.ConstructCloner(*outDir, *tmpDir, *workertar, *existingRpmDir, *existingToolchainRpmDir, *tlsClientCert, *tlsClientKey, *repoFiles)
->>>>>>> 9bd11d26
 		if err != nil {
 			err = fmt.Errorf("failed to setup new cloner:\n%w", err)
 			return err
