// Copyright (c) Microsoft Corporation.
// Licensed under the MIT License.

package main

import (
	"fmt"
	"os"
	"path/filepath"
	"strings"

	"github.com/microsoft/CBL-Mariner/toolkit/tools/internal/exe"
	"github.com/microsoft/CBL-Mariner/toolkit/tools/internal/logger"
	"github.com/microsoft/CBL-Mariner/toolkit/tools/internal/packagerepo/repocloner/rpmrepocloner"
	"github.com/microsoft/CBL-Mariner/toolkit/tools/internal/packagerepo/repoutils"
	"github.com/microsoft/CBL-Mariner/toolkit/tools/internal/pkggraph"
	"github.com/microsoft/CBL-Mariner/toolkit/tools/internal/pkgjson"
	"github.com/microsoft/CBL-Mariner/toolkit/tools/internal/rpm"
	"github.com/microsoft/CBL-Mariner/toolkit/tools/internal/timestamp"
	"github.com/microsoft/CBL-Mariner/toolkit/tools/scheduler/schedulerutils"

	"gonum.org/v1/gonum/graph"
	"gopkg.in/alecthomas/kingpin.v2"
)

var (
	app = kingpin.New("graphpkgfetcher", "A tool to download a unresolved packages in a graph into a given directory.")

	inputGraph  = exe.InputStringFlag(app, "Path to the graph file to read")
	outputGraph = exe.OutputFlag(app, "Updated graph file with unresolved nodes marked as resolved")
	outDir      = exe.OutputDirFlag(app, "Directory to download packages into.")

	existingRpmDir          = app.Flag("rpm-dir", "Directory that contains already built RPMs. Should contain top level directories for architecture.").Required().ExistingDir()
	existingToolchainRpmDir = app.Flag("toolchain-rpms-dir", "Directory that contains already built toolchain RPMs. Should contain top level directories for architecture.").Required().ExistingDir()
	tmpDir                  = app.Flag("tmp-dir", "Directory to store temporary files while downloading.").String()

	workertar            = app.Flag("tdnf-worker", "Full path to worker_chroot.tar.gz").Required().ExistingFile()
	repoFiles            = app.Flag("repo-file", "Full path to a repo file").Required().ExistingFiles()
	usePreviewRepo       = app.Flag("use-preview-repo", "Pull packages from the upstream preview repo").Bool()
	disableDefaultRepos  = app.Flag("disable-default-repos", "Disable pulling packages from PMC repos").Bool()
	disableUpstreamRepos = app.Flag("disable-upstream-repos", "Disables pulling packages from upstream repos").Bool()
	toolchainManifest    = app.Flag("toolchain-manifest", "Path to a list of RPMs which are created by the toolchain. Will mark RPMs from this list as prebuilt.").ExistingFile()

	tlsClientCert = app.Flag("tls-cert", "TLS client certificate to use when downloading files.").String()
	tlsClientKey  = app.Flag("tls-key", "TLS client key to use when downloading files.").String()

	stopOnFailure = app.Flag("stop-on-failure", "Stop if failed to cache all unresolved nodes.").Bool()

	inputSummaryFile  = app.Flag("input-summary-file", "Path to a file with the summary of packages cloned to be restored").String()
	outputSummaryFile = app.Flag("output-summary-file", "Path to save the summary of packages cloned").String()

	logFile       = exe.LogFileFlag(app)
	logLevel      = exe.LogLevelFlag(app)
	timestampFile = app.Flag("timestamp-file", "File that stores timestamps for this program.").String()
)

func main() {
	app.Version(exe.ToolkitVersion)
	kingpin.MustParse(app.Parse(os.Args[1:]))
	logger.InitBestEffort(*logFile, *logLevel)
	timestamp.BeginTiming("graphpkgfetcher", *timestampFile)
	defer timestamp.CompleteTiming()

	err := fetchPackages()
	if err != nil {
		logger.Log.Fatalf("Failed to fetch packages. Error: %s", err)
	}
}

func fetchPackages() (err error) {
	var cloner *rpmrepocloner.RpmRepoCloner
	dependencyGraph, err := pkggraph.ReadDOTGraphFile(*inputGraph)
	if err != nil {
		err = fmt.Errorf("failed to read graph to file:\n%w", err)
		return
	}

	toolchainPackages, err := schedulerutils.ReadReservedFilesList(*toolchainManifest)
	if err != nil {
		err = fmt.Errorf("unable to read toolchain manifest file '%s':\n%w", *toolchainManifest, err)
		return
	}

	hasUnresolvedNodes := hasUnresolvedNodes(dependencyGraph)
	if hasUnresolvedNodes {
		// Create the worker environment
		cloner, err = rpmrepocloner.ConstructClonerWithNetwork(*outDir, *tmpDir, *workertar, *existingRpmDir, *existingToolchainRpmDir, *tlsClientCert, *tlsClientKey, *usePreviewRepo, *disableUpstreamRepos, *repoFiles)
		if err != nil {
			err = fmt.Errorf("failed to setup new cloner:\n%w", err)
			return err
		}
		defer cloner.Close()
	}

	if hasUnresolvedNodes {
		logger.Log.Info("Found unresolved packages to cache, downloading packages")
		err = resolveGraphNodes(dependencyGraph, *inputSummaryFile, *outputSummaryFile, toolchainPackages, cloner, *stopOnFailure)
		if err != nil {
			err = fmt.Errorf("failed to resolve graph:\n%w", err)
			return err
		}
	} else {
		logger.Log.Info("No unresolved packages to cache")
	}

	// Write the graph to file (even if we are going to download delta RPMs, we want to save the graph with the resolved nodes first)
	err = pkggraph.WriteDOTGraphFile(dependencyGraph, *outputGraph)
	if err != nil {
		err = fmt.Errorf("failed to write cache graph to file:\n%w", err)
		return
	}

	// If we grabbed any RPMs, we need to convert them into a local repo
	if hasUnresolvedNodes {
		err = cloner.ConvertDownloadedPackagesIntoRepo()
		if err != nil {
			err = fmt.Errorf("failed to convert downloaded RPMs into a repo:\n%w", err)
			return err
		}
	}

	return
}

// hasUnresolvedNodes scans through the graph to see if there is anything to do
func hasUnresolvedNodes(graph *pkggraph.PkgGraph) bool {
	for _, n := range graph.AllRunNodes() {
		if n.State == pkggraph.StateUnresolved {
			return true
		}
	}
	return false
}

func findUnresolvedNodes(runNodes []*pkggraph.PkgNode) (unreslovedNodes []*pkggraph.PkgNode) {
	for _, n := range runNodes {
		if n.State == pkggraph.StateUnresolved {
			unreslovedNodes = append(unreslovedNodes, n)
		}
	}
	return
}

// resolveGraphNodes scans a graph and for each unresolved node in the graph clones the RPMs needed
// to satisfy it.
<<<<<<< HEAD
func resolveGraphNodes(dependencyGraph *pkggraph.PkgGraph, inputSummaryFile, outputSummaryFile string, toolchainPackages []string, cloner *rpmrepocloner.RpmRepoCloner, stopOnFailure bool) (err error) {
	const downloadDependencies = true
=======
func resolveGraphNodes(dependencyGraph *pkggraph.PkgGraph, inputSummaryFile, outputSummaryFile string, toolchainPackages []string, disableUpstreamRepos, stopOnFailure bool) (err error) {
	timestamp.StartEvent("initialize and configure cloner", nil)
	// Create the worker environment
	cloner := rpmrepocloner.New()
	err = cloner.Initialize(*outDir, *tmpDir, *workertar, *existingRpmDir, *existingToolchainRpmDir, *usePreviewRepo, *disableDefaultRepos, *repoFiles)
	if err != nil {
		logger.Log.Errorf("Failed to initialize RPM repo cloner. Error: %s", err)
		return
	}
	defer cloner.Close()

	if !disableUpstreamRepos {
		tlsKey, tlsCert := strings.TrimSpace(*tlsClientKey), strings.TrimSpace(*tlsClientCert)
		err = cloner.AddNetworkFiles(tlsCert, tlsKey)
		if err != nil {
			logger.Log.Panicf("Failed to customize RPM repo cloner. Error: %s", err)
		}
	}

	timestamp.StopEvent(nil) // initialize and configure cloner
>>>>>>> 349f88db
	timestamp.StartEvent("Clone packages", nil)
	defer timestamp.StopEvent(nil)
	cachingSucceeded := true
	if strings.TrimSpace(inputSummaryFile) == "" {
		// Cache an RPM for each unresolved node in the graph.
		fetchedPackages := make(map[string]bool)
		prebuiltPackages := make(map[string]bool)
		unresolvedNodes := findUnresolvedNodes(dependencyGraph.AllRunNodes())

		timestamp.StartEvent("clone graph", nil)

		for _, n := range unresolvedNodes {
			resolveErr := resolveSingleNode(cloner, n, downloadDependencies, toolchainPackages, fetchedPackages, prebuiltPackages, *outDir)
			// Failing to clone a dependency should not halt a build.
			// The build should continue and attempt best effort to build as many packages as possible.
			if resolveErr != nil {
				resolveErr = fmt.Errorf("failed to resolve graph node '%s':\n%w", n, resolveErr)
				logger.Log.Warn(resolveErr)
				cachingSucceeded = false
				errorMessage := strings.Builder{}
				errorMessage.WriteString(fmt.Sprintf("Failed to resolve all nodes in the graph while resolving '%s'\n", n))
				errorMessage.WriteString("Nodes which have this as a dependency:\n")
				for _, dependant := range graph.NodesOf(dependencyGraph.To(n.ID())) {
					errorMessage.WriteString(fmt.Sprintf("\t'%s' depends on '%s'\n", dependant.(*pkggraph.PkgNode), n))
				}
				logger.Log.Debugf(errorMessage.String())
			}
		}
		timestamp.StopEvent(nil) // clone graph
	} else {
		timestamp.StartEvent("restore packages", nil)

		// If an input summary file was provided, simply restore the cache using the file.
		err = repoutils.RestoreClonedRepoContents(cloner, inputSummaryFile)
		cachingSucceeded = err == nil

		timestamp.StopEvent(nil) // restore packages
	}
	if stopOnFailure && !cachingSucceeded {
		return fmt.Errorf("failed to cache unresolved nodes")
	}

	if strings.TrimSpace(outputSummaryFile) != "" {
		err = repoutils.SaveClonedRepoContents(cloner, outputSummaryFile)
		if err != nil {
			logger.Log.Errorf("Failed to save cloned repo contents.")
			return
		}
	}

	return
}

// resolveSingleNode caches the RPM for a single node.
// It will modify fetchedPackages on a successful package clone.
func resolveSingleNode(cloner *rpmrepocloner.RpmRepoCloner, node *pkggraph.PkgNode, cloneDeps bool, toolchainPackages []string, fetchedPackages, prebuiltPackages map[string]bool, outDir string) (err error) {
	logger.Log.Debugf("Adding node %s to the cache", node.FriendlyName())

	logger.Log.Debugf("Searching for a package which supplies: %s", node.VersionedPkg.Name)
	// Resolve nodes to exact package names so they can be referenced in the graph.
	resolvedPackages, err := cloner.WhatProvides(node.VersionedPkg)
	if err != nil {
		msg := fmt.Sprintf("Failed to resolve (%s) to a package. Error: %s", node.VersionedPkg, err)
		// It is not an error if an implicit node could not be resolved as it may become available later in the build.
		// If it does not become available scheduler will print an error at the end of the build.
		if node.Implicit {
			logger.Log.Debug(msg)
		} else {
			logger.Log.Error(msg)
		}
		return
	}

	if len(resolvedPackages) == 0 {
		return fmt.Errorf("failed to find any packages providing '%v'", node.VersionedPkg)
	}

	preBuilt := false
	for _, resolvedPackage := range resolvedPackages {
		if !fetchedPackages[resolvedPackage] {
			desiredPackage := &pkgjson.PackageVer{
				Name: resolvedPackage,
			}

			preBuilt, err = cloner.Clone(cloneDeps, desiredPackage)
			if err != nil {
				err = fmt.Errorf("failed to clone '%s' from RPM repo: %w", resolvedPackage, err)
				return
			}
			fetchedPackages[resolvedPackage] = true
			prebuiltPackages[resolvedPackage] = preBuilt

			logger.Log.Debugf("Fetched '%s' as potential candidate (is pre-built: %v).", resolvedPackage, prebuiltPackages[resolvedPackage])
		}
	}

	err = assignRPMPath(node, outDir, resolvedPackages)
	if err != nil {
		err = fmt.Errorf("failed to find an RPM to provide '%s': %w", node.VersionedPkg.Name, err)
		return
	}

	// If a package is  available locally, and it is part of the toolchain, mark it as a prebuilt so the scheduler knows it can use it
	// immediately (especially for dynamic generator created capabilities)
	if (preBuilt || prebuiltPackages[node.RpmPath]) && isToolchainPackage(node.RpmPath, toolchainPackages) {
		logger.Log.Debugf("Using a prebuilt toolchain package to resolve this dependency")
		prebuiltPackages[node.RpmPath] = true
		node.State = pkggraph.StateUpToDate
		node.Type = pkggraph.TypePreBuilt
	} else {
		node.State = pkggraph.StateCached
	}

	logger.Log.Infof("Choosing '%s' to provide '%s'.", filepath.Base(node.RpmPath), node.VersionedPkg.Name)

	return
}

func assignRPMPath(node *pkggraph.PkgNode, outDir string, resolvedPackages []string) (err error) {
	rpmPaths := []string{}
	for _, resolvedPackage := range resolvedPackages {
		rpmPaths = append(rpmPaths, rpmPackageToRPMPath(resolvedPackage, outDir))
	}

	node.RpmPath = rpmPaths[0]
	if len(rpmPaths) > 1 {
		var resolvedRPMs []string
		logger.Log.Debugf("Found %d candidates. Resolving.", len(rpmPaths))

		resolvedRPMs, err = rpm.ResolveCompetingPackages(*tmpDir, rpmPaths...)
		if err != nil {
			logger.Log.Errorf("Failed while trying to pick an RPM providing '%s' from the following RPMs: %v", node.VersionedPkg.Name, rpmPaths)
			return
		}

		resolvedRPMsCount := len(resolvedRPMs)
		if resolvedRPMsCount == 0 {
			logger.Log.Errorf("Failed while trying to pick an RPM providing '%s'. No RPM can be installed from the following: %v", node.VersionedPkg.Name, rpmPaths)
			return
		}

		if resolvedRPMsCount > 1 {
			logger.Log.Warnf("Found %d candidates to provide '%s'. Picking the first one.", resolvedRPMsCount, node.VersionedPkg.Name)
		}

		node.RpmPath = rpmPackageToRPMPath(resolvedRPMs[0], outDir)
	}

	return
}

func rpmPackageToRPMPath(rpmPackage, outDir string) string {
	// Construct the rpm path of the cloned package.
	rpmName := fmt.Sprintf("%s.rpm", rpmPackage)
	return filepath.Join(outDir, rpmName)
}

func isToolchainPackage(rpmPath string, toolchainRPMs []string) bool {
	base := filepath.Base(rpmPath)
	for _, t := range toolchainRPMs {
		if t == base {
			return true
		}
	}
	return false
}<|MERGE_RESOLUTION|>--- conflicted
+++ resolved
@@ -84,7 +84,7 @@
 	hasUnresolvedNodes := hasUnresolvedNodes(dependencyGraph)
 	if hasUnresolvedNodes {
 		// Create the worker environment
-		cloner, err = rpmrepocloner.ConstructClonerWithNetwork(*outDir, *tmpDir, *workertar, *existingRpmDir, *existingToolchainRpmDir, *tlsClientCert, *tlsClientKey, *usePreviewRepo, *disableUpstreamRepos, *repoFiles)
+		cloner, err = rpmrepocloner.ConstructClonerWithNetwork(*outDir, *tmpDir, *workertar, *existingRpmDir, *existingToolchainRpmDir, *tlsClientCert, *tlsClientKey, *usePreviewRepo, *disableUpstreamRepos, *disableDefaultRepos, *repoFiles)
 		if err != nil {
 			err = fmt.Errorf("failed to setup new cloner:\n%w", err)
 			return err
@@ -143,31 +143,8 @@
 
 // resolveGraphNodes scans a graph and for each unresolved node in the graph clones the RPMs needed
 // to satisfy it.
-<<<<<<< HEAD
 func resolveGraphNodes(dependencyGraph *pkggraph.PkgGraph, inputSummaryFile, outputSummaryFile string, toolchainPackages []string, cloner *rpmrepocloner.RpmRepoCloner, stopOnFailure bool) (err error) {
 	const downloadDependencies = true
-=======
-func resolveGraphNodes(dependencyGraph *pkggraph.PkgGraph, inputSummaryFile, outputSummaryFile string, toolchainPackages []string, disableUpstreamRepos, stopOnFailure bool) (err error) {
-	timestamp.StartEvent("initialize and configure cloner", nil)
-	// Create the worker environment
-	cloner := rpmrepocloner.New()
-	err = cloner.Initialize(*outDir, *tmpDir, *workertar, *existingRpmDir, *existingToolchainRpmDir, *usePreviewRepo, *disableDefaultRepos, *repoFiles)
-	if err != nil {
-		logger.Log.Errorf("Failed to initialize RPM repo cloner. Error: %s", err)
-		return
-	}
-	defer cloner.Close()
-
-	if !disableUpstreamRepos {
-		tlsKey, tlsCert := strings.TrimSpace(*tlsClientKey), strings.TrimSpace(*tlsClientCert)
-		err = cloner.AddNetworkFiles(tlsCert, tlsKey)
-		if err != nil {
-			logger.Log.Panicf("Failed to customize RPM repo cloner. Error: %s", err)
-		}
-	}
-
-	timestamp.StopEvent(nil) // initialize and configure cloner
->>>>>>> 349f88db
 	timestamp.StartEvent("Clone packages", nil)
 	defer timestamp.StopEvent(nil)
 	cachingSucceeded := true
