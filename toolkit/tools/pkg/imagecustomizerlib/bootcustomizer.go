// Copyright (c) Microsoft Corporation.
// Licensed under the MIT License.

package imagecustomizerlib

import (
	"fmt"
	"strings"

	"github.com/microsoft/azurelinux/toolkit/tools/imagecustomizerapi"
	"github.com/microsoft/azurelinux/toolkit/tools/imagegen/installutils"
	"github.com/microsoft/azurelinux/toolkit/tools/internal/safechroot"
)

type BootCustomizer struct {
	// The contents of the /boot/grub2/grub.cfg file.
	grubCfgContent string

	// The contents of the /etc/default/grub file.
	defaultGrubFileContent string

	// Whether or not the image is using grub-mkconfig.
	isGrubMkconfig bool
}

func NewBootCustomizer(imageChroot safechroot.ChrootInterface) (*BootCustomizer, error) {
	grubCfgContent, err := readGrub2ConfigFile(imageChroot)
	if err != nil {
		return nil, err
	}

	defaultGrubFileContent, err := readDefaultGrubFile(imageChroot)
	if err != nil {
		return nil, err
	}

	isGrubMkconfig := isGrubMkconfigConfig(grubCfgContent)

	b := &BootCustomizer{
		grubCfgContent:         grubCfgContent,
		defaultGrubFileContent: defaultGrubFileContent,
		isGrubMkconfig:         isGrubMkconfig,
	}
	return b, nil
}

// Returns whether or not the OS uses grub-mkconfig.
func (b *BootCustomizer) IsGrubMkconfigImage() bool {
	return b.isGrubMkconfig
}

// Inserts new kernel command-line args into the grub config file.
func (b *BootCustomizer) AddKernelCommandLine(extraCommandLine string) error {
	extraCommandLine = strings.TrimSpace(extraCommandLine)
	if extraCommandLine == "" {
		return nil
	}

	if b.isGrubMkconfig {
		defaultGrubFileContent, err := addExtraCommandLineToDefaultGrubFile(b.defaultGrubFileContent, extraCommandLine)
		if err != nil {
			return err
		}

		b.defaultGrubFileContent = defaultGrubFileContent
	} else {
		// Add the args directly to the /boot/grub2/grub.cfg file.
		grubCfgContent, err := appendKernelCommandLineArgs(b.grubCfgContent, extraCommandLine)
		if err != nil {
			return err
		}

		b.grubCfgContent = grubCfgContent
	}

	return nil
}

// Gets the image's configured SELinux mode.
func (b *BootCustomizer) getSELinuxModeFromGrub() (imagecustomizerapi.SELinuxMode, error) {
	var err error
	var args []grubConfigLinuxArg

	// Get the SELinux kernel command-line args.
	if b.isGrubMkconfig {
		_, args, _, err = getDefaultGrubFileLinuxArgs(b.defaultGrubFileContent, defaultGrubFileVarNameCmdlineForSELinux)
		if err != nil {
			return "", err
		}
	} else {
		args, _, err = getLinuxCommandLineArgs(b.grubCfgContent)
		if err != nil {
			return imagecustomizerapi.SELinuxModeDefault, err
		}
	}

	// Get the SELinux mode from the kernel command-line args.
	selinuxMode, err := getSELinuxModeFromLinuxArgs(args)
	if err != nil {
		return imagecustomizerapi.SELinuxModeDefault, err
	}

	return selinuxMode, nil
}

func (b *BootCustomizer) GetSELinuxMode(imageChroot *safechroot.Chroot) (imagecustomizerapi.SELinuxMode, error) {
	// Get the SELinux mode from the kernel command-line args.
	selinuxMode, err := b.getSELinuxModeFromGrub()
	if err != nil {
		return imagecustomizerapi.SELinuxModeDefault, err
	}

	if selinuxMode == imagecustomizerapi.SELinuxModeDefault {
		// Get the SELinux mode from the /etc/selinux/config file.
		selinuxMode, err = getSELinuxModeFromConfigFile(imageChroot)
		if err != nil {
			return imagecustomizerapi.SELinuxModeDefault, err
		}
	}

	return selinuxMode, nil
}

// Update the image's SELinux kernel command-line args.
func (b *BootCustomizer) UpdateSELinuxCommandLine(selinuxMode imagecustomizerapi.SELinuxMode) error {
	newSELinuxArgs, err := selinuxModeToArgs(selinuxMode)
	if err != nil {
		return err
	}

	err = b.UpdateKernelCommandLineArgs(defaultGrubFileVarNameCmdlineForSELinux, selinuxArgNames, newSELinuxArgs)
	if err != nil {
		return err
	}

	return nil
}

func (b *BootCustomizer) UpdateKernelCommandLineArgs(defaultGrubFileVarName defaultGrubFileVarName,
	argsToRemove []string, newArgs []string,
) error {
	if b.isGrubMkconfig {
		defaultGrubFileContent, err := updateDefaultGrubFileKernelCommandLineArgs(b.defaultGrubFileContent,
			defaultGrubFileVarName, argsToRemove, newArgs)
		if err != nil {
			return err
		}

		b.defaultGrubFileContent = defaultGrubFileContent
	} else {
		grubCfgContent, err := updateKernelCommandLineArgs(b.grubCfgContent, argsToRemove, newArgs)
		if err != nil {
			return err
		}

		b.grubCfgContent = grubCfgContent
	}

	return nil
}

<<<<<<< HEAD
func (b *BootCustomizer) WriteToFile(imageChroot safechroot.ChrootInterface) error {
=======
// Makes changes to the /etc/default/grub file that are needed/useful for enabling verity.
func (b *BootCustomizer) PrepareForVerity() error {
	if b.isGrubMkconfig {
		// Force root command-line arg to be referenced by /dev path instead of by UUID.
		defaultGrubFileContent, err := updateDefaultGrubFileVariable(b.defaultGrubFileContent, "GRUB_DISABLE_UUID",
			"true")
		if err != nil {
			return err
		}

		// Disable recovery menu entry, to avoid having more than 1 linux command in the grub.cfg file.
		// This will make it easier to modify the grub.cfg file to add the verity args.
		defaultGrubFileContent, err = updateDefaultGrubFileVariable(defaultGrubFileContent, "GRUB_DISABLE_RECOVERY",
			"true")
		if err != nil {
			return err
		}

		b.defaultGrubFileContent = defaultGrubFileContent
	}

	return nil
}

func (b *BootCustomizer) WriteToFile(imageChroot *safechroot.Chroot) error {
>>>>>>> 4a6f882b
	if b.isGrubMkconfig {
		// Update /etc/default/grub file.
		err := writeDefaultGrubFile(b.defaultGrubFileContent, imageChroot)
		if err != nil {
			return err
		}

		// Update /boot/grub2/grub.cfg file.
		err = installutils.CallGrubMkconfig(imageChroot)
		if err != nil {
			return fmt.Errorf("failed to generate grub.cfg via grub2-mkconfig:\n%w", err)
		}
	} else {
		// Update grub.cfg file.
		err := WriteGrub2ConfigFile(b.grubCfgContent, imageChroot)
		if err != nil {
			return err
		}
	}

	return nil
}<|MERGE_RESOLUTION|>--- conflicted
+++ resolved
@@ -159,9 +159,6 @@
 	return nil
 }
 
-<<<<<<< HEAD
-func (b *BootCustomizer) WriteToFile(imageChroot safechroot.ChrootInterface) error {
-=======
 // Makes changes to the /etc/default/grub file that are needed/useful for enabling verity.
 func (b *BootCustomizer) PrepareForVerity() error {
 	if b.isGrubMkconfig {
@@ -187,7 +184,6 @@
 }
 
 func (b *BootCustomizer) WriteToFile(imageChroot *safechroot.Chroot) error {
->>>>>>> 4a6f882b
 	if b.isGrubMkconfig {
 		// Update /etc/default/grub file.
 		err := writeDefaultGrubFile(b.defaultGrubFileContent, imageChroot)
