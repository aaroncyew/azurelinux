// Copyright Microsoft Corporation.
// Licensed under the MIT License.

package configuration

import (
	"testing"

	"github.com/stretchr/testify/assert"
)

//TestMain found in configuration_test.go.

var (
	validDisk = Disk{
		PartitionTableType: "gpt",
		MaxSize:            uint64(1024),
		TargetDisk: TargetDisk{
			Type:  "path",
			Value: "/dev/sda",
		},
		Artifacts: []Artifact{
			{
				Name:        "CompressedVHD",
				Type:        "vhd",
				Compression: "gz",
			},
			{
				Name: "UncompressedVHD",
				Type: "vhd",
			},
		},
		RawBinaries: []RawBinary{
			{
				BinPath:   "binaries/1.bin",
				BlockSize: uint64(1024),
				Seek:      uint64(1),
			},
			{
				BinPath:   "binaries/2.bin",
				BlockSize: uint64(1024),
				Seek:      uint64(2),
			},
		},
		Partitions: []Partition{
			{
				ID: "MyBoot",
				Flags: []PartitionFlag{
					"esp",
					"boot",
				},
				Start:  uint64(3),
				End:    uint64(9),
				FsType: "fat32",
			},
			{
				ID:     "MyRootfs",
				Start:  uint64(9),
				End:    uint64(1024),
				FsType: "ext4",
			},
		},
	}
)

func TestShouldSucceedParsingValidDisk_Disk(t *testing.T) {
	var checkedDisk Disk

	assert.NoError(t, validDisk.IsValid())
	err := remarshalJSON(validDisk, &checkedDisk)
	assert.NoError(t, err)
	assert.Equal(t, validDisk, checkedDisk)
}

func TestShouldSucceedParsingValidDiskEmptyTarget_Disk(t *testing.T) {
	var checkedDisk Disk

	diskWithNoTarget := validDisk
	diskWithNoTarget.TargetDisk = TargetDisk{}

	assert.NoError(t, diskWithNoTarget.IsValid())
	err := remarshalJSON(diskWithNoTarget, &checkedDisk)
	assert.NoError(t, err)
	assert.Equal(t, diskWithNoTarget, checkedDisk)
}

func TestShouldFailParsingDiskWithBadPartition_Disk(t *testing.T) {
	var checkedDisk Disk
	invalidDisk := validDisk
	invalidDisk.Partitions = append([]Partition{}, validPartition)
	// Currently the only way a Partion can be invalid is by having an invalid flag
	invalidDisk.Partitions[0].Flags = []PartitionFlag{invalidPartitionFlag}

	err := invalidDisk.IsValid()
	assert.Error(t, err)
	assert.Equal(t, "invalid value for Flag (not_a_partition_flag)", err.Error())

	err = remarshalJSON(invalidDisk, &checkedDisk)
	assert.Error(t, err)
	assert.Equal(t, "failed to parse [Disk]: failed to parse [Partition]: failed to parse [Flag]: invalid value for Flag (not_a_partition_flag)", err.Error())
}

func TestShouldFailParsingInvalidDisk_Disk(t *testing.T) {
	var checkedDisk Disk
	invalidDisk := validDisk
	invalidDisk.PartitionTableType = invalidPartitionTableType

	err := invalidDisk.IsValid()
	assert.Error(t, err)
	assert.Equal(t, "invalid [PartitionTableType]: invalid value for PartitionTableType (not_a_partition_type)", err.Error())

	err = remarshalJSON(invalidDisk, &checkedDisk)
	assert.Error(t, err)
	assert.Equal(t, "failed to parse [Disk]: failed to parse [PartitionTableType]: invalid value for PartitionTableType (not_a_partition_type)", err.Error())
}

func TestShouldFailPartitionsOverlapping_Disk(t *testing.T) {
	var checkedDisk Disk
	invalidDisk := validDisk

	invalidDisk.Partitions = []Partition{
		{
			ID:     "MySecondRootfs",
			Start:  uint64(512),
			End:    uint64(1024),
			FsType: "ext4",
		}, {
			ID:     "MyRootfs",
			Start:  uint64(0),
			End:    uint64(9),
			FsType: "ext4",
		}, {
			ID:     "MyThirdRootfs",
			Start:  uint64(9),
			End:    uint64(514),
			FsType: "ext4",
		},
	}

	err := invalidDisk.IsValid()
	assert.Error(t, err)
	assert.Equal(t, "invalid [Disk]: a [Partition] with an end location 514 overlaps with a [Partition] with a start location 512", err.Error())

	// remarshal runs IsValid() on [SystemConfig] prior to running it on [Config], so we get a different error message here.
	err = remarshalJSON(invalidDisk, &checkedDisk)
	assert.Error(t, err)
	assert.Equal(t, "failed to parse [Disk]: invalid [Disk]: a [Partition] with an end location 514 overlaps with a [Partition] with a start location 512", err.Error())
}

func TestShouldFailMaxSizeInsufficient_Disk(t *testing.T) {
	var checkedDisk Disk
	invalidDisk := validDisk

	invalidDisk.MaxSize = uint64(512)
	invalidDisk.TargetDisk.Type = ""
	invalidDisk.TargetDisk.Value = ""
	err := invalidDisk.IsValid()
	assert.Error(t, err)
	assert.Equal(t, "invalid [Disk]: the MaxSize of 512 is not large enough to accomodate defined partitions ending at 1024", err.Error())

	// remarshal runs IsValid() on [SystemConfig] prior to running it on [Config], so we get a different error message here.
	err = remarshalJSON(invalidDisk, &checkedDisk)
	assert.Error(t, err)
<<<<<<< HEAD
	assert.Equal(t, "failed to parse [Disk]: invalid [Disk]: the MaxSize of 512 is not large enough to accomodate defined partitions ending at 1024", err.Error())
=======
	assert.Equal(t, "failed to parse [Disk]: invalid [Disk]: the MaxSize of 512 is not large enough to accomodate defined partitions ending at 1024.", err.Error())
}

func TestShouldFailNoSizeSet_Disk(t *testing.T) {
	var checkedDisk Disk
	invalidDisk := validDisk

	invalidDisk.MaxSize = 0
	invalidDisk.TargetDisk.Type = ""
	invalidDisk.TargetDisk.Value = ""
	err := invalidDisk.IsValid()
	assert.Error(t, err)
	assert.Equal(t, "invalid [Disk]: a configuration without a defined target disk must have a non-zero MaxSize", err.Error())

	// remarshal runs IsValid() on [SystemConfig] prior to running it on [Config], so we get a different error message here.
	err = remarshalJSON(invalidDisk, &checkedDisk)
	assert.Error(t, err)
	assert.Equal(t, "failed to parse [Disk]: invalid [Disk]: a configuration without a defined target disk must have a non-zero MaxSize", err.Error())
}

func TestShouldFailInvalidTargetDisk_Disk(t *testing.T) {
	var checkedDisk Disk
	invalidDisk := validDisk

	invalidDisk.MaxSize = uint64(512)
	invalidDisk.TargetDisk.Type = "path"
	invalidDisk.TargetDisk.Value = ""
	err := invalidDisk.IsValid()
	assert.Error(t, err)
	assert.Equal(t, "invalid [TargetDisk]: Value must be specified for TargetDiskType of 'path'", err.Error())

	err = remarshalJSON(invalidDisk, &checkedDisk)
	assert.Error(t, err)
	assert.Equal(t, "failed to parse [Disk]: failed to parse [TargetDisk]: invalid [TargetDisk]: Value must be specified for TargetDiskType of 'path'", err.Error())
>>>>>>> 071924bf
}<|MERGE_RESOLUTION|>--- conflicted
+++ resolved
@@ -161,10 +161,7 @@
 	// remarshal runs IsValid() on [SystemConfig] prior to running it on [Config], so we get a different error message here.
 	err = remarshalJSON(invalidDisk, &checkedDisk)
 	assert.Error(t, err)
-<<<<<<< HEAD
 	assert.Equal(t, "failed to parse [Disk]: invalid [Disk]: the MaxSize of 512 is not large enough to accomodate defined partitions ending at 1024", err.Error())
-=======
-	assert.Equal(t, "failed to parse [Disk]: invalid [Disk]: the MaxSize of 512 is not large enough to accomodate defined partitions ending at 1024.", err.Error())
 }
 
 func TestShouldFailNoSizeSet_Disk(t *testing.T) {
@@ -198,5 +195,4 @@
 	err = remarshalJSON(invalidDisk, &checkedDisk)
 	assert.Error(t, err)
 	assert.Equal(t, "failed to parse [Disk]: failed to parse [TargetDisk]: invalid [TargetDisk]: Value must be specified for TargetDiskType of 'path'", err.Error())
->>>>>>> 071924bf
 }