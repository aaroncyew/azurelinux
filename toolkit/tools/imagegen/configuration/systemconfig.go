// Copyright (c) Microsoft Corporation.
// Licensed under the MIT License.

// Parser for the image builder's configuration schemas.

package configuration

import (
	"encoding/json"
	"fmt"
	"strings"

	"github.com/asaskevich/govalidator"
	"github.com/microsoft/CBL-Mariner/toolkit/tools/internal/logger"
)

// SystemConfig defines how each system present on the image is supposed to be configured.
type SystemConfig struct {
	IsDefault          bool               `json:"IsDefault"`
	IsKickStartBoot    bool               `json:"IsKickStartBoot"`
	IsIsoInstall       bool               `json:"IsIsoInstall"`
	BootType           string             `json:"BootType"`
	Hostname           string             `json:"Hostname"`
	Name               string             `json:"Name"`
	PackageLists       []string           `json:"PackageLists"`
	Packages           []string           `json:"Packages"`
	KernelOptions      map[string]string  `json:"KernelOptions"`
	KernelCommandLine  KernelCommandLine  `json:"KernelCommandLine"`
	AdditionalFiles    map[string]string  `json:"AdditionalFiles"`
	PartitionSettings  []PartitionSetting `json:"PartitionSettings"`
	PreInstallScripts  []InstallScript    `json:"PreInstallScripts"`
	PostInstallScripts []InstallScript    `json:"PostInstallScripts"`
<<<<<<< HEAD
	Networks           []Network          `json:"Networks"`
=======
	PackageRepos       []PackageRepo      `json:"PackageRepos"`
>>>>>>> ec482f78
	Groups             []Group            `json:"Groups"`
	Users              []User             `json:"Users"`
	Encryption         RootEncryption     `json:"Encryption"`
	RemoveRpmDb        bool               `json:"RemoveRpmDb"`
	ReadOnlyVerityRoot ReadOnlyVerityRoot `json:"ReadOnlyVerityRoot"`
	HidepidDisabled    bool               `json:"HidepidDisabled"`
}

// GetRootPartitionSetting returns a pointer to the partition setting describing the disk which
// will be mounted at "/", or nil if no partition is found
func (s *SystemConfig) GetRootPartitionSetting() (rootPartitionSetting *PartitionSetting) {
	for i, p := range s.PartitionSettings {
		if p.MountPoint == "/" {
			// We want to reference the actual object in the slice
			return &s.PartitionSettings[i]
		}
	}
	return nil
}

// GetMountpointPartitionSetting will search the system configuration for the partition setting
// corresponding to a mount point.
func (s *SystemConfig) GetMountpointPartitionSetting(mountPoint string) (partitionSetting *PartitionSetting) {
	for i, p := range s.PartitionSettings {
		if p.MountPoint == mountPoint {
			// We want to reference the actual object in the slice
			return &s.PartitionSettings[i]
		}
	}
	return nil
}

// IsValid returns an error if the SystemConfig is not valid
func (s *SystemConfig) IsValid() (err error) {
	// IsDefault must be validated by a parent struct

	// Validate BootType

	// Validate HostName
	if !govalidator.IsDNSName(s.Hostname) || strings.Contains(s.Hostname, "_") {
		if s.Hostname != "" {
			return fmt.Errorf("invalid [Hostname]: %s", s.Hostname)
		}
	}

	if strings.TrimSpace(s.Name) == "" {
		return fmt.Errorf("missing [Name] field")
	}

	if len(s.PackageLists) == 0 && len(s.Packages) == 0 {
		return fmt.Errorf("system configuration must provide at least one package list inside the [PackageLists] or one package in the [Packages] field")
	}
	// Additional package list validation must be done via the imageconfigvalidator tool since there is no guranatee that
	// the paths are valid at this point.

	// Enforce that any non-rootfs configuration has a default kernel.
	if len(s.PartitionSettings) != 0 {
		// Ensure that default option is always present
		if _, ok := s.KernelOptions["default"]; !ok {
			return fmt.Errorf("system configuration must always provide default kernel inside the [KernelOptions] field; remember that kernels are FORBIDDEN from appearing in any of the [PackageLists] or [Packages]")
		}
	}
	// A rootfs MAY include a kernel (ISO), so run the full checks even if this is a rootfs
	if len(s.KernelOptions) != 0 {
		// Ensure that non-comment options are not blank
		for name, kernelName := range s.KernelOptions {
			// Skip comments
			if name[0] == '_' {
				continue
			}
			if strings.TrimSpace(kernelName) == "" {
				return fmt.Errorf("empty kernel entry found in the [KernelOptions] field (%s); remember that kernels are FORBIDDEN from appearing in any of the [PackageLists] or [Packages]", name)
			}
		}
	}

	// Validate the partitions this system config will be including
	mountPointUsed := make(map[string]bool)
	for _, partitionSetting := range s.PartitionSettings {
		if err = partitionSetting.IsValid(); err != nil {
			return fmt.Errorf("invalid [PartitionSettings]: %w", err)
		}
		if mountPointUsed[partitionSetting.MountPoint] {
			return fmt.Errorf("invalid [PartitionSettings]: duplicate mount point found at '%s'", partitionSetting.MountPoint)
		}
		if partitionSetting.MountPoint != "" {
			// Don't track unmounted partition duplication (They will all mount at "")
			mountPointUsed[partitionSetting.MountPoint] = true
		}
	}

	if s.ReadOnlyVerityRoot.Enable || s.Encryption.Enable {
		if len(mountPointUsed) == 0 {
			logger.Log.Warnf("[ReadOnlyVerityRoot] or [Encryption] is enabled, but no partitions are listed as part of System Config '%s'. This is only valid for ISO installers", s.Name)
		} else {
			if !mountPointUsed["/"] {
				return fmt.Errorf("invalid [ReadOnlyVerityRoot] or [Encryption]: must have a partition mounted at '/'")
			}
			if s.ReadOnlyVerityRoot.Enable && s.Encryption.Enable {
				return fmt.Errorf("invalid [ReadOnlyVerityRoot] and [Encryption]: verity root currently does not support root encryption")
			}
			if s.ReadOnlyVerityRoot.Enable && !mountPointUsed["/boot"] {
				return fmt.Errorf("invalid [ReadOnlyVerityRoot]: must have a separate partition mounted at '/boot'")
			}
		}
	}

	if err = s.ReadOnlyVerityRoot.IsValid(); err != nil {
		return fmt.Errorf("invalid [ReadOnlyVerityRoot]: %w", err)
	}

	if err = s.KernelCommandLine.IsValid(); err != nil {
		return fmt.Errorf("invalid [KernelCommandLine]: %w", err)
	}

	// Validate that PackageRepos do not contain duplicate package repo name
	repoNames := make(map[string]bool)
	for _, packageRepo := range s.PackageRepos {
		if err = packageRepo.IsValid(); err != nil {
			return fmt.Errorf("invalid [PackageRepo]: %s. Error: %w", packageRepo.Name, err)
		}

		if repoNames[packageRepo.Name] {
			return fmt.Errorf("invalid [PackageRepos]: duplicate package repo names (%s)", packageRepo.Name)
		}
		repoNames[packageRepo.Name] = true
	}

	//Validate PostInstallScripts

	// Validate Networks
	for _, network := range s.Networks {
		if err = network.IsValid(); err != nil {
			return fmt.Errorf("invalid [Network]: %w", err)
		}
	}

	//Validate Groups
	//Validate Users
	for _, b := range s.Users {
		if err = b.IsValid(); err != nil {
			return fmt.Errorf("invalid [User]: %w", err)
		}
	}

	//Validate Encryption

	//Validate HidepidDisabled

	return
}

// UnmarshalJSON Unmarshals a Disk entry
func (s *SystemConfig) UnmarshalJSON(b []byte) (err error) {
	// Use an intermediate type which will use the default JSON unmarshal implementation
	type IntermediateTypeSystemConfig SystemConfig
	err = json.Unmarshal(b, (*IntermediateTypeSystemConfig)(s))
	if err != nil {
		return fmt.Errorf("failed to parse [SystemConfig]: %w", err)
	}

	// Now validate the resulting unmarshaled object
	err = s.IsValid()
	if err != nil {
		return fmt.Errorf("failed to parse [SystemConfig]: %w", err)
	}
	return
}<|MERGE_RESOLUTION|>--- conflicted
+++ resolved
@@ -30,11 +30,8 @@
 	PartitionSettings  []PartitionSetting `json:"PartitionSettings"`
 	PreInstallScripts  []InstallScript    `json:"PreInstallScripts"`
 	PostInstallScripts []InstallScript    `json:"PostInstallScripts"`
-<<<<<<< HEAD
 	Networks           []Network          `json:"Networks"`
-=======
 	PackageRepos       []PackageRepo      `json:"PackageRepos"`
->>>>>>> ec482f78
 	Groups             []Group            `json:"Groups"`
 	Users              []User             `json:"Users"`
 	Encryption         RootEncryption     `json:"Encryption"`
