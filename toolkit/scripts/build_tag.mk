--- conflicted
+++ resolved
@@ -17,10 +17,7 @@
 # Staticly define BUILD_NUMBER so it is set only once
 BUILD_NUMBER := $(BUILD_NUMBER)
 RELEASE_MAJOR_ID   ?= 3.0
-<<<<<<< HEAD
-=======
 DATETIME_AS_VERSION := $(shell date +'%Y%m%d.%H%M')
->>>>>>> 43feb253
 # use minor ID defined in file (if exist) otherwise define it
 # note this file must be single line
 ifneq ($(wildcard $(OUT_DIR)/version-minor-id.config),)
