# Copyright (c) Microsoft Corporation.
# Licensed under the MIT License.
#
# Dockerfile to Mariner toolchain from scratch
#
FROM ubuntu:18.04

# Define LFS root directory and setup environment variables
ENV LFS=/temptoolchain/lfs
ENV LC_ALL=POSIX
ENV PATH=/tools/bin:/bin:/usr/bin:/sbin:/usr/sbin

COPY [ "./version-check-container.sh", \
       "$LFS/tools/" ]

# Install toolchain build dependencies
RUN apt-get update -y -qq && \
    DEBIAN_FRONTEND=noninteractive apt-get -yq install \
    bison \
    gawk \
    gcc \
    g++ \
    make \
    patch \
    python-aptdaemon \
    rpm \
    texinfo \
    sudo \
    vim \
    wget \
    openjdk-8-jdk \
    libx11-dev \
    libxext-dev \
    libxrender-dev \
    libxtst-dev \
    libxt-dev \
    libcups2-dev \
    libfreetype6-dev \
    libasound2-dev \
    libpng16-16 \
    cpio \
    file \
    unzip \
    zip \
    ccache \
    libgif-dev \
    libfontconfig1-dev \
    flex && \
    apt-get clean && \
    ln    -sf bash /bin/sh && \
    mkdir -pv $LFS/sources && \
    chmod -v a+wt $LFS/sources && \
    mkdir -pv $LFS/logs/temptoolchain && \
    mkdir -pv $LFS/tools && \
    ln    -sv $LFS/tools / && \
    $LFS/tools/version-check-container.sh

COPY [ "./toolchain-sha256sums", \
       "./toolchain-remote-wget-list", \
       "./toolchain-local-wget-list", \
<<<<<<< HEAD
=======
       "./texinfo-perl-fix.patch", \
       "./rpm-define-RPM-LD-FLAGS.patch", \
       "./linker-script-readonly-keyword-support.patch", \
>>>>>>> 674c940a
       "./toolchain-jdk8-wget.sh", \
       "$LFS/tools/" ]

# Download source, then create lfs user and group.
# Append "; exit 0" after wget commands to ignore download errors that might be expected. The sha256sum command will verify all downloads.
# Note: Fetch the kernel sources differently to ensure we rename the source tarball appropriately. The rename is needed to comply with
# the naming convention of the source cache (convention used to prevent naming collisions).
WORKDIR $LFS/sources
RUN wget -nv --no-clobber --timeout=30 --no-check-certificate --continue --input-file=$LFS/tools/toolchain-local-wget-list --directory-prefix=$LFS/sources; exit 0
RUN wget -nv --no-clobber --timeout=30 --continue --input-file=$LFS/tools/toolchain-remote-wget-list --directory-prefix=$LFS/sources; exit 0
RUN wget -nv --no-clobber --timeout=30 --continue https://github.com/microsoft/CBL-Mariner-Linux-Kernel/archive/rolling-lts/mariner/5.10.74.1.tar.gz -O kernel-5.10.74.1.tar.gz --directory-prefix=$LFS/sources; exit 0
USER root
RUN /tools/toolchain-jdk8-wget.sh; exit 0
RUN sha256sum -c $LFS/tools/toolchain-sha256sums && \
    groupadd lfs && \
    useradd -s /bin/bash -g lfs -m -k /dev/null lfs && \
    echo "lfs:lfs" | chpasswd && \
    adduser lfs sudo && \
    chown -v lfs $LFS/tools && \
    chown -v lfs $LFS/sources && \
    chown -Rv lfs $LFS/logs && \
    echo "lfs ALL = NOPASSWD : ALL" >> /etc/sudoers && \
    echo 'Defaults env_keep += "LFS LC_ALL LFS_TGT PATH MAKEFLAGS FETCH_TOOLCHAIN_MODE LFS_TEST LFS_DOCS JOB_COUNT LOOP IMAGE_SIZE INITRD_TREE IMAGE"' >> /etc/sudoers

RUN echo "exec env -i HOME=$HOME TERM=$TERM PS1='\u:\w\$ ' /bin/bash" >> /home/lfs/.bash_profile
COPY [ "./.bashrc", \
       "/home/lfs/" ]

USER lfs
COPY [ "./toolchain_build_temp_tools.sh", \
       "./04-fix-sigstksz.patch", \
       "./m4-1.4.18-glibc-change-work-around.patch", \
       "./coreutils-fix-get-sys_getdents-aarch64.patch", \
       "$LFS/tools/" ]
RUN /tools/toolchain_build_temp_tools.sh

COPY [ "./toolchain_initial_chroot_setup.sh", \
       "./toolchain_build_in_chroot.sh", \
       "./mount_chroot_start_build.sh", \
       "./unmount_chroot.sh", \
       "./jdk8-build-raw.sh", \
       "./toolchain-jdk8-build.sh", \
       "./Awt_build_headless_only.patch", \
       "./check-system-ca-certs.patch", \
       "./rpm-define-RPM-LD-FLAGS.patch", \
       "./go14_bootstrap_aarch64.patch", \
       "./cpio_extern_nocommon.patch", \
       "$LFS/tools/" ]

USER root

ENTRYPOINT [ "/tools/mount_chroot_start_build.sh" ]<|MERGE_RESOLUTION|>--- conflicted
+++ resolved
@@ -58,12 +58,8 @@
 COPY [ "./toolchain-sha256sums", \
        "./toolchain-remote-wget-list", \
        "./toolchain-local-wget-list", \
-<<<<<<< HEAD
-=======
-       "./texinfo-perl-fix.patch", \
        "./rpm-define-RPM-LD-FLAGS.patch", \
        "./linker-script-readonly-keyword-support.patch", \
->>>>>>> 674c940a
        "./toolchain-jdk8-wget.sh", \
        "$LFS/tools/" ]
 
