# Copyright (c) Microsoft Corporation.
# Licensed under the MIT License.
#
# Dockerfile to Mariner toolchain from scratch
#
FROM ubuntu:18.04

# Define LFS root directory and setup environment variables
ENV LFS=/temptoolchain/lfs
ENV LC_ALL=POSIX
ENV PATH=/tools/bin:/bin:/usr/bin:/sbin:/usr/sbin

COPY [ "./version-check-container.sh", \
       "$LFS/tools/" ]

# Install toolchain build dependencies
RUN apt-get update -y -qq && \
    DEBIAN_FRONTEND=noninteractive apt-get -yq install \
    bison \
    gawk \
    gcc \
    g++ \
    make \
    patch \
    python-aptdaemon \
    rpm \
    texinfo \
    sudo \
    vim \
    wget \
    openjdk-8-jdk \
    libx11-dev \
    libxext-dev \
    libxrender-dev \
    libxtst-dev \
    libxt-dev \
    libcups2-dev \
    libfreetype6-dev \
    libasound2-dev \
    libpng16-16 \
    cpio \
    file \
    unzip \
    zip \
    ccache \
    libgif-dev \
    libfontconfig1-dev \
    flex && \
    apt-get clean && \
    ln    -sf bash /bin/sh && \
    mkdir -pv $LFS/sources && \
    chmod -v a+wt $LFS/sources && \
    mkdir -pv $LFS/logs/temptoolchain && \
    mkdir -pv $LFS/tools && \
    ln    -sv $LFS/tools / && \
    $LFS/tools/version-check-container.sh

COPY [ "./toolchain-sha256sums", \
       "./toolchain-remote-wget-list", \
       "./toolchain-local-wget-list", \
       "./linker-script-readonly-keyword-support.patch", \
       "./toolchain-jdk8-wget.sh", \
       "./0002-add-linux-syscall-license-info.patch", \
       "$LFS/tools/" ]

# Download source, then create lfs user and group.
# Append "; exit 0" after wget commands to ignore download errors that might be expected. The sha256sum command will verify all downloads.
# Note: Fetch the kernel sources differently to ensure we rename the source tarball appropriately. The rename is needed to comply with
# the naming convention of the source cache (convention used to prevent naming collisions).
WORKDIR $LFS/sources
RUN wget -nv --no-clobber --timeout=30 --no-check-certificate --continue --input-file=$LFS/tools/toolchain-local-wget-list --directory-prefix=$LFS/sources; exit 0
RUN wget -nv --no-clobber --timeout=30 --continue --input-file=$LFS/tools/toolchain-remote-wget-list --directory-prefix=$LFS/sources; exit 0
RUN wget -nv --no-clobber --timeout=30 --continue https://github.com/microsoft/CBL-Mariner-Linux-Kernel/archive/rolling-lts/mariner/5.10.78.1.tar.gz -O kernel-5.10.78.1.tar.gz --directory-prefix=$LFS/sources; exit 0
USER root
RUN /tools/toolchain-jdk8-wget.sh; exit 0
RUN sha256sum -c $LFS/tools/toolchain-sha256sums && \
    groupadd lfs && \
    useradd -s /bin/bash -g lfs -m -k /dev/null lfs && \
    echo "lfs:lfs" | chpasswd && \
    adduser lfs sudo && \
    chown -v lfs $LFS/tools && \
    chown -v lfs $LFS/sources && \
    chown -Rv lfs $LFS/logs && \
    echo "lfs ALL = NOPASSWD : ALL" >> /etc/sudoers && \
    echo 'Defaults env_keep += "LFS LC_ALL LFS_TGT PATH MAKEFLAGS FETCH_TOOLCHAIN_MODE LFS_TEST LFS_DOCS JOB_COUNT LOOP IMAGE_SIZE INITRD_TREE IMAGE"' >> /etc/sudoers

RUN echo "exec env -i HOME=$HOME TERM=$TERM PS1='\u:\w\$ ' /bin/bash" >> /home/lfs/.bash_profile
COPY [ "./.bashrc", \
       "/home/lfs/" ]

USER lfs
COPY [ "./toolchain_build_temp_tools.sh", \
       "./04-fix-sigstksz.patch", \
       "./m4-1.4.18-glibc-change-work-around.patch", \
       "./coreutils-fix-get-sys_getdents-aarch64.patch", \
       "$LFS/tools/" ]
RUN /tools/toolchain_build_temp_tools.sh

COPY [ "./toolchain_initial_chroot_setup.sh", \
       "./toolchain_build_in_chroot.sh", \
       "./mount_chroot_start_build.sh", \
       "./unmount_chroot.sh", \
       "./jdk8-build-raw.sh", \
       "./toolchain-jdk8-build.sh", \
       "./Awt_build_headless_only.patch", \
       "./check-system-ca-certs.patch", \
<<<<<<< HEAD
       "./go14_bootstrap_aarch64.patch", \
=======
       "./rpm-define-RPM-LD-FLAGS.patch", \
>>>>>>> 1660063f
       "./cpio_extern_nocommon.patch", \
       "$LFS/tools/" ]

USER root

ENTRYPOINT [ "/tools/mount_chroot_start_build.sh" ]<|MERGE_RESOLUTION|>--- conflicted
+++ resolved
@@ -104,11 +104,7 @@
        "./toolchain-jdk8-build.sh", \
        "./Awt_build_headless_only.patch", \
        "./check-system-ca-certs.patch", \
-<<<<<<< HEAD
        "./go14_bootstrap_aarch64.patch", \
-=======
-       "./rpm-define-RPM-LD-FLAGS.patch", \
->>>>>>> 1660063f
        "./cpio_extern_nocommon.patch", \
        "$LFS/tools/" ]
 
