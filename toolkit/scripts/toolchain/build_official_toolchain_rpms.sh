--- conflicted
+++ resolved
@@ -357,17 +357,10 @@
 echo Download JDK rpms
 case $(uname -m) in
     x86_64)
-<<<<<<< HEAD
-        wget --timeout=30 https://packages.microsoft.com/cbl-mariner/2.0/prod/Microsoft/x86_64/msopenjdk-11-11.0.14.1+1-LTS-31207.x86_64.rpm --directory-prefix=$CHROOT_RPMS_DIR_ARCH
-    ;;
-    aarch64)
-        wget --timeout=30 https://packages.microsoft.com/cbl-mariner/2.0/prod/Microsoft/aarch64/msopenjdk-11-11.0.14.1+1-LTS-31207.aarch64.rpm --directory-prefix=$CHROOT_RPMS_DIR_ARCH
-=======
         wget -nv --no-clobber --timeout=30 https://packages.microsoft.com/cbl-mariner/2.0/prod/Microsoft/x86_64/msopenjdk-11-11.0.14.1+1-LTS-31207.x86_64.rpm --directory-prefix=$CHROOT_RPMS_DIR_ARCH
     ;;
     aarch64)
         wget -nv --no-clobber --timeout=30 https://packages.microsoft.com/cbl-mariner/2.0/prod/Microsoft/aarch64/msopenjdk-11-11.0.14.1+1-LTS-31207.aarch64.rpm --directory-prefix=$CHROOT_RPMS_DIR_ARCH
->>>>>>> 3e7681c4
     ;;
 esac
 
