--- conflicted
+++ resolved
@@ -21,15 +21,9 @@
                                                         create new folder under /usr/src/azl/SPECS
                                                         with .spec (and other files)
 
-<<<<<<< HEAD
-*     Changes to /usr/src/mariner/SPECS will be available on host machine at <AzureLinux>/SPECS
-*     Changes to /usr/src/mariner/SOURCES will not be available on host machine
-*     RPMs built in the container are stored at /usr/src/mariner/RPMS, and will not be available on host machine
-=======
 *     Changes to /usr/src/azl/SPECS will be available on host machine at <AzureLinux>/SPECS
 *     Changes to /usr/src/azl/SOURCES will not be available on host machine
 *     RPMs built in the container are stored at /usr/src/azl/RPMS, and will not be available on host machine
->>>>>>> cb4fa7fa
 *     RPMs from host's <AzureLinux>/out/RPMs will be available in /repo
 *     Individual packages may be installed directly via\e[32m tdnf install /repo/<AARCH>/pkg.rpm and /repo/noarch/pkg.rpm\e[0m
 *
