%global debug_package %{nil}
Summary:        Signed Linux Kernel for aarch64 systems
Name:           kernel-signed-aarch64
Version:        5.4.51
<<<<<<< HEAD
Release:        2%{?dist}
=======
Release:        5%{?dist}
>>>>>>> 0cb469f4
License:        GPLv2
URL:            https://github.com/microsoft/WSL2-Linux-Kernel
Group:          System Environment/Kernel
Vendor:         Microsoft Corporation
Distribution:   Mariner

# This package's "version" and "release" must reflect the unsigned version that
# was signed.
# An important consequence is that when making a change to this package, the
# unsigned version/release must be increased to keep the two versions consistent.
# Ideally though, this spec will not change much or at all, so the version will
# just track the unsigned package's version/release.
#
# To populate these sources:
#   1. Build the unsigned packages as normal
#   2. Sign the desired binary
#   3. Place the unsigned package and signed binary in this spec's folder
#   4. Build this spec
Source0:        kernel-%{version}-%{release}.aarch64.rpm
Source1:        vmlinuz-%{version}-%{release}

ExclusiveArch:  aarch64

BuildRequires:  cpio
Requires:       filesystem
Requires:       kmod
Requires(post): coreutils
Requires(postun): coreutils

Conflicts:      kernel

%define uname_r %{version}-%{release}

%description
This package contains the Linux kernel package with kernel signed with the production key

%prep

%build
rpm2cpio %{SOURCE0} | cpio -idmv

%install
install -vdm 700 %{buildroot}/boot
install -vdm 755 %{buildroot}/lib/modules/%{uname_r}
mkdir -p %{buildroot}/%{_localstatedir}/lib/initramfs/kernel

cp -rp ./boot/* %{buildroot}/boot
cp -rp ./lib/* %{buildroot}/lib
cp -rp ./var/* %{buildroot}/%{_localstatedir}
cp %{SOURCE1} %{buildroot}/boot/vmlinuz-%{version}-%{release}

%triggerin -- initramfs
mkdir -p %{_localstatedir}/lib/rpm-state/initramfs/pending
touch %{_localstatedir}/lib/rpm-state/initramfs/pending/%{uname_r}
echo "initrd generation of kernel %{uname_r} will be triggered later" >&2

%triggerun -- initramfs
rm -rf %{_localstatedir}/lib/rpm-state/initramfs/pending/%{uname_r}
rm -rf /boot/initrd.img-%{uname_r}
echo "initrd of kernel %{uname_r} removed" >&2

%postun
if [ ! -e /boot/mariner.cfg ]
then
     if [ `ls /boot/linux-*.cfg 1> /dev/null 2>&1` ]
     then
          list=`ls -tu /boot/linux-*.cfg | head -n1`
          test -n "$list" && ln -sf "$list" /boot/mariner.cfg
     fi
fi

%post
/sbin/depmod -a %{uname_r}
ln -sf linux-%{uname_r}.cfg /boot/mariner.cfg

%files
/boot/*
/lib/modules/%{uname_r}/*
%config %{_localstatedir}/lib/initramfs/kernel/%{uname_r}

%changelog
<<<<<<< HEAD
=======
*   Thu Sep 03 2020 Daniel McIlvaney <damcilva@microsoft.com> 5.4.51-5
-   Update release number
*   Thu Sep 03 2020 Chris Co <chrco@microsoft.com> 5.4.51-4
-   Update release number
*   Thu Sep 03 2020 Chris Co <chrco@microsoft.com> 5.4.51-3
-   Add missing requires
>>>>>>> 0cb469f4
*   Tue Sep 01 2020 Chris Co <chrco@microsoft.com> 5.4.51-2
-   Update release number
*   Wed Aug 19 2020 Chris Co <chrco@microsoft.com> 5.4.51-1
-   Update source to 5.4.51
*   Wed Aug 19 2020 Chris Co <chrco@microsoft.com> 5.4.42-12
-   Update release number
*   Tue Aug 18 2020 Chris Co <chrco@microsoft.com> 5.4.42-11
-   Original version for CBL-Mariner.<|MERGE_RESOLUTION|>--- conflicted
+++ resolved
@@ -2,11 +2,7 @@
 Summary:        Signed Linux Kernel for aarch64 systems
 Name:           kernel-signed-aarch64
 Version:        5.4.51
-<<<<<<< HEAD
-Release:        2%{?dist}
-=======
 Release:        5%{?dist}
->>>>>>> 0cb469f4
 License:        GPLv2
 URL:            https://github.com/microsoft/WSL2-Linux-Kernel
 Group:          System Environment/Kernel
@@ -88,15 +84,12 @@
 %config %{_localstatedir}/lib/initramfs/kernel/%{uname_r}
 
 %changelog
-<<<<<<< HEAD
-=======
 *   Thu Sep 03 2020 Daniel McIlvaney <damcilva@microsoft.com> 5.4.51-5
 -   Update release number
 *   Thu Sep 03 2020 Chris Co <chrco@microsoft.com> 5.4.51-4
 -   Update release number
 *   Thu Sep 03 2020 Chris Co <chrco@microsoft.com> 5.4.51-3
 -   Add missing requires
->>>>>>> 0cb469f4
 *   Tue Sep 01 2020 Chris Co <chrco@microsoft.com> 5.4.51-2
 -   Update release number
 *   Wed Aug 19 2020 Chris Co <chrco@microsoft.com> 5.4.51-1
