--- conflicted
+++ resolved
@@ -10,11 +10,7 @@
 Summary:        Signed Linux Kernel for %{buildarch} systems
 Name:           kernel-signed-%{buildarch}
 Version:        5.15.138.1
-<<<<<<< HEAD
-Release:        2%{?dist}
-=======
-Release:        4%{?dist}
->>>>>>> 59d0ca24
+Release:        5%{?dist}
 License:        GPLv2
 Vendor:         Microsoft Corporation
 Distribution:   Mariner
@@ -157,10 +153,9 @@
 %exclude /module_info.ld
 
 %changelog
-<<<<<<< HEAD
-* Wed Nov 22 2023 Pawel Winogrodzki <pawelwi@microsoft.com> - 5.15.138.1-2
+* Fri Dec 01 2023 Pawel Winogrodzki <pawelwi@microsoft.com> - 5.15.138.1-5
 - Bump release to match kernel-headers.
-=======
+
 * Tue Nov 28 2023 Juan Camposeco <juanarturoc@microsoft.com> - 5.15.138.1-4
 - Bump release to match kernel
 
@@ -169,7 +164,6 @@
 
 * Wed Nov 22 2023 David Daney <daviddaney@microsoft.com> - 5.15.138.1-2
 - Bump release to match kernel
->>>>>>> 59d0ca24
 
 * Tue Nov 21 2023 CBL-Mariner Servicing Account <cblmargh@microsoft.com> - 5.15.138.1-1
 - Auto-upgrade to 5.15.138.1
