%global debug_package %{nil}
%global sha512hmac bash %{_sourcedir}/sha512hmac-openssl.sh
%ifarch x86_64
%global buildarch x86_64
%endif
%ifarch aarch64
%global buildarch aarch64
%endif
%define uname_r %{version}-%{release}
Summary:        Signed Linux Kernel for %{buildarch} systems
Name:           kernel-signed-%{buildarch}
<<<<<<< HEAD
Version:        5.10.139.1
Release:        1%{?dist}
=======
Version:        5.10.134.1
Release:        2%{?dist}
>>>>>>> 7ce9a095
License:        GPLv2
Vendor:         Microsoft Corporation
Distribution:   Mariner
Group:          System Environment/Kernel
URL:            https://github.com/microsoft/CBL-Mariner-Linux-Kernel
# This spec purpose is to take an input kernel rpm and input secure-boot-signed
# kernel binary from the same build and generate a new "kernel" rpm with the
# signed kernel binary + all of the other original kernel files, triggers,
# scriptlets, requires, provides, etc.
#
# We need to ensure the kernel modules and kernel binary used are from the exact
# same build because at build time the kernel modules are signed with an
# ephemeral key that the kernel enrolls in its keyring. We enforce kernel
# module signature checking when we enable security features like kernel
# lockdown so our kernel can only load those specific kernel modules at runtime.
#
# Additionally, to complete the UEFI Secure Boot chain, we must PE-sign the
# kernel binary. Ideally we would enable secure-boot signing tools like pesign
# or sbsign to be callable from inside the rpmbuild environment, that way we can
# secure-boot sign the kernel binary during the kernel's rpmbuild. It is best
# practice to sign as soon as possible. However there are issues getting that
# secure boot signing infrastructure in place today. Hence we sign the
# resulting kernel binary and "repackage" the kernel RPM (something rpm itself
# actively tries to make sure you never do...generally for good reasons).
#
# To achive this repackaging, this spec creates a new subpackage named
# "kernel". To retain all of the initial kernel package behaviors, we make sure
# the subpackage has the same requires, provides, triggers, post steps, and
# files as the original kernel package.
#
# This specific repackaging implementation leaves room for us to enable the
# more ideal secure-boot signing flow in the future without introducing any
# sort of breaking change or new packaging. Users still install a "kernel"
# package like they normally would.
#
# Maintenance Notes:
# - This spec's "version" and "release" must reflect the unsigned version that
# was signed. An important consequence is that when making a change to this
# spec or the normal kernel spec, the other spec's version version/release must
# be increased to keep the two versions consistent.
#
# - Make sure the kernel subpackage's Requires, Provides, triggers, post/postun
# scriptlets, and files match the normal kernel spec's. The kernel subpackage
# should contain the same content as the input kernel package but replace the
# kernel binary with our signed kernel binary. Since all the requires, provides,
# etc are the same, this new kernel package can be a direct replacement for the
# normal kernel package and RPM will resolve packages with kernel dependencies
# correctly.
#
# To populate the input sources:
#   1. Build the unsigned packages as normal
#   2. Sign the desired binary
#   3. Place the unsigned package and signed binary in this spec's folder
#   4. Build this spec
Source0:        kernel-%{version}-%{release}.%{buildarch}.rpm
Source1:        vmlinuz-%{uname_r}
Source2:        sha512hmac-openssl.sh
BuildRequires:  cpio
BuildRequires:  openssl
BuildRequires:  sed

%description
This package contains the Linux kernel package with kernel signed with the production key

%package -n     kernel
Summary:        Linux Kernel
Group:          System Environment/Kernel
Requires:       filesystem
Requires:       kmod
Requires(post): coreutils
Requires(postun): coreutils

%description -n kernel
The kernel package contains the signed Linux kernel.

%prep

%build
# This spec's whole purpose is to inject the signed kernel binary
rpm2cpio %{SOURCE0} | cpio -idmv
cp %{SOURCE1} ./boot/vmlinuz-%{uname_r}

%install
# Don't use * wildcard. It does not copy over hidden files in the root folder...
cp -rp ./. %{buildroot}/

# Recalculate sha512hmac for FIPS
%{sha512hmac} %{buildroot}/boot/vmlinuz-%{uname_r} | sed -e "s,$RPM_BUILD_ROOT,," > %{buildroot}/boot/.vmlinuz-%{uname_r}.hmac
cp %{buildroot}/boot/.vmlinuz-%{uname_r}.hmac %{buildroot}/lib/modules/%{uname_r}/.vmlinuz.hmac

%triggerin -n kernel -- initramfs
mkdir -p %{_localstatedir}/lib/rpm-state/initramfs/pending
touch %{_localstatedir}/lib/rpm-state/initramfs/pending/%{uname_r}
echo "initrd generation of kernel %{uname_r} will be triggered later" >&2

%triggerun -n kernel -- initramfs
rm -rf %{_localstatedir}/lib/rpm-state/initramfs/pending/%{uname_r}
rm -rf /boot/initrd.img-%{uname_r}
echo "initrd of kernel %{uname_r} removed" >&2

%postun -n kernel
if [ ! -e /boot/mariner.cfg ]
then
     ls /boot/linux-*.cfg 1> /dev/null 2>&1
     if [ $? -eq 0 ]
     then
          list=`ls -tu /boot/linux-*.cfg | head -n1`
          test -n "$list" && ln -sf "$list" /boot/mariner.cfg
     fi
fi

%post -n kernel
/sbin/depmod -a %{uname_r}
ln -sf linux-%{uname_r}.cfg /boot/mariner.cfg

%files -n kernel
%defattr(-,root,root)
%license COPYING
/boot/System.map-%{uname_r}
/boot/config-%{uname_r}
/boot/vmlinuz-%{uname_r}
/boot/.vmlinuz-%{uname_r}.hmac
%config(noreplace) /boot/linux-%{uname_r}.cfg
%config %{_localstatedir}/lib/initramfs/kernel/%{uname_r}
%defattr(0644,root,root)
/lib/modules/%{uname_r}/*
/lib/modules/%{uname_r}/.vmlinuz.hmac
%exclude /lib/modules/%{uname_r}/build
%exclude /lib/modules/%{uname_r}/kernel/drivers/gpu
%exclude /lib/modules/%{uname_r}/kernel/sound
%exclude /module_info.ld
%ifarch x86_64
%exclude /lib/modules/%{uname_r}/kernel/arch/x86/oprofile/
%endif

%changelog
<<<<<<< HEAD
* Tue Aug 30 2022 CBL-Mariner Servicing Account <cblmargh@microsoft.com> - 5.10.139.1-1
- Upgrade to 5.10.139.1
=======
* Thu Sep 01 2022 Chris Co <chrco@microsoft.com> - 5.10.134.1-2
- Bump release number to match kernel release
>>>>>>> 7ce9a095

* Tue Aug 23 2022 CBL-Mariner Servicing Account <cblmargh@microsoft.com> - 5.10.134.1-1
- Upgrade to 5.10.134.1

* Wed Aug 17 2022 Rachel Menge <rachelmenge@microsoft.com> - 5.10.133.1-1
- Update source to 5.10.133.1

* Sun Jul 24 2022 Rachel Menge <rachelmenge@microsoft.com> - 5.10.131.1-1
- Update source to 5.10.131.1

* Wed Jul 06 2022 Max Brodeur-Urbas <maxbr@microsoft.com> - 5.10.128.1-1
- Update source to 5.10.128.1

* Mon Jun 20 2022 Rachel Menge <rachelmenge@microsoft.com> - 5.10.123.1-1
- Update source to 5.10.123.1

* Wed Jun 01 2022 Minghe Ren <mingheren@microsoft.com> - 5.10.117.1-2
- Bump release number to match kernel release

* Tue May 24 2022 Max Brodeur-Urbas <maxbr@microsoft.com> - 5.10.117.1-1
- Update source to 5.10.117.1

* Tue May 17 2022 Rachel Menge <rachelmenge@microsoft.com> - 5.10.116.1-1
- Update source to 5.10.116.1

* Tue Apr 19 2022 Rachel Menge <rachelmenge@microsoft.com> - 5.10.111.1-1
- Update source to 5.10.111.1

* Fri Apr 01 2022 Rachel Menge <rachelmenge@microsoft.com> - 5.10.109.1-2
- Bump release number to match kernel release

* Tue Mar 29 2022 Max Brodeur-Urbas <maxbr@microsoft.com> - 5.10.109.1-1
- Update source to 5.10.109.1

* Fri Mar 25 2022 Rachel Menge <rachelmenge@microsoft.com> - 5.10.102.1-3
- Bump release number to match kernel release

* Fri Mar 18 2022 Rachel Menge <rachelmenge@microsoft.com> - 5.10.102.1-2
- Bump release number to match kernel release

* Mon Feb 28 2022 Rachel Menge <rachelmenge@microsoft.com> - 5.10.102.1-1
- Update source to 5.10.102.1

* Fri Feb 11 2022 Vince Perri <viperri@microsoft.com> - 5.10.93.1-4
- Bump release number to match kernel release

* Wed Feb 09 2022 Rachel Menge <rachelmenge@microsoft.com> - 5.10.93.1-3
- Bump release number to match kernel release

* Thu Jan 27 2022 Rachel Menge <rachelmenge@microsoft.com> - 5.10.93.1-2
- Bump release number to match kernel release

* Mon Jan 24 2022 Rachel Menge <rachelmenge@microsoft.com> - 5.10.93.1-1
- Update source to 5.10.93.1

* Thu Jan 20 2022 Chris Co <chrco@microsoft.com> - 5.10.89.1-2
- Bump release number to match kernel release

* Sun Jan 16 2022 Rachel Menge <rachelmenge@microsoft.com> - 5.10.89.1-1
- Update source to 5.10.89.1

* Fri Jan 14 2022 Henry Li <lihl@microsoft.com> - 5.10.88.1-3
- Bump release number to match kernel release

* Wed Jan 12 2022 Cameron Baird <cameronbaird@microsoft.com> - 5.10.88.1-2
- Bump release number to match kernel release

* Mon Jan 03 2022 Cameron Baird <cameronbaird@microsoft.com> - 5.10.88.1-1
- Update Kernel source to 5.10.88.1

* Mon Nov 29 2021 Suresh Babu Chalamalasetty <schalam@microsoft.com> - 5.10.78.1-2
- Bump release number to match kernel release

* Mon Nov 08 2021 Rachel Menge <rachelmenge@microsoft.com> - 5.10.78.1-1
- Update source to 5.10.78.1

* Tue Oct 26 2021 Rachel Menge <rachelmenge@microsoft.com> - 5.10.74.1-2
- Bump release number to match kernel release

* Tue Oct 19 2021 Rachel Menge <rachelmenge@microsoft.com> - 5.10.74.1-1
- Update source to 5.10.74.1
- License verified

* Thu Oct 07 2021 Rachel Menge <rachelmenge@microsoft.com> - 5.10.69.1-1
- Update source to 5.10.69.1

* Wed Sep 22 2021 Rachel Menge <rachelmenge@microsoft.com> - 5.10.64.1-3
- Bump release number to match kernel release

* Tue Sep 21 2021 Rachel Menge <rachelmenge@microsoft.com> - 5.10.64.1-2
- Bump release number to match kernel release

* Mon Sep 20 2021 Rachel Menge <rachelmenge@microsoft.com> - 5.10.64.1-1
- Update source to 5.10.64.1

* Mon Sep 13 2021 Rachel Menge <rachelmenge@microsoft.com> - 5.10.60.1-2
- Bump release number to match kernel release

* Mon Aug 23 2021 Rachel Menge <rachelmenge@microsoft.com> - 5.10.60.1-1
- Update source to 5.10.60.1

* Thu Aug 12 2021 Rachel Menge <rachelmenge@microsoft.com> - 5.10.57.1-1
- Update source to 5.10.57.1

* Tue Aug 03 2021 Chris Co <chrco@microsoft.com> - 5.10.52.1-3
- Bump release number to match kernel release

* Fri Jul 30 2021 Chris Co <chrco@microsoft.com> - 5.10.52.1-2
- Bump release number to match kernel release

* Tue Jul 20 2021 Rachel Menge <rachelmenge@microsoft.com> - 5.10.52.1-1
- Update source to 5.10.52.1

* Mon Jul 19 2021 Chris Co <chrco@microsoft.com> - 5.10.47.1-2
- Bump release number to match kernel release

* Tue Jul 06 2021 Rachel Menge <rachelmenge@microsoft.com> - 5.10.47.1-1
- Update source to 5.10.47.1

* Wed Jun 30 2021 Chris Co <chrco@microsoft.com> - 5.10.42.1-4
- Bump release number to match kernel release

* Tue Jun 22 2021 Suresh Babu Chalamalasetty <schalam@microsoft.com> - 5.10.42.1-3
- Bump release number to match kernel release

* Wed Jun 16 2021 Chris Co <chrco@microsoft.com> - 5.10.42.1-2
- Bump release number to match kernel release

* Tue Jun 08 2021 Rachel Menge <rachelmenge@microsoft.com> - 5.10.42.1-1
- Update source to 5.10.42.1

* Thu Jun 03 2021 Rachel Menge <rachelmenge@microsoft.com> - 5.10.37.1-2
- Bump release number to match kernel release

* Fri May 28 2021 Rachel Menge <rachelmenge@microsoft.com> - 5.10.37.1-1
- Update source to 5.10.37.1

* Thu May 27 2021 Chris Co <chrco@microsoft.com> - 5.10.32.1-7
- Bump release number to match kernel release

* Wed May 26 2021 Chris Co <chrco@microsoft.com> - 5.10.32.1-6
- Bump release number to match kernel release

* Tue May 25 2021 Daniel Mihai <dmihai@microsoft.com> - 5.10.32.1-5
- Bump release number to match kernel release

* Thu May 20 2021 Nicolas Ontiveros <niontive@microsoft.com> - 5.10.32.1-4
- Recalculate sha512hmac on signed kernel binary

* Tue May 18 2021 Andrew Phelps <anphel@microsoft.com> - 5.10.32.1-3
- Update to kernel release 5.10.32.1-3

* Thu May 13 2021 Rachel Menge <rachelmenge@microsoft.com> - 5.10.32.1-2
- Bump release number to match kernel release

* Mon May 03 2021 Rachel Menge <rachelmenge@microsoft.com> - 5.10.32.1-1
- Update source to 5.10.32.1

* Thu Apr 22 2021 Chris Co <chrco@microsoft.com> - 5.10.28.1-4
- Bump release number to match kernel release

* Mon Apr 19 2021 Chris Co <chrco@microsoft.com> - 5.10.28.1-3
- Define a new kernel subpackage

* Thu Apr 15 2021 Rachel Menge <rachelmenge@microsoft.com> - 5.10.28.1-2
- Update to kernel release 5.10.28.1-2

* Thu Apr 08 2021 Chris Co <chrco@microsoft.com> - 5.10.28.1-1
- Update source to 5.10.28.1
- Update uname_r define to match the new value derived from the source

* Fri Mar 26 2021 Daniel Mihai <dmihai@microsoft.com> - 5.10.21.1-4
- Update to kernel release 5.10.21.1-4

* Thu Mar 18 2021 Chris Co <chrco@microsoft.com> - 5.10.21.1-3
- Fix file copy

* Wed Mar 17 2021 Nicolas Ontiveros <niontive@microsoft.com> - 5.10.21.1-2
- Update to kernel release 5.10.21.1-2

* Thu Mar 11 2021 Chris Co <chrco@microsoft.com> - 5.10.21.1-1
- Update source to 5.10.21.1

* Fri Mar 05 2021 Chris Co <chrco@microsoft.com> - 5.10.13.1-4
- Update release number to match kernel spec
- Use uname_r macro instead of version-release for kernel version

* Thu Mar 04 2021 Suresh Babu Chalamalasetty <schalam@microsoft.com> - 5.10.13.1-3
- Update to kernel release 5.10.13.1-3

* Mon Feb 22 2021 Thomas Crain <thcrain@microsoft.com> - 5.10.13.1-2
- Update to kernel release 5.10.13.1-2

* Thu Feb 18 2021 Chris Co <chrco@microsoft.com> - 5.10.13.1-1
- Update source to 5.10.13.1

* Tue Feb 16 2021 Nicolas Ontiveros <niontive@microsoft.com> - 5.4.91-5
- Update to kernel release 5.4.91-5.

* Tue Feb 09 2021 Nicolas Ontiveros <niontive@microsoft.com> - 5.4.91-4
- Update to kernel release 5.4.91-4

* Thu Jan 28 2021 Nicolas Ontiveros <niontive@microsoft.com> - 5.4.91-3
- Add hmac files for FIPS

* Wed Jan 27 2021 Daniel McIlvaney <damcilva@microsoft.com> - 5.4.91-2
- Update release number to match kernel spec

* Wed Jan 20 2021 Chris Co <chrco@microsoft.com> - 5.4.91-1
- Update source to 5.4.91

* Tue Jan 12 2021 Rachel Menge <rachelmenge@microsoft.com> - 5.4.83-4
- Update release number to match kernel spec

* Sat Jan 09 2021 Andrew Phelps <anphel@microsoft.com> - 5.4.83-3
- Update to kernel release 5.4.83-3

* Mon Dec 28 2020 Nicolas Ontiveros <niontive@microsoft.com> - 5.4.83-2
- Update to kernel release 5.4.83-2

* Tue Dec 15 2020 Henry Beberman <henry.beberman@microsoft.com> - 5.4.83-1
- Update source to 5.4.83

* Fri Dec 04 2020 Chris Co <chrco@microsoft.com> - 5.4.81-1
- Update source to 5.4.81

* Wed Nov 25 2020 Chris Co <chrco@microsoft.com> - 5.4.72-5
- Update release number to match kernel spec

* Mon Nov 23 2020 Chris Co <chrco@microsoft.com> - 5.4.72-4
- Update release number to match kernel spec

* Mon Nov 16 2020 Suresh Babu Chalamalasetty <schalam@microsoft.com> - 5.4.72-3
- Update release number

* Tue Nov 10 2020 Suresh Babu Chalamalasetty <schalam@microsoft.com> - 5.4.72-2
- Update release number

* Mon Oct 26 2020 Chris Co <chrco@microsoft.com> - 5.4.72-1
- Update source to 5.4.72
- Lint spec

* Fri Oct 16 2020 Suresh Babu Chalamalasetty <schalam@microsoft.com> - 5.4.51-11
- Update release number

* Fri Oct 02 2020 Chris Co <chrco@microsoft.com> - 5.4.51-10
- Update release number to match kernel spec

* Fri Oct 02 2020 Chris Co <chrco@microsoft.com> - 5.4.51-9
- Update release number

* Wed Sep 30 2020 Emre Girgin <mrgirgin@microsoft.com> - 5.4.51-8
- Update postun script to deal with removal in case of another installed kernel.

* Fri Sep 25 2020 Suresh Babu Chalamalasetty <schalam@microsoft.com> - 5.4.51-7
- Update release number

* Wed Sep 23 2020 Daniel McIlvaney <damcilva@microsoft.com> - 5.4.51-6
- Update release number

* Thu Sep 03 2020 Daniel McIlvaney <damcilva@microsoft.com> - 5.4.51-5
- Update release number

* Thu Sep 03 2020 Chris Co <chrco@microsoft.com> - 5.4.51-4
- Update release number

* Thu Sep 03 2020 Chris Co <chrco@microsoft.com> - 5.4.51-3
- Add missing requires

* Tue Sep 01 2020 Chris Co <chrco@microsoft.com> - 5.4.51-2
- Update release number

* Wed Aug 19 2020 Chris Co <chrco@microsoft.com> - 5.4.51-1
- Update source to 5.4.51

* Wed Aug 19 2020 Chris Co <chrco@microsoft.com> - 5.4.42-12
- Update release number

* Tue Aug 18 2020 Chris Co <chrco@microsoft.com> - 5.4.42-11
- Original version for CBL-Mariner.<|MERGE_RESOLUTION|>--- conflicted
+++ resolved
@@ -9,13 +9,8 @@
 %define uname_r %{version}-%{release}
 Summary:        Signed Linux Kernel for %{buildarch} systems
 Name:           kernel-signed-%{buildarch}
-<<<<<<< HEAD
 Version:        5.10.139.1
 Release:        1%{?dist}
-=======
-Version:        5.10.134.1
-Release:        2%{?dist}
->>>>>>> 7ce9a095
 License:        GPLv2
 Vendor:         Microsoft Corporation
 Distribution:   Mariner
@@ -152,13 +147,11 @@
 %endif
 
 %changelog
-<<<<<<< HEAD
-* Tue Aug 30 2022 CBL-Mariner Servicing Account <cblmargh@microsoft.com> - 5.10.139.1-1
+* Thu Sep 08 2022 CBL-Mariner Servicing Account <cblmargh@microsoft.com> - 5.10.139.1-1
 - Upgrade to 5.10.139.1
-=======
+
 * Thu Sep 01 2022 Chris Co <chrco@microsoft.com> - 5.10.134.1-2
 - Bump release number to match kernel release
->>>>>>> 7ce9a095
 
 * Tue Aug 23 2022 CBL-Mariner Servicing Account <cblmargh@microsoft.com> - 5.10.134.1-1
 - Upgrade to 5.10.134.1
