%global debug_package %{nil}
%global sha512hmac bash %{_sourcedir}/sha512hmac-openssl.sh
%ifarch x86_64
%global buildarch x86_64
%endif
%ifarch aarch64
%global buildarch aarch64
%endif
%define uname_r %{version}-%{release}
Summary:        Signed Linux Kernel for %{buildarch} systems
Name:           kernel-signed-%{buildarch}
<<<<<<< HEAD
Version:        5.10.28.1
Release:        6%{?dist}
=======
Version:        5.10.42.1
Release:        1%{?dist}
>>>>>>> 577e1507
License:        GPLv2
Vendor:         Microsoft Corporation
Distribution:   Mariner
Group:          System Environment/Kernel
URL:            https://github.com/microsoft/CBL-Mariner-Linux-Kernel
# This spec purpose is to take an input kernel rpm and input secure-boot-signed
# kernel binary from the same build and generate a new "kernel" rpm with the
# signed kernel binary + all of the other original kernel files, triggers,
# scriptlets, requires, provides, etc.
#
# We need to ensure the kernel modules and kernel binary used are from the exact
# same build because at build time the kernel modules are signed with an
# ephemeral key that the kernel enrolls in its keyring. We enforce kernel
# module signature checking when we enable security features like kernel
# lockdown so our kernel can only load those specific kernel modules at runtime.
#
# Additionally, to complete the UEFI Secure Boot chain, we must PE-sign the
# kernel binary. Ideally we would enable secure-boot signing tools like pesign
# or sbsign to be callable from inside the rpmbuild environment, that way we can
# secure-boot sign the kernel binary during the kernel's rpmbuild. It is best
# practice to sign as soon as possible. However there are issues getting that
# secure boot signing infrastructure in place today. Hence we sign the
# resulting kernel binary and "repackage" the kernel RPM (something rpm itself
# actively tries to make sure you never do...generally for good reasons).
#
# To achive this repackaging, this spec creates a new subpackage named
# "kernel". To retain all of the initial kernel package behaviors, we make sure
# the subpackage has the same requires, provides, triggers, post steps, and
# files as the original kernel package.
#
# This specific repackaging implementation leaves room for us to enable the
# more ideal secure-boot signing flow in the future without introducing any
# sort of breaking change or new packaging. Users still install a "kernel"
# package like they normally would.
#
# Maintenance Notes:
# - This spec's "version" and "release" must reflect the unsigned version that
# was signed. An important consequence is that when making a change to this
# spec or the normal kernel spec, the other spec's version version/release must
# be increased to keep the two versions consistent.
#
# - Make sure the kernel subpackage's Requires, Provides, triggers, post/postun
# scriptlets, and files match the normal kernel spec's. The kernel subpackage
# should contain the same content as the input kernel package but replace the
# kernel binary with our signed kernel binary. Since all the requires, provides,
# etc are the same, this new kernel package can be a direct replacement for the
# normal kernel package and RPM will resolve packages with kernel dependencies
# correctly.
#
# To populate the input sources:
#   1. Build the unsigned packages as normal
#   2. Sign the desired binary
#   3. Place the unsigned package and signed binary in this spec's folder
#   4. Build this spec
Source0:        kernel-%{version}-%{release}.%{buildarch}.rpm
Source1:        vmlinuz-%{uname_r}
Source2:        sha512hmac-openssl.sh
BuildRequires:  cpio
BuildRequires:  openssl
BuildRequires:  sed

%description
This package contains the Linux kernel package with kernel signed with the production key

%package -n     kernel
Summary:        Linux Kernel
Group:          System Environment/Kernel
Requires:       filesystem
Requires:       kmod
Requires(post): coreutils
Requires(postun): coreutils

%description -n kernel
The kernel package contains the signed Linux kernel.

%prep

%build
# This spec's whole purpose is to inject the signed kernel binary
rpm2cpio %{SOURCE0} | cpio -idmv
cp %{SOURCE1} ./boot/vmlinuz-%{uname_r}

%install
# Don't use * wildcard. It does not copy over hidden files in the root folder...
cp -rp ./. %{buildroot}/

# Recalculate sha512hmac for FIPS
%{sha512hmac} %{buildroot}/boot/vmlinuz-%{uname_r} | sed -e "s,$RPM_BUILD_ROOT,," > %{buildroot}/boot/.vmlinuz-%{uname_r}.hmac
cp %{buildroot}/boot/.vmlinuz-%{uname_r}.hmac %{buildroot}/lib/modules/%{uname_r}/.vmlinuz.hmac

%triggerin -n kernel -- initramfs
mkdir -p %{_localstatedir}/lib/rpm-state/initramfs/pending
touch %{_localstatedir}/lib/rpm-state/initramfs/pending/%{uname_r}
echo "initrd generation of kernel %{uname_r} will be triggered later" >&2

%triggerun -n kernel -- initramfs
rm -rf %{_localstatedir}/lib/rpm-state/initramfs/pending/%{uname_r}
rm -rf /boot/initrd.img-%{uname_r}
echo "initrd of kernel %{uname_r} removed" >&2

%postun -n kernel
if [ ! -e /boot/mariner.cfg ]
then
     ls /boot/linux-*.cfg 1> /dev/null 2>&1
     if [ $? -eq 0 ]
     then
          list=`ls -tu /boot/linux-*.cfg | head -n1`
          test -n "$list" && ln -sf "$list" /boot/mariner.cfg
     fi
fi

%post -n kernel
/sbin/depmod -a %{uname_r}
ln -sf linux-%{uname_r}.cfg /boot/mariner.cfg

%files -n kernel
%defattr(-,root,root)
%license COPYING
/boot/System.map-%{uname_r}
/boot/config-%{uname_r}
/boot/vmlinuz-%{uname_r}
/boot/.vmlinuz-%{uname_r}.hmac
%config(noreplace) /boot/linux-%{uname_r}.cfg
%config %{_localstatedir}/lib/initramfs/kernel/%{uname_r}
%defattr(0644,root,root)
/lib/modules/%{uname_r}/*
/lib/modules/%{uname_r}/.vmlinuz.hmac
%exclude /lib/modules/%{uname_r}/build
%exclude /lib/modules/%{uname_r}/kernel/drivers/gpu
%exclude /lib/modules/%{uname_r}/kernel/sound
%ifarch x86_64
%exclude /lib/modules/%{uname_r}/kernel/arch/x86/oprofile/
%endif

%changelog
<<<<<<< HEAD
* Tue May 25 2021 Thomas Crain <thcrain@microsoft.com> - 5.10.28.1-6
- Bump release number to match kernel-headers release

* Fri May 14 2021 Thomas Crain <thcrain@microsoft.com> - 5.10.28.1-5
- Bump release number to match kernel release

=======
* Tue Jun 08 2021 Rachel Menge <rachelmenge@microsoft.com> - 5.10.42.1-1
- Update source to 5.10.42.1

* Thu Jun 03 2021 Rachel Menge <rachelmenge@microsoft.com> - 5.10.37.1-2
- Bump release number to match kernel release

* Fri May 28 2021 Rachel Menge <rachelmenge@microsoft.com> - 5.10.37.1-1
- Update source to 5.10.37.1

* Thu May 27 2021 Chris Co <chrco@microsoft.com> - 5.10.32.1-7
- Bump release number to match kernel release

* Wed May 26 2021 Chris Co <chrco@microsoft.com> - 5.10.32.1-6
- Bump release number to match kernel release

* Tue May 25 2021 Daniel Mihai <dmihai@microsoft.com> - 5.10.32.1-5
- Bump release number to match kernel release

* Thu May 20 2021 Nicolas Ontiveros <niontive@microsoft.com> - 5.10.32.1-4
- Recalculate sha512hmac on signed kernel binary

* Tue May 17 2021 Andrew Phelps <anphel@microsoft.com> - 5.10.32.1-3
- Update to kernel release 5.10.32.1-3

* Thu May 13 2021 Rachel Menge <rachelmenge@microsoft.com> - 5.10.32.1-2
- Bump release number to match kernel release

* Mon May 03 2021 Rachel Menge <rachelmenge@microsoft.com> - 5.10.32.1-1
- Update source to 5.10.32.1

>>>>>>> 577e1507
* Thu Apr 22 2021 Chris Co <chrco@microsoft.com> - 5.10.28.1-4
- Bump release number to match kernel release

* Mon Apr 19 2021 Chris Co <chrco@microsoft.com> - 5.10.28.1-3
- Define a new kernel subpackage

* Thu Apr 15 2021 Rachel Menge <rachelmenge@microsoft.com> - 5.10.28.1-2
- Update to kernel release 5.10.28.1-2

* Thu Apr 08 2021 Chris Co <chrco@microsoft.com> - 5.10.28.1-1
- Update source to 5.10.28.1
- Update uname_r define to match the new value derived from the source

* Fri Mar 26 2021 Daniel Mihai <dmihai@microsoft.com> - 5.10.21.1-4
- Update to kernel release 5.10.21.1-4

* Thu Mar 18 2021 Chris Co <chrco@microsoft.com> - 5.10.21.1-3
- Fix file copy

* Wed Mar 17 2021 Nicolas Ontiveros <niontive@microsoft.com> - 5.10.21.1-2
- Update to kernel release 5.10.21.1-2

* Thu Mar 11 2021 Chris Co <chrco@microsoft.com> - 5.10.21.1-1
- Update source to 5.10.21.1

* Fri Mar 05 2021 Chris Co <chrco@microsoft.com> - 5.10.13.1-4
- Update release number to match kernel spec
- Use uname_r macro instead of version-release for kernel version

* Thu Mar 04 2021 Suresh Babu Chalamalasetty <schalam@microsoft.com> - 5.10.13.1-3
- Update to kernel release 5.10.13.1-3

* Mon Feb 22 2021 Thomas Crain <thcrain@microsoft.com> - 5.10.13.1-2
- Update to kernel release 5.10.13.1-2

* Thu Feb 18 2021 Chris Co <chrco@microsoft.com> - 5.10.13.1-1
- Update source to 5.10.13.1

* Tue Feb 16 2021 Nicolas Ontiveros <niontive@microsoft.com> - 5.4.91-5
- Update to kernel release 5.4.91-5.

* Tue Feb 09 2021 Nicolas Ontiveros <niontive@microsoft.com> - 5.4.91-4
- Update to kernel release 5.4.91-4

* Thu Jan 28 2021 Nicolas Ontiveros <niontive@microsoft.com> - 5.4.91-3
- Add hmac files for FIPS

* Wed Jan 27 2021 Daniel McIlvaney <damcilva@microsoft.com> - 5.4.91-2
- Update release number to match kernel spec

* Wed Jan 20 2021 Chris Co <chrco@microsoft.com> - 5.4.91-1
- Update source to 5.4.91

* Tue Jan 12 2021 Rachel Menge <rachelmenge@microsoft.com> - 5.4.83-4
- Update release number to match kernel spec

* Sat Jan 09 2021 Andrew Phelps <anphel@microsoft.com> - 5.4.83-3
- Update to kernel release 5.4.83-3

* Mon Dec 28 2020 Nicolas Ontiveros <niontive@microsoft.com> - 5.4.83-2
- Update to kernel release 5.4.83-2

* Tue Dec 15 2020 Henry Beberman <henry.beberman@microsoft.com> - 5.4.83-1
- Update source to 5.4.83

* Fri Dec 04 2020 Chris Co <chrco@microsoft.com> - 5.4.81-1
- Update source to 5.4.81

* Wed Nov 25 2020 Chris Co <chrco@microsoft.com> - 5.4.72-5
- Update release number to match kernel spec

* Mon Nov 23 2020 Chris Co <chrco@microsoft.com> - 5.4.72-4
- Update release number to match kernel spec

* Mon Nov 16 2020 Suresh Babu Chalamalasetty <schalam@microsoft.com> - 5.4.72-3
- Update release number

* Tue Nov 10 2020 Suresh Babu Chalamalasetty <schalam@microsoft.com> - 5.4.72-2
- Update release number

* Mon Oct 26 2020 Chris Co <chrco@microsoft.com> - 5.4.72-1
- Update source to 5.4.72
- Lint spec

* Fri Oct 16 2020 Suresh Babu Chalamalasetty <schalam@microsoft.com> - 5.4.51-11
- Update release number

* Fri Oct 02 2020 Chris Co <chrco@microsoft.com> - 5.4.51-10
- Update release number to match kernel spec

* Fri Oct 02 2020 Chris Co <chrco@microsoft.com> - 5.4.51-9
- Update release number

* Wed Sep 30 2020 Emre Girgin <mrgirgin@microsoft.com> - 5.4.51-8
- Update postun script to deal with removal in case of another installed kernel.

* Fri Sep 25 2020 Suresh Babu Chalamalasetty <schalam@microsoft.com> - 5.4.51-7
- Update release number

* Wed Sep 23 2020 Daniel McIlvaney <damcilva@microsoft.com> - 5.4.51-6
- Update release number

* Thu Sep 03 2020 Daniel McIlvaney <damcilva@microsoft.com> - 5.4.51-5
- Update release number

* Thu Sep 03 2020 Chris Co <chrco@microsoft.com> - 5.4.51-4
- Update release number

* Thu Sep 03 2020 Chris Co <chrco@microsoft.com> - 5.4.51-3
- Add missing requires

* Tue Sep 01 2020 Chris Co <chrco@microsoft.com> - 5.4.51-2
- Update release number

* Wed Aug 19 2020 Chris Co <chrco@microsoft.com> - 5.4.51-1
- Update source to 5.4.51

* Wed Aug 19 2020 Chris Co <chrco@microsoft.com> - 5.4.42-12
- Update release number

* Tue Aug 18 2020 Chris Co <chrco@microsoft.com> - 5.4.42-11
- Original version for CBL-Mariner.<|MERGE_RESOLUTION|>--- conflicted
+++ resolved
@@ -9,13 +9,8 @@
 %define uname_r %{version}-%{release}
 Summary:        Signed Linux Kernel for %{buildarch} systems
 Name:           kernel-signed-%{buildarch}
-<<<<<<< HEAD
-Version:        5.10.28.1
-Release:        6%{?dist}
-=======
 Version:        5.10.42.1
 Release:        1%{?dist}
->>>>>>> 577e1507
 License:        GPLv2
 Vendor:         Microsoft Corporation
 Distribution:   Mariner
@@ -151,45 +146,25 @@
 %endif
 
 %changelog
-<<<<<<< HEAD
+* Mon Jun 21 2021 Thomas Crain <thcrain@microsoft.com> - 5.10.42.1-1
+- Merge the following releases from 1.0 to dev branch
+- rachelmenge@microsoft.com, 5.10.32.1-1: Update source to 5.10.32.1
+- rachelmenge@microsoft.com, 5.10.32.1-2: Bump release number to match kernel release
+- anphel@microsoft.com, 5.10.32.1-3: Update to kernel release 5.10.32.1-3
+- niontive@microsoft.com, 5.10.32.1-4: Recalculate sha512hmac on signed kernel binary
+- dmihai@microsoft.com, 5.10.32.1-5: Bump release number to match kernel release
+- chrco@microsoft.com, 5.10.32.1-6: Bump release number to match kernel release
+- chrco@microsoft.com, 5.10.32.1-7: Bump release number to match kernel release
+- rachelmenge@microsoft.com, 5.10.37.1-1: Update source to 5.10.37.1
+- rachelmenge@microsoft.com, 5.10.37.1-2: Bump release number to match kernel release
+- rachelmenge@microsoft.com, 5.10.42.1-1: Update source to 5.10.42.1
+
 * Tue May 25 2021 Thomas Crain <thcrain@microsoft.com> - 5.10.28.1-6
 - Bump release number to match kernel-headers release
 
 * Fri May 14 2021 Thomas Crain <thcrain@microsoft.com> - 5.10.28.1-5
 - Bump release number to match kernel release
 
-=======
-* Tue Jun 08 2021 Rachel Menge <rachelmenge@microsoft.com> - 5.10.42.1-1
-- Update source to 5.10.42.1
-
-* Thu Jun 03 2021 Rachel Menge <rachelmenge@microsoft.com> - 5.10.37.1-2
-- Bump release number to match kernel release
-
-* Fri May 28 2021 Rachel Menge <rachelmenge@microsoft.com> - 5.10.37.1-1
-- Update source to 5.10.37.1
-
-* Thu May 27 2021 Chris Co <chrco@microsoft.com> - 5.10.32.1-7
-- Bump release number to match kernel release
-
-* Wed May 26 2021 Chris Co <chrco@microsoft.com> - 5.10.32.1-6
-- Bump release number to match kernel release
-
-* Tue May 25 2021 Daniel Mihai <dmihai@microsoft.com> - 5.10.32.1-5
-- Bump release number to match kernel release
-
-* Thu May 20 2021 Nicolas Ontiveros <niontive@microsoft.com> - 5.10.32.1-4
-- Recalculate sha512hmac on signed kernel binary
-
-* Tue May 17 2021 Andrew Phelps <anphel@microsoft.com> - 5.10.32.1-3
-- Update to kernel release 5.10.32.1-3
-
-* Thu May 13 2021 Rachel Menge <rachelmenge@microsoft.com> - 5.10.32.1-2
-- Bump release number to match kernel release
-
-* Mon May 03 2021 Rachel Menge <rachelmenge@microsoft.com> - 5.10.32.1-1
-- Update source to 5.10.32.1
-
->>>>>>> 577e1507
 * Thu Apr 22 2021 Chris Co <chrco@microsoft.com> - 5.10.28.1-4
 - Bump release number to match kernel release
 
