--- conflicted
+++ resolved
@@ -10,7 +10,7 @@
 Summary:        Signed Linux Kernel for %{buildarch} systems
 Name:           kernel-signed-%{buildarch}
 Version:        5.15.138.1
-Release:        3%{?dist}
+Release:        4%{?dist}
 License:        GPLv2
 Vendor:         Microsoft Corporation
 Distribution:   Mariner
@@ -153,11 +153,10 @@
 %exclude /module_info.ld
 
 %changelog
-<<<<<<< HEAD
-* Tue Nov 28 2023 Juan Camposeco <juanarturoc@microsoft.com> - 5.15.138.1-3
-=======
+* Tue Nov 28 2023 Juan Camposeco <juanarturoc@microsoft.com> - 5.15.138.1-4
+- Bump release to match kernel
+
 * Tue Nov 28 2023 Thien Trung Vuong <tvuong@microsoft.com> - 5.15.138.1-3
->>>>>>> b6646353
 - Bump release to match kernel
 
 * Wed Nov 22 2023 David Daney <daviddaney@microsoft.com> - 5.15.138.1-2
