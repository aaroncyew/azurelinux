--- conflicted
+++ resolved
@@ -4,11 +4,7 @@
 %define uname_r %{version}-%{release}
 Summary:        Signed Linux Kernel for MOS systems
 Name:           kernel-mos-signed-%{buildarch}
-<<<<<<< HEAD
 Version:        5.15.145.1
-=======
-Version:        5.15.139.1
->>>>>>> de15b768
 Release:        1%{?dist}
 License:        GPLv2
 Vendor:         Microsoft Corporation
@@ -154,15 +150,9 @@
 %exclude /module_info.ld
 
 %changelog
-<<<<<<< HEAD
-* Wed Jan 10 2023 Gary Swalling <gaswal@microsoft.com> - 5.15.145.1-1
+* Sat Jan 13 2024 Gary Swalling <gaswal@microsoft.com> - 5.15.145.1-1
 - Update to 5.15.145.1
 
-* Wed Dec 20 2023 Gary Swalling <gaswal@microsoft.com> - 5.15.143.1-1
-- Update to 5.15.143.1
-
-=======
->>>>>>> de15b768
 * Mon Dec 11 2023 Rachel Menge <rachelmenge@microsoft.com> - 5.15.139.1-1
 - Update to 5.15.139.1
 
