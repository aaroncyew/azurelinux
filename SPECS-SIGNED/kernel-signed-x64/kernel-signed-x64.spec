%global debug_package %{nil}
%define uname_r %{version}-%{release}
Summary:        Signed Linux Kernel for x86_64 systems
Name:           kernel-signed-x64
<<<<<<< HEAD
Version:        5.4.83
=======
Version:        5.4.91
>>>>>>> b32a70d6
Release:        1%{?dist}
License:        GPLv2
Vendor:         Microsoft Corporation
Distribution:   Mariner
Group:          System Environment/Kernel
URL:            https://github.com/microsoft/WSL2-Linux-Kernel
# This package's "version" and "release" must reflect the unsigned version that
# was signed.
# An important consequence is that when making a change to this package, the
# unsigned version/release must be increased to keep the two versions consistent.
# Ideally though, this spec will not change much or at all, so the version will
# just track the unsigned package's version/release.
#
# To populate these sources:
#   1. Build the unsigned packages as normal
#   2. Sign the desired binary
#   3. Place the unsigned package and signed binary in this spec's folder
#   4. Build this spec
Source0:        kernel-%{version}-%{release}.x86_64.rpm
Source1:        vmlinuz-%{version}-%{release}
BuildRequires:  cpio
Requires:       filesystem
Requires:       kmod
Requires(post): coreutils
Requires(postun): coreutils
Conflicts:      kernel
ExclusiveArch:  x86_64

%description
This package contains the Linux kernel package with kernel signed with the production key

%prep

%build
rpm2cpio %{SOURCE0} | cpio -idmv

%install
install -vdm 700 %{buildroot}/boot
install -vdm 755 %{buildroot}/lib/modules/%{uname_r}
mkdir -p %{buildroot}/%{_localstatedir}/lib/initramfs/kernel

cp -rp ./boot/* %{buildroot}/boot
cp -rp ./lib/* %{buildroot}/lib
cp -rp ./var/* %{buildroot}/%{_localstatedir}
cp %{SOURCE1} %{buildroot}/boot/vmlinuz-%{version}-%{release}

%triggerin -- initramfs
mkdir -p %{_localstatedir}/lib/rpm-state/initramfs/pending
touch %{_localstatedir}/lib/rpm-state/initramfs/pending/%{uname_r}
echo "initrd generation of kernel %{uname_r} will be triggered later" >&2

%triggerun -- initramfs
rm -rf %{_localstatedir}/lib/rpm-state/initramfs/pending/%{uname_r}
rm -rf /boot/initrd.img-%{uname_r}
echo "initrd of kernel %{uname_r} removed" >&2

%postun
if [ ! -e /boot/mariner.cfg ]
then
     ls /boot/linux-*.cfg 1> /dev/null 2>&1
     if [ $? -eq 0 ]
     then
          list=`ls -tu /boot/linux-*.cfg | head -n1`
          test -n "$list" && ln -sf "$list" /boot/mariner.cfg
     fi
fi

%post
/sbin/depmod -a %{uname_r}
ln -sf linux-%{uname_r}.cfg /boot/mariner.cfg

%files
/boot/*
/lib/modules/%{uname_r}/*
%config %{_localstatedir}/lib/initramfs/kernel/%{uname_r}

%changelog
* Wed Jan 20 2021 Chris Co <chrco@microsoft.com> - 5.4.91-1
- Update source to 5.4.91

* Tue Jan 12 2021 Rachel Menge <rachelmenge@microsoft.com> - 5.4.83-4
- Update release number to match kernel spec

* Sat Jan 09 2021 Andrew Phelps <anphel@microsoft.com> - 5.4.83-3
- Update to kernel release 5.4.83-3

* Mon Dec 28 2020 Nicolas Ontiveros <niontive@microsoft.com> - 5.4.83-2
- Update to kernel release 5.4.83-2

* Tue Dec 15 2020 Henry Beberman <henry.beberman@microsoft.com> - 5.4.83-1
- Update source to 5.4.83

* Fri Dec 04 2020 Chris Co <chrco@microsoft.com> - 5.4.81-1
- Update source to 5.4.81

* Wed Nov 25 2020 Chris Co <chrco@microsoft.com> - 5.4.72-5
- Update release number to match kernel spec

* Mon Nov 23 2020 Chris Co <chrco@microsoft.com> - 5.4.72-4
- Update release number to match kernel spec

* Mon Nov 16 2020 Suresh Babu Chalamalasetty <schalam@microsoft.com> - 5.4.72-3
- Update release number

* Tue Nov 10 2020 Suresh Babu Chalamalasetty <schalam@microsoft.com> - 5.4.72-2
- Update release number

* Mon Oct 26 2020 Chris Co <chrco@microsoft.com> - 5.4.72-1
- Update source to 5.4.72
- Lint spec

* Fri Oct 16 2020 Suresh Babu Chalamalasetty <schalam@microsoft.com> - 5.4.51-11
- Update release number

* Fri Oct 02 2020 Chris Co <chrco@microsoft.com> - 5.4.51-10
- Update release number to match kernel spec

* Fri Oct 02 2020 Chris Co <chrco@microsoft.com> - 5.4.51-9
- Update release number

* Wed Sep 30 2020 Emre Girgin <mrgirgin@microsoft.com> - 5.4.51-8
- Update postun script to deal with removal in case of another installed kernel.

* Fri Sep 25 2020 Suresh Babu Chalamalasetty <schalam@microsoft.com> - 5.4.51-7
- Update release number

* Wed Sep 23 2020 Daniel McIlvaney <damcilva@microsoft.com> - 5.4.51-6
- Update release number

* Thu Sep 03 2020 Daniel McIlvaney <damcilva@microsoft.com> - 5.4.51-5
- Update release number

* Thu Sep 03 2020 Chris Co <chrco@microsoft.com> - 5.4.51-4
- Update release number

* Thu Sep 03 2020 Chris Co <chrco@microsoft.com> - 5.4.51-3
- Add missing requires

* Tue Sep 01 2020 Chris Co <chrco@microsoft.com> - 5.4.51-2
- Update release number

* Wed Aug 19 2020 Chris Co <chrco@microsoft.com> - 5.4.51-1
- Update source to 5.4.51

* Wed Aug 19 2020 Chris Co <chrco@microsoft.com> - 5.4.42-12
- Update release number

* Tue Aug 18 2020 Chris Co <chrco@microsoft.com> - 5.4.42-11
- Original version for CBL-Mariner.<|MERGE_RESOLUTION|>--- conflicted
+++ resolved
@@ -2,11 +2,7 @@
 %define uname_r %{version}-%{release}
 Summary:        Signed Linux Kernel for x86_64 systems
 Name:           kernel-signed-x64
-<<<<<<< HEAD
-Version:        5.4.83
-=======
 Version:        5.4.91
->>>>>>> b32a70d6
 Release:        1%{?dist}
 License:        GPLv2
 Vendor:         Microsoft Corporation
