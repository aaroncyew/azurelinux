--- conflicted
+++ resolved
@@ -35,7 +35,7 @@
 
 Name:           podman
 Version:        4.1.1
-Release:        22%{?dist}
+Release:        23%{?dist}
 License:        ASL 2.0 and BSD and ISC and MIT and MPLv2.0
 Summary:        Manage Pods, Containers and Container Images
 Vendor:         Microsoft Corporation
@@ -386,13 +386,11 @@
 
 # rhcontainerbot account currently managed by lsm5
 %changelog
-<<<<<<< HEAD
-* Tue May 14 2024 Pawel Winogrodzki <pawelwi@microsoft.com> - 4.1.1-22
+* Tue May 14 2024 Pawel Winogrodzki <pawelwi@microsoft.com> - 4.1.1-23
 - Cleaning up the invalid global 'with_check' macro.
-=======
+
 * Mon May 13 2024 Chris Co <chrco@microsoft.com> - 4.1.1-22
 - Update to build dep latest glibc-static version
->>>>>>> 58532ace
 
 * Mon Mar 11 2024 Dan Streetman <ddstreet@microsoft.com> - 4.1.1-21
 - update to build dep latest glibc-static version
