Vendor:         Microsoft Corporation
Distribution:   Azure Linux

%undefine distro_module_ldflags


%global pypi_name toml
%global desc TOML aims to be a minimal configuration file format that's easy to read due to \
obvious semantics. TOML is designed to map unambiguously to a hash table. TOML \
should be easy to parse into data structures in a wide variety of languages. \
This package loads toml file into python dictionary and dump dictionary into \
toml file. \
This package is deprecated, use tomllib from the Python standard library \
or tomli/tomli-w.

Name:           python-%{pypi_name}
Version:        0.10.2
Release:        16%{?dist}
Summary:        A deprecated Python Library for Tom's Obvious, Minimal Language

License:        MIT
URL:            https://pypi.python.org/pypi/%{pypi_name}
Source0:        %{pypi_source}

BuildArch:      noarch

BuildRequires:  azurelinux-rpm-macros
BuildRequires:  python%{python3_pkgversion}-devel
BuildRequires:  python%{python3_pkgversion}-setuptools
# python3 bootstrap: this is rebuilt before the final build of python3, which
# adds the dependency on python3-rpm-generators, so we require it manually
# Note that the package prefix is always python3-, even if we build for 3.X
<<<<<<< HEAD
BuildRequires:  azurelinux-rpm-macros
=======
>>>>>>> 39011d18
BuildRequires:  pyproject-rpm-macros
BuildRequires:  python3-pip
BuildRequires:  python3-setuptools
BuildRequires:  python3-six
BuildRequires:  python3-wheel

%bcond_without tests
%if 0
%if %{with tests}
BuildRequires:  /usr/bin/toml-test
%endif
%endif

%description
%desc


%package -n     python%{python3_pkgversion}-%{pypi_name}
Summary:        %{summary}
# https://fedoraproject.org/wiki/Changes/DeprecatePythonToml
Provides:       deprecated()

%description -n python%{python3_pkgversion}-%{pypi_name}
%desc


%prep
%autosetup -p1 -n %{pypi_name}-%{version}
# https://github.com/uiri/toml/pull/339
sed -i '/pytest-cov/d' tox.ini


%generate_buildrequires
%pyproject_buildrequires


%build
%pyproject_wheel


%install
%pyproject_install
%pyproject_save_files %{pypi_name}


# Disabling tests as it requires toml-test command which is not available in Mariner
%if 0
%if %{with tests}
%check
ln -s /usr/share/toml-test/ .  # python tests require test cases here
%tox
# Also using the language independent toml-test suite to launch tests
ln -s /usr/share/toml-test/tests/* tests/  # toml-test requires them here
toml-test $(pwd)/tests/decoding_test3.sh
%endif
%endif


%files -n python%{python3_pkgversion}-%{pypi_name} -f %{pyproject_files}
%license LICENSE
%doc README.rst


%changelog
* Mon Mar 04 2024 Mykhailo Bykhovtsev <mbykhovtsev@microsoft.com> - 0.10.2-16
- Fix build requirement to of "mariner-rpm-macro" to update with renaming to "azurelinux-rpm-macros".

* Fri Mar 01 2024 Pawel Winogrodzki <pawelwi@microsoft.com> - 0.10.2-15
- Updating naming for 3.0 version of Azure Linux.

* Mon Feb 26 2024 Bala <balakumaran.kannan@microsoft.com> - 0.10.2-14
- Initial CBL-Mariner import from Fedora 39 (license: MIT)
- License verified.

* Fri Jul 21 2023 Fedora Release Engineering <releng@fedoraproject.org> - 0.10.2-13
- Rebuilt for https://fedoraproject.org/wiki/Fedora_39_Mass_Rebuild

* Wed Jun 14 2023 Python Maint <python-maint@redhat.com> - 0.10.2-12
- Rebuilt for Python 3.12

* Fri Jan 20 2023 Fedora Release Engineering <releng@fedoraproject.org> - 0.10.2-11
- Rebuilt for https://fedoraproject.org/wiki/Fedora_38_Mass_Rebuild

* Mon Oct 24 2022 Miro Hrončok <mhroncok@redhat.com> - 0.10.2-10
- This package is now deprecated
- https://fedoraproject.org/wiki/Changes/DeprecatePythonToml

* Fri Jul 22 2022 Fedora Release Engineering <releng@fedoraproject.org> - 0.10.2-9
- Rebuilt for https://fedoraproject.org/wiki/Fedora_37_Mass_Rebuild

* Fri Jun 17 2022 Python Maint <python-maint@redhat.com> - 0.10.2-8
- Rebuilt for Python 3.11

* Mon Jun 13 2022 Python Maint <python-maint@redhat.com> - 0.10.2-7
- Bootstrap for Python 3.11

* Fri Jan 21 2022 Fedora Release Engineering <releng@fedoraproject.org> - 0.10.2-6
- Rebuilt for https://fedoraproject.org/wiki/Fedora_36_Mass_Rebuild

* Tue Jul 27 2021 Fedora Release Engineering <releng@fedoraproject.org> - 0.10.2-5
- Second attempt - Rebuilt for
  https://fedoraproject.org/wiki/Fedora_35_Mass_Rebuild

* Thu Jun 03 2021 Python Maint <python-maint@redhat.com> - 0.10.2-4
- Rebuilt for Python 3.10

* Wed Jun 02 2021 Python Maint <python-maint@redhat.com> - 0.10.2-3
- Bootstrap for Python 3.10

* Wed Jan 27 2021 Fedora Release Engineering <releng@fedoraproject.org> - 0.10.2-2
- Rebuilt for https://fedoraproject.org/wiki/Fedora_34_Mass_Rebuild

* Mon Nov 23 2020 Miro Hrončok <mhroncok@redhat.com> - 0.10.2-1
- Update to 0.10.2
- Fixes: rhbz#1893498

* Fri Nov 13 2020 Miro Hrončok <mhroncok@redhat.com> - 0.10.1-4
- Don't BR pytest-cov

* Thu Sep 03 2020 Miro Hrončok <mhroncok@redhat.com> - 0.10.1-3
- Use pyproject-rpm-macros

* Wed Jul 29 2020 Fedora Release Engineering <releng@fedoraproject.org> - 0.10.1-2
- Rebuilt for https://fedoraproject.org/wiki/Fedora_33_Mass_Rebuild

* Fri Jun 19 2020 Miro Hrončok <mhroncok@redhat.com> - 0.10.1-1
- Update to 0.10.1 (#1835567)

* Sat May 23 2020 Miro Hrončok <mhroncok@redhat.com> - 0.10.0-8
- Rebuilt for Python 3.9

* Thu Jan 30 2020 Fedora Release Engineering <releng@fedoraproject.org> - 0.10.0-7
- Rebuilt for https://fedoraproject.org/wiki/Fedora_32_Mass_Rebuild

* Thu Oct 03 2019 Miro Hrončok <mhroncok@redhat.com> - 0.10.0-6
- Rebuilt for Python 3.8.0rc1 (#1748018)

* Fri Aug 16 2019 Miro Hrončok <mhroncok@redhat.com> - 0.10.0-5
- Rebuilt for Python 3.8

* Fri Jul 26 2019 Fedora Release Engineering <releng@fedoraproject.org> - 0.10.0-4
- Rebuilt for https://fedoraproject.org/wiki/Fedora_31_Mass_Rebuild

* Mon Feb 11 2019 Miro Hrončok <mhroncok@redhat.com> - 0.10.0-3
- Subpackage python2-toml has been removed
  See https://fedoraproject.org/wiki/Changes/Mass_Python_2_Package_Removal

* Sat Feb 02 2019 Fedora Release Engineering <releng@fedoraproject.org> - 0.10.0-2
- Rebuilt for https://fedoraproject.org/wiki/Fedora_30_Mass_Rebuild

* Sun Nov 25 2018 Julien Enselme <jujens@jujens.eu> - 0.10.0-1
- Update to 0.10.0 (#1652946)

* Sat Jul 14 2018 Fedora Release Engineering <releng@fedoraproject.org> - 0.9.4-5
- Rebuilt for https://fedoraproject.org/wiki/Fedora_29_Mass_Rebuild

* Tue Jun 19 2018 Miro Hrončok <mhroncok@redhat.com> - 0.9.4-4
- Rebuilt for Python 3.7

* Wed Feb 21 2018 Sayan Chowdhury <sayanchowdhury@fedoraproject.org> - 0.9.4-3
- Make changes to build the package for EPEL

* Fri Feb 09 2018 Fedora Release Engineering <releng@fedoraproject.org> - 0.9.4-2
- Rebuilt for https://fedoraproject.org/wiki/Fedora_28_Mass_Rebuild

* Wed Dec 27 2017 Julien Enselme <jujens@jujens.eu> - 0.9.4-1
- Update to 0.9.4

* Tue Sep 26 2017 Julien Enselme <jujens@jujens.eu> - 0.9.3-1
- Update to 0.9.3

* Thu Jul 27 2017 Fedora Release Engineering <releng@fedoraproject.org> - 0.9.2-4
- Rebuilt for https://fedoraproject.org/wiki/Fedora_27_Mass_Rebuild

* Sat Feb 11 2017 Fedora Release Engineering <releng@fedoraproject.org> - 0.9.2-3
- Rebuilt for https://fedoraproject.org/wiki/Fedora_26_Mass_Rebuild

* Mon Dec 19 2016 Miro Hrončok <mhroncok@redhat.com> - 0.9.2-2
- Rebuild for Python 3.6

* Thu Sep 01 2016 Julien Enselme <jujens@jujens.eu> - 0.9.2-1
- Update to 0.9.2
- Improve spec with %%summary and %%desc macros

* Tue Jul 19 2016 Fedora Release Engineering <rel-eng@lists.fedoraproject.org> - 0.9.1-7
- https://fedoraproject.org/wiki/Changes/Automatic_Provides_for_Python_RPM_Packages

* Thu Feb 04 2016 Fedora Release Engineering <releng@fedoraproject.org> - 0.9.1-6
- Rebuilt for https://fedoraproject.org/wiki/Fedora_24_Mass_Rebuild

* Wed Nov 11 2015 Fedora Release Engineering <rel-eng@lists.fedoraproject.org> - 0.9.1-5
- Rebuilt for https://fedoraproject.org/wiki/Changes/python3.5

* Mon Nov 9 2015 Julien Enselme <jujens@jujens.eu> - 0.9.1-4
- Correct %%python_provides for python3

* Thu Nov 5 2015 Julien Enselme <jujens@jujens.eu> - 0.9.1-3
- Rebuilt for python 3.5

* Sat Aug 8 2015 Julien Enselme <jujens@jujens.eu> - 0.9.1-2
- Enable tests suite
- Build python3 and python2 in the same directory
- Use %%py2_build, %%py3_build, %%py2_install and %%py2_install
- Move python2 package in its own subpackage

* Sat Jul 11 2015 Fedora Release Monitoring <release-monitoring@fedoraproject.org> - 0.9.1-1
- Update to 0.9.1 (#1242131)

* Sun Jun 28 2015 Julien Enselme <jujens@jujens.eu> - 0.9.0-2
- Update description to explain what toml is
- Try to import the package in %%check

* Mon Jun 15 2015 Julien Enselme <jujens@jujens.eu> - 0.9.0-1
- Initial packaging<|MERGE_RESOLUTION|>--- conflicted
+++ resolved
@@ -30,10 +30,6 @@
 # python3 bootstrap: this is rebuilt before the final build of python3, which
 # adds the dependency on python3-rpm-generators, so we require it manually
 # Note that the package prefix is always python3-, even if we build for 3.X
-<<<<<<< HEAD
-BuildRequires:  azurelinux-rpm-macros
-=======
->>>>>>> 39011d18
 BuildRequires:  pyproject-rpm-macros
 BuildRequires:  python3-pip
 BuildRequires:  python3-setuptools
@@ -98,9 +94,6 @@
 
 
 %changelog
-* Mon Mar 04 2024 Mykhailo Bykhovtsev <mbykhovtsev@microsoft.com> - 0.10.2-16
-- Fix build requirement to of "mariner-rpm-macro" to update with renaming to "azurelinux-rpm-macros".
-
 * Fri Mar 01 2024 Pawel Winogrodzki <pawelwi@microsoft.com> - 0.10.2-15
 - Updating naming for 3.0 version of Azure Linux.
 
