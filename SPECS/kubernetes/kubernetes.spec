%global debug_package %{nil}
%ifarch x86_64
%define archname amd64
%endif
%ifarch aarch64
%define archname arm64
%endif
%define host_components 'kubelet kubectl kubeadm'
%define container_image_components 'kube-proxy kube-apiserver kube-controller-manager kube-scheduler'
Summary:        Microsoft Kubernetes
Name:           kubernetes
Version:        1.28.4
<<<<<<< HEAD
Release:        7%{?dist}
=======
Release:        8%{?dist}
>>>>>>> a952e5f2
License:        ASL 2.0
Vendor:         Microsoft Corporation
Distribution:   Mariner
Group:          Microsoft Kubernetes
URL:            https://kubernetes.io/
Source0:        https://dl.k8s.io/v%{version}/kubernetes-src.tar.gz#/%{name}-v%{version}.tar.gz
Source1:        kubelet.service
Patch0:         CVE-2024-21626.patch
Patch1:         CVE-2023-48795.patch
Patch2:         CVE-2023-5408.patch
Patch3:         CVE-2023-45288.patch
BuildRequires:  flex-devel
BuildRequires:  glibc-static >= 2.35-7%{?dist}
BuildRequires:  golang
BuildRequires:  rsync
BuildRequires:  systemd-devel
BuildRequires:  which
Requires:       cni
Requires:       cri-tools
Requires:       ebtables
Requires:       ethtool
Requires:       iproute
Requires:       iptables
Requires:       moby-containerd
Requires:       socat
Requires:       util-linux
Requires(postun): %{_sbindir}/groupdel
Requires(postun): %{_sbindir}/userdel
Requires(pre):  %{_sbindir}/groupadd
Requires(pre):  %{_sbindir}/useradd

%description
Microsoft Kubernetes %{version}.

%package        client
Summary:        Client utilities

%description    client
Client utilities for Microsoft Kubernetes %{version}.

%package        kubeadm
Summary:        Bootstrap utilities
Requires:       %{name} = %{version}-%{release}
Requires:       moby-containerd

%description    kubeadm
Bootstrap utilities for Microsoft Kubernetes %{version}.

%package        kube-proxy
Summary:        Kubernetes proxy
Requires:       ebtables-legacy
Requires:       ethtool
Requires:       iproute
Requires:       iptables

%description    kube-proxy
Network proxy for Microsoft Kubernetes %{version}.

%package        kube-apiserver
Summary:        Kubernetes API server

%description    kube-apiserver
API server for Microsoft Kubernetes %{version}.

%package        kube-controller-manager
Summary:        Kubernetes controller manager

%description    kube-controller-manager
Controller manager for Microsoft Kubernetes %{version}.

%package        kube-scheduler
Summary:        Kubernetes scheduler

%description    kube-scheduler
Scheduler for Microsoft Kubernetes %{version}.

%package        pause
Summary:        Kubernetes pause

%description    pause
Pause component for Microsoft Kubernetes %{version}.

%prep
%setup -q -c -n %{name}
%autopatch -p1

%build
# set version information using KUBE_GIT_VERSION
# (see k8s code: hack/lib/version.sh for more detail)
export KUBE_GIT_TREE_STATE=archive
export KUBE_GIT_VERSION=v%{version}

# build host and container image related components
echo "+++ build kubernetes components"

mkdir -p %{_builddir}/%{name}/node/bin

components_to_build=%{host_components}
for component in ${components_to_build}; do
  echo "+++ host - building ${component}"
  make WHAT=cmd/${component}
  cp -f _output/local/bin/linux/%{archname}/${component} %{_builddir}/%{name}/node/bin
done

components_to_build=%{container_image_components}
for component in ${components_to_build}; do
  echo "+++ container image - building ${component}"
  make WHAT=cmd/${component}
  cp -f _output/local/bin/linux/%{archname}/${component} %{_builddir}/%{name}/node/bin
done

# build pause
pushd build/pause/linux
gcc -Os -Wall -Werror -static -o %{_builddir}/%{name}/node/bin/pause pause.c
strip %{_builddir}/%{name}/node/bin/pause
popd

%check
# patch test script so it supports golang 1.15 which is now used to build kubernetes
cd %{_builddir}/%{name}/src/hack/make-rules
patch -p1 test.sh < %{SOURCE2}

# perform unit tests
# Note:
#   - components are not unit tested the same way
#   - not all components have unit
cd %{_builddir}/%{name}/src
components_to_test=$(ls -1 %{_builddir}/%{name}/node/bin)

for component in ${components_to_test}; do
  if [[ ${component} == "kubelet" || ${component} == "kubectl" ]]; then
    echo "+++ unit test pkg ${component}"
    make test WHAT=./pkg/${component}
  elif [[ ${component} == "kube-proxy" ]]; then
    echo "+++ unit test pkg ${component}"
    make test WHAT=./pkg/proxy
  elif [[ ${component} == "kube-scheduler" ]]; then
    echo "+++ unit test pkg ${component}"
    make test WHAT=./pkg/scheduler
  elif [[ ${component} == "kube-apiserver" ]]; then
    echo "+++ unit test pkg ${component}"
    make test WHAT=./pkg/kubeapiserver
  elif [[ ${component} == "kube-controller-manager" ]]; then
    echo "+++ unit test pkg ${component}"
    make test WHAT=./pkg/controller
  else
    echo "+++ no unit test available for ${component}"
  fi
done

%install
# install binaries
install -m 755 -d %{buildroot}%{_bindir}
cd %{_builddir}
binaries=%{host_components}
for bin in ${binaries}; do
  echo "+++ INSTALLING ${bin}"
  install -p -m 755 -t %{buildroot}%{_bindir} %{name}/node/bin/${bin}
done

install -m 755 -d %{buildroot}%{_exec_prefix}/local/bin
binaries=%{container_image_components}
for bin in ${binaries}; do
  echo "+++ INSTALLING ${bin}"
  install -p -m 755 -t %{buildroot}%{_exec_prefix}/local/bin %{name}/node/bin/${bin}
done

install -p -m 755 -t %{buildroot}%{_exec_prefix}/local/bin %{name}/node/bin/pause

# install service files
install -d -m 0755 %{buildroot}/%{_libdir}/systemd/system
install -p -m 644 -t %{buildroot}%{_libdir}/systemd/system %{SOURCE1}

# install config files
install -d -m 0755 %{buildroot}%{_sysconfdir}/kubernetes
install -d -m 644 %{buildroot}%{_sysconfdir}/kubernetes/manifests

# install the place the kubelet defaults to put volumes
install -dm755 %{buildroot}%{_sharedstatedir}/kubelet
install -dm755 %{buildroot}%{_var}/run/kubernetes

install -d -m 0755 %{buildroot}/%{_libdir}/tmpfiles.d
cat << EOF >> %{buildroot}/%{_libdir}/tmpfiles.d/kubernetes.conf
d %{_var}/run/kubernetes 0755 kube kube -
EOF

%pre
if [ $1 -eq 1 ]; then
    # Initial installation.
    getent group kube >/dev/null || groupadd -r kube
    getent passwd kube >/dev/null || useradd -r -g kube -d / -s /sbin/nologin \
            -c "Kubernetes user" kube
fi

%post
chown -R kube:kube %{_sharedstatedir}/kubelet
chown -R kube:kube %{_var}/run/kubernetes
systemctl daemon-reload

%post kubeadm
systemctl daemon-reload
systemctl stop kubelet
systemctl enable kubelet

%postun
if [ $1 -eq 0 ]; then
    # Package deletion
    userdel kube
    groupdel kube
    systemctl daemon-reload
fi

%files
%defattr(-,root,root)
%license LICENSES
%{_bindir}/kubelet
%{_libdir}/tmpfiles.d/kubernetes.conf
%dir %{_sysconfdir}/kubernetes
%dir %{_sysconfdir}/kubernetes/manifests
%dir %{_sharedstatedir}/kubelet
%dir %{_var}/run/kubernetes
%{_libdir}/systemd/system/kubelet.service

%files client
%defattr(-,root,root)
%{_bindir}/kubectl

%files kubeadm
%defattr(-,root,root)
%{_bindir}/kubeadm

%files kube-proxy
%defattr(-,root,root)
%license LICENSES
%{_exec_prefix}/local/bin/kube-proxy

%files kube-apiserver
%defattr(-,root,root)
%license LICENSES
%{_exec_prefix}/local/bin/kube-apiserver

%files kube-controller-manager
%defattr(-,root,root)
%license LICENSES
%{_exec_prefix}/local/bin/kube-controller-manager

%files kube-scheduler
%defattr(-,root,root)
%license LICENSES
%{_exec_prefix}/local/bin/kube-scheduler

%files pause
%defattr(-,root,root)
%license LICENSES
%{_exec_prefix}/local/bin/pause

%changelog
<<<<<<< HEAD
=======
* Thu Apr 18 2024 Chris Gunn <chrisgun@microsoft.com> - 1.28.4-8
- Fix for CVE-2023-45288

>>>>>>> a952e5f2
* Mon May 06 2024 Rachel Menge <rachelmenge@microsoft.com> - 1.28.4-7
- Bump release to rebuild against glibc 2.35-7

* Tue Apr 24 2024 Nicolas Guibourge <nicolasg@microsoft.com> - 1.28.4-6
- Use autopatch instead of individual patch

* Mon Apr 08 2024 Nicolas Guibourge <nicolasg@microsoft.com> - 1.28.4-5
- Address CVE-2023-5408

* Thu Feb 15 2024 Nan Liu <liunan@microsoft.com> - 1.28.4-4
- Address CVE-2023-48795 by patching golang.org/x/crypto

* Thu Feb 15 2024 CBL-Mariner Servicing Account <cblmargh@microsoft.com> - 1.28.4-3
- Bump release to rebuild with go 1.21.6

* Wed Feb 14 2024 Riken Maharjan <rmaharjan@microsoft.com> - 1.28.4-2
- Address CVE-2024-21626 by patching vendored github/opencontainer/runc

* Tue Dec 5 2023 Aadhar Agarwal <aadagarwal@microsoft.com> - 1.28.4-1
- Upgrade to 1.28.4 to fix CVE-2023-5528

* Fri Nov 10 2023 Muhammad Falak <mwani@microsoft.com> - 1.28.3-2
- Fix version subcommand for components

* Mon Oct 23 2023 Nicolas Guibourge <nicolasg@microsoft.com> - 1.28.3-1
- Upgrade to 1.28.3 to address CVE-2023-44487 and CVE-2023-39325.

* Thu Oct 12 2023 Pawel Winogrodzki <pawelwi@microsoft.com> - 1.28.2-3
- Bump release to rebuild with updated version of Go.

* Fri Oct 06 2023 Henry Beberman <henry.beberman@microsoft.com> - 1.28.2-2
- Bump release to rebuild against glibc 2.35-6

* Wdd Sep 20 2023 Nicolas Guibourge <nicolasg@microsoft.com> - 1.28.2-1
- Upgrade to 1.28.2
- License verified.

* Wed Jul 12 2023 CBL-Mariner Servicing Account <cblmargh@microsoft.com> - 1.26.3-4
- Force re-build by bumping release number

* Tue Jun 20 2023 CBL-Mariner Servicing Account <cblmargh@microsoft.com> - 1.26.3-3
- Force re-build by bumping release number

* Wed Apr 05 2023 CBL-Mariner Servicing Account <cblmargh@microsoft.com> - 1.26.3-2
- Force re-build by bumping release number

* Tue Mar 28 2023 CBL-Mariner Servicing Account <cblmargh@microsoft.com> - 1.26.3-1
- Auto-upgrade to 1.26.3

* Tue Feb 21 2023 Nicolas Guibourge <nicolasg@microsoft.com> - 1.26.1-2
- Remove golang version in BR and replace mobly-cli requires with moby-containerd

* Wed Feb 15 2023 CBL-Mariner Servicing Account <cblmargh@microsoft.com> - 1.26.1-1
- Auto-upgrade to 1.26.1

* Fri Dec 16 2022 Daniel McIlvaney <damcilva@microsoft.com> - 1.23.5-6
- Increment release to force republishing using golang 1.18.8 with patch for CVE-2022-41717

* Tue Nov 01 2022 Olivia Crain <oliviacrain@microsoft.com> - 1.23.5-5
- Increment release to force republishing using golang 1.18.8

* Wed Oct 26 2022 Nicolas Guibourge <nicolasg@microsoft.com> - 1.23.5-4
- add glibc-static build requires and requires moby-containerd instead of moby-engine.

* Thu Aug 25 2022 Olivia Crain <oliviacrain@microsoft.com> - 1.23.5-3
- Increment release to force republishing using golang 1.18.5

* Fri Jun 24 2022 Mandeep Plaha <mandeepplaha@microsoft.com> - 1.23.5-2
- Remove kubernetes dependency for kubernetes client.

* Wed Apr 20 2022 CBL-Mariner Service Account <cblmargh@microsoft.com> - 1.23.5-1
- Update to version "1.23.5-hotfix.20220331".

* Wed Apr 20 2022 CBL-Mariner Service Account <cblmargh@microsoft.com> - 1.23.3-1
- Update to version "1.23.3-hotfix.20220401".

* Thu Mar 31 2022 CBL-Mariner Service Account <cblmargh@microsoft.com> - 1.22.6-4
- Update to version "1.22.6-hotfix.20220330".

* Wed Mar 23 2022 CBL-Mariner Service Account <cblmargh@microsoft.com> - 1.22.6-3
- Update to version "1.22.6-hotfix.20220310".

* Tue Mar 15 2022 Muhammad Falak <mwani@microsoft.com> - 1.22.6-2
- Bump release to force rebuild with golang 1.16.15

* Tue Feb 22 2022 CBL-Mariner Service Account <cblmargh@microsoft.com> - 1.22.6-1
- Update to version "1.22.6-hotfix.20220130".

* Tue Feb 22 2022 CBL-Mariner Service Account <cblmargh@microsoft.com> - 1.22.4-4
- Update to version "1.22.4-hotfix.20220201".

* Fri Feb 18 2022 Thomas Crain <thcrain@microsoft.com> - 1.22.4-3
- Increment release to force republishing using golang 1.16.14.

* Wed Jan 19 2022 Henry Li <lihl@microsoft.com> - 1.22.4-2
- Increment release to force republishing using golang 1.16.12.

* Wed Dec 29 2021 CBL-Mariner Service Account <cblmargh@microsoft.com> - 1.22.4-1
- Update to version "1.22.4".

* Wed Dec 29 2021 CBL-Mariner Service Account <cblmargh@microsoft.com> - 1.22.2-1
- Update to version "1.22.2-hotfix.20211115".

* Wed Dec 29 2021 CBL-Mariner Service Account <cblmargh@microsoft.com> - 1.21.7-1
- Update to version "1.21.7".

* Wed Nov 17 2021 CBL-Mariner Service Account <cblmargh@microsoft.com> - 1.21.2-7
- Update to version "1.21.2-hotfix.20211115".

* Tue Nov 02 2021 CBL-Mariner Service Account <cblmargh@microsoft.com> - 1.21.2-6
- Update to version "1.21.2-hotfix.20211101".

* Mon Oct 25 2021 Nicolas Guibourge <nicolasg@microsoft.com> 1.21.2-5
- Add CVE-2021-25741.nopatch

* Mon Oct 25 2021 CBL-Mariner Service Account <cblmargh@microsoft.com> - 1.21.2-4
- Update to version "1.21.2-hotfix.20211022".

* Wed Oct 13 2021 Andrew Phelps <anphel@microsoft.com> - 1.21.2-3
- Replace incorrect %%{_lib} usage with %%{_libdir}

* Mon Oct 11 2021 CBL-Mariner Service Account <cblmargh@microsoft.com> - 1.21.2-2
- Update to version "1.21.2-hotfix.20211005".

* Thu Sep 02 2021 CBL-Mariner Service Account <cblmargh@microsoft.com> - 1.21.2-1
- Update to version "1.21.2-hotfix.20210830".

* Thu Sep 02 2021 CBL-Mariner Service Account <cblmargh@microsoft.com> - 1.21.1-1
- Update to version "1.21.1-hotfix.20210827".

* Thu Sep 02 2021 CBL-Mariner Service Account <cblmargh@microsoft.com> - 1.20.9-1
- Update to version "1.20.9-hotfix.20210830".

* Thu Sep 02 2021 CBL-Mariner Service Account <cblmargh@microsoft.com> - 1.20.7-3
- Update to version "1.20.7-hotfix.20210816".

* Wed Jul 07 2021 Nicolas Guibourge <nicolasg@microsoft.com> 1.20.7-2
- Move binary to /usr/local/bin (container only).

* Fri Jun 18 2021 CBL-Mariner Service Account <cblmargh@microsoft.com> - 1.20.7-1
- Update to version "1.20.7-hotfix.20210603".

* Tue Jun 01 2021 Nicolas Guibourge <nicolasg@microsoft.com> 1.20.2-6
- Move spec to new git repository and change source tarball.

* Wed May 26 2021 Nicolas Guibourge <nicolasg@microsoft.com> 1.20.2-5
- Update to version  "1.20.2-hotfix.20210525".

* Mon May 17 2021 Nicolas Guibourge <nicolasg@microsoft.com> 1.20.2-4
- Manually set version variables.

* Thu May 13 2021 CBL-Mariner Service Account <cblmargh@microsoft.com> - 1.20.2-3
- Update to version  "1.20.2-hotfix.20210511".

* Mon May 03 2021 Nicolas Guibourge <nicolasg@microsoft.com> 1.20.2-2
- Increment release to force republishing using golang 1.15.11.

* Thu Apr 29 2021 CBL-Mariner Service Account <cblmargh@microsoft.com> - 1.20.2-2
- Update to version  "1.20.2-hotfix.20210428".

* Thu Apr 22 2021 CBL-Mariner Service Account <cblmargh@microsoft.com> - 1.20.2-1
- Update to version  "1.20.2-hotfix.20210310".
- Adjust "pause" building steps with the new sources layout.

* Thu Apr 22 2021 CBL-Mariner Service Account <cblmargh@microsoft.com> - 1.19.9-1
- Update to version  "1.19.9-hotfix.20210322".

* Thu Mar 18 2021 CBL-Mariner Service Account <cblmargh@microsoft.com> - 1.19.7-1
- Update to version  "1.19.7-hotfix.20210310".

* Thu Mar 18 2021 CBL-Mariner Service Account <cblmargh@microsoft.com> - 1.19.6-2
- Update to version  "1.19.6-hotfix.20210310".

* Wed Jan 20 2021 Nicolas Guibourge <nicolasg@microsoft.com> - 1.19.6-1
- Move to version 1.19.6

* Fri Jan 15 2021 Nicolas Guibourge <nicolasg@microsoft.com> - 1.19.1-5
- Packages for container images

* Tue Jan 05 2021 Nicolas Guibourge <nicolasg@microsoft.com> - 1.19.1-4
- CVE-2020-8563

* Mon Jan 04 2021 Nicolas Guibourge <nicolasg@microsoft.com> - 1.19.1-3
- CVE-2020-8564, CVE-2020-8565, CVE-2020-8566

* Thu Dec 17 2020 Nicolas Guibourge <nicolasg@microsoft.com> - 1.19.1-2
- Rename spec file

* Wed Dec 02 2020 Nicolas Guibourge <nicolasg@microsoft.com> - 1.19.1-1
- Original version for CBL-Mariner<|MERGE_RESOLUTION|>--- conflicted
+++ resolved
@@ -10,11 +10,7 @@
 Summary:        Microsoft Kubernetes
 Name:           kubernetes
 Version:        1.28.4
-<<<<<<< HEAD
-Release:        7%{?dist}
-=======
 Release:        8%{?dist}
->>>>>>> a952e5f2
 License:        ASL 2.0
 Vendor:         Microsoft Corporation
 Distribution:   Mariner
@@ -272,12 +268,9 @@
 %{_exec_prefix}/local/bin/pause
 
 %changelog
-<<<<<<< HEAD
-=======
 * Thu Apr 18 2024 Chris Gunn <chrisgun@microsoft.com> - 1.28.4-8
 - Fix for CVE-2023-45288
 
->>>>>>> a952e5f2
 * Mon May 06 2024 Rachel Menge <rachelmenge@microsoft.com> - 1.28.4-7
 - Bump release to rebuild against glibc 2.35-7
 
