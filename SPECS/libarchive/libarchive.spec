--- conflicted
+++ resolved
@@ -6,16 +6,10 @@
 License:        BSD AND Public Domain AND (ASL 2.0 OR CC0 1.0 OR OpenSSL)
 Vendor:         Microsoft Corporation
 Distribution:   Mariner
-<<<<<<< HEAD
-Source0:        https://www.libarchive.org/downloads/%{name}-%{version}.tar.gz
+Source0:        https://github.com/libarchive/libarchive/releases/download/v%{version}/%{name}-%{version}.tar.gz
 Provides:       bsdtar = %{version}-%{release}
 
 BuildRequires:  xz-libs
-=======
-Group:          System Environment/Development
-URL:            https://www.libarchive.org/
-Source0:        https://github.com/libarchive/libarchive/releases/download/v%{version}/%{name}-%{version}.tar.gz
->>>>>>> 2f96fa40
 BuildRequires:  xz-devel
 BuildRequires:  xz-libs
 Requires:       xz-libs
@@ -65,19 +59,14 @@
 %{_libdir}/pkgconfig/*.pc
 
 %changelog
-<<<<<<< HEAD
+* Fri Apr 02 2021 Thomas Crain <thcrain@microsoft.com> - 3.4.2-4
+- Merge the following releases from 1.0 to dev branch
+- henry.beberman@microsoft.com, 3.4.2-3: Update Source URL to GitHub instead of libarchive.org
+
 *   Mon Sep 28 2020 Ruying Chen <v-ruyche@microsoft.com> 3.4.2-3
 -   Provide bsdtar for base package
 *   Sat May 09 2020 Nick Samson <nisamson@microsoft.com> 3.4.2-2
 -   Added %%license line automatically
-=======
-* Tue Nov 24 2020 Henry Beberman <henry.beberman@microsoft.com> - 3.4.2-3
-- Update Source URL to GitHub instead of libarchive.org
-
-* Sat May 09 2020 Nick Samson <nisamson@microsoft.com> - 3.4.2-2
-- Added %%license line automatically
-
->>>>>>> 2f96fa40
 *   Fri May 01 2020 Pawel Winogrodzki <pawelwi@microsoft.com> 3.4.2-1
 -   Bumping version up to 3.4.2 to fix following CVEs:
 -       CVE-2018-1000877,
