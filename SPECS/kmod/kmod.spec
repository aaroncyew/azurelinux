--- conflicted
+++ resolved
@@ -61,37 +61,44 @@
 %{_libdir}/*.so
 
 %changelog
-<<<<<<< HEAD
 * Fri Feb 05 2021 Joe Schmitt <joschmit@microsoft.com> - 25-6
 - Replace incorrect %%{_lib} usage with %%{_libdir}
-=======
-* Sat May 09 2020 Nick Samson <nisamson@microsoft.com> - 25-4
+
+* Mon Sep 28 2020 Ruying Chen <v-ruyche@microsoft.com> 25-5
+- Provide /sbin/modprobe and module-init-tools for base package
+
+* Sat May 09 2020 Nick Samson <nisamson@microsoft.com> 25-4
 - Added %%license line automatically
->>>>>>> a6f8e0a4
 
-*   Mon Sep 28 2020 Ruying Chen <v-ruyche@microsoft.com> 25-5
--   Provide /sbin/modprobe and module-init-tools for base package
-*   Sat May 09 2020 Nick Samson <nisamson@microsoft.com> 25-4
--   Added %%license line automatically
-*   Tue Jan 21 2020 Andrew Phelps <anphel@microsoft.com> 25-3
--   Fix changelog date
-*   Tue Sep 03 2019 Mateusz Malisz <mamalisz@microsoft.com> 25-2
--   Initial CBL-Mariner import from Photon (license: Apache2).
-*   Wed Sep 12 2018 Ankit Jain <ankitja@vmware.com> 25-1
--   Updated to version 25
-*   Fri Jun 23 2017 Xiaolin Li <xiaolinl@vmware.com> 24-3
--   Add devel package.
-*   Tue Jun 06 2017 Chang Lee <changlee@vmware.com> 24-2
--   Remove %check
-*   Mon Apr 03 2017 Divya Thaluru <dthaluru@vmware.com> 24-1
--   Updated to version 24
-*   Tue May 24 2016 Priyesh Padmavilasom <ppadmavilasom@vmware.com> 21-4
--   GA - Bump release of all rpms
-*   Thu Apr 21 2016 Anish Swaminathan <anishs@vmware.com> 21-3
--   Add patch for return code fix in error path
-*   Fri Mar 25 2016 Alexey Makhalov <amakhalov@vmware.com> 21-2
--   /bin/lsmod -> /sbin/lsmod
-*   Wed Jan 13 2016 Xiaolin Li <xiaolinl@vmware.com> 21-1
--   Updated to version 21
-*   Wed Nov 5 2014 Divya Thaluru <dthaluru@vmware.com> 16-1
--   Initial build. First version+* Tue Jan 21 2020 Andrew Phelps <anphel@microsoft.com> 25-3
+- Fix changelog date
+
+* Tue Sep 03 2019 Mateusz Malisz <mamalisz@microsoft.com> 25-2
+- Initial CBL-Mariner import from Photon (license: Apache2).
+
+* Wed Sep 12 2018 Ankit Jain <ankitja@vmware.com> 25-1
+- Updated to version 25
+
+* Fri Jun 23 2017 Xiaolin Li <xiaolinl@vmware.com> 24-3
+- Add devel package.
+
+* Tue Jun 06 2017 Chang Lee <changlee@vmware.com> 24-2
+- Remove %check
+
+* Mon Apr 03 2017 Divya Thaluru <dthaluru@vmware.com> 24-1
+- Updated to version 24
+
+* Tue May 24 2016 Priyesh Padmavilasom <ppadmavilasom@vmware.com> 21-4
+- GA - Bump release of all rpms
+
+* Thu Apr 21 2016 Anish Swaminathan <anishs@vmware.com> 21-3
+- Add patch for return code fix in error path
+
+* Fri Mar 25 2016 Alexey Makhalov <amakhalov@vmware.com> 21-2
+- /bin/lsmod -> /sbin/lsmod
+
+* Wed Jan 13 2016 Xiaolin Li <xiaolinl@vmware.com> 21-1
+- Updated to version 21
+
+* Wed Nov 5 2014 Divya Thaluru <dthaluru@vmware.com> 16-1
+- Initial build. First version