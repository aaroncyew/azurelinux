Summary:        A configurable sidebar-enabled Sphinx theme
Name:           python-sphinx-theme-alabaster
Version:        0.7.12
Release:        1%{?dist}
License:        BSD
Vendor:         Microsoft Corporation
Distribution:   Mariner
Group:          Development/Languages/Python
URL:            https://github.com/bitprophet/alabaster/
Source0:        https://files.pythonhosted.org/packages/cc/b4/ed8dcb0d67d5cfb7f83c4d5463a7614cb1d078ad7ae890c9143edebbf072/alabaster-%{version}.tar.gz
BuildArch:      noarch

%description
Alabaster is a visually (c)lean, responsive, configurable theme for the Sphinx documentation system. It is Python 2+3 compatible.

%package -n     python3-sphinx-theme-alabaster
Summary:        A configurable sidebar-enabled Sphinx theme
BuildRequires:  python3
BuildRequires:  python3-devel
BuildRequires:  python3-setuptools
BuildRequires:  python3-xml
Requires:       python3
Requires:       python3-libs

%description -n python3-sphinx-theme-alabaster
Alabaster is a visually (c)lean, responsive, configurable theme for the Sphinx documentation system. It is Python 2+3 compatible.

%prep
%autosetup -n alabaster-%{version}

%build
%py3_build

%install
%py3_install

%files -n python3-sphinx-theme-alabaster
%defattr(-,root,root,-)
%{python3_sitelib}/*

%changelog
* Fri Mar 25 2022 Pawel Winogrodzki <pawelwi@microsoft.com> - 0.7.12-1
- Updating to version 0.7.12.
<<<<<<< HEAD
- Removed ivalid '%%check' section.
=======
- Removed invalid '%%check' section.
>>>>>>> 774aa458

* Wed Oct 20 2021 Thomas Crain <thcrain@microsoft.com> - 0.7.11-6
- Add license to python3 package
- Remove python2 package
- Lint spec

* Sat May 09 2020 Nick Samson <nisamson@microsoft.com> - 0.7.11-5
- Added %%license line automatically

* Tue Apr 28 2020 Emre Girgin <mrgirgin@microsoft.com> - 0.7.11-4
- Renaming python-alabaster to python-sphinx-theme-alabaster

* Mon Apr 13 2020 Jon Slobodizan <joslobo@microsoft.com> - 0.7.11-3
- Verified license.  Fixed Source0 download link. Remove sha1 define.

* Tue Sep 03 2019 Mateusz Malisz <mamalisz@microsoft.com> - 0.7.11-2
- Initial CBL-Mariner import from Photon (license: Apache2).

* Sun Sep 09 2018 Tapas Kundu <tkundu@vmware.com> - 0.7.11-1
- Update to version 0.7.11

* Wed Jun 07 2017 Xiaolin Li <xiaolinl@vmware.com> - 0.7.10-3
- Add python3-setuptools and python3-xml to python3 sub package Buildrequires.

* Thu Jun 01 2017 Dheeraj Shetty <dheerajs@vmware.com> - 0.7.10-2
- Changed python to python2

* Tue Apr 25 2017 Dheeraj Shetty <dheerajs@vmware.com> - 0.7.10-1
- Initial<|MERGE_RESOLUTION|>--- conflicted
+++ resolved
@@ -41,11 +41,7 @@
 %changelog
 * Fri Mar 25 2022 Pawel Winogrodzki <pawelwi@microsoft.com> - 0.7.12-1
 - Updating to version 0.7.12.
-<<<<<<< HEAD
-- Removed ivalid '%%check' section.
-=======
 - Removed invalid '%%check' section.
->>>>>>> 774aa458
 
 * Wed Oct 20 2021 Thomas Crain <thcrain@microsoft.com> - 0.7.11-6
 - Add license to python3 package
