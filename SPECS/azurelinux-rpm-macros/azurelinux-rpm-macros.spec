# WARNING: the directory '<dir>' in '%{_libdir}/rpm/<dir>' must match the value passed through '--with-vendor' when building the 'rpm' package.
%global rcdir %{_libdir}/rpm/azl
%global rcluadir %{_libdir}/rpm/lua/azl
# Turn off auto byte compilation since when building this spec in the toolchain the needed scripts are not installed yet.
# __brp_python_bytecompile
%global __brp_python_bytecompile %{nil}
Summary:        Azure Linux specific rpm macro files
Name:           azurelinux-rpm-macros
<<<<<<< HEAD
Version:        3.0
=======
Version:        %{azl}.0
>>>>>>> 7cb4c74f
Release:        1%{?dist}
License:        GPL+ AND MIT
Vendor:         Microsoft Corporation
Distribution:   Azure Linux
Group:          Development/System
Source0:        macros
Source1:        rpmrc
Source2:        default-hardened-cc1
Source3:        default-hardened-ld
Source4:        default-annobin-cc1
Source5:        macros.check
Source6:        macros.openblas-srpm
Source7:        macros.nodejs-srpm
Source8:        macros.mono-srpm
Source9:        macros.ocaml-srpm
Source10:       macros.perl-srpm
Source11:       gpgverify
Source12:       macros.forge
Source13:       common.lua
Source14:       forge.lua
# macros.rust-srpm is taken from https://pagure.io/fedora-rust/rust2rpm
Source15:       macros.rust-srpm
# macros.fonts is taken from the "fontpackages-devel" package.
Source16:       macros.fonts
Source17:       macros.suse
Source18:       gen-ld-script.sh
Source19:       generate-package-note.py
Source20:       verify-package-notes.sh
### The following files should eventually move to python-rpm-macros.spec
Source21:       https://src.fedoraproject.org/rpms/python-rpm-macros/blob/f40/f/macros.python
Source22:       https://src.fedoraproject.org/rpms/python-rpm-macros/blob/f40/f/macros.python3
Source23:       https://src.fedoraproject.org/rpms/python-rpm-macros/blob/f40/f/macros.python-srpm
Source24:       https://src.fedoraproject.org/rpms/python-rpm-macros/blob/f40/f/brp-python-bytecompile
Source25:       https://src.fedoraproject.org/rpms/python-rpm-macros/blob/f40/f/macros.pybytecompile
Source26:       https://src.fedoraproject.org/rpms/python-rpm-macros/blob/f40/f/compileall2.py
Source27:       https://src.fedoraproject.org/rpms/python-rpm-macros/blob/f40/f/python.lua
Source28:       https://src.fedoraproject.org/rpms/python-rpm-macros/blob/f40/f/clamp_source_mtime.py
###
Provides:       redhat-rpm-config
Provides:       openblas-srpm-macros
Provides:       ocaml-srpm-macros
Provides:       perl-srpm-macros
Provides:       python-srpm-macros
Provides:       python-rpm-macros
Provides:       python3-rpm-macros
Provides:       rust-srpm-macros

Obsoletes:      mariner-rpm-macros <= 2.0-25
Provides:       mariner-rpm-macros = %{version}-%{release}

BuildArch:      noarch

%description
Azure Linux specific rpm macro files.

%package -n azurelinux-check-macros
Summary:        Azure Linux specific rpm macros to override default %%check behavior
Group:          Development/System

Obsoletes:      mariner-check-macros <= 2.0-25
Provides:       mariner-check-macros = %{version}-%{release}

%description -n azurelinux-check-macros
Azure Linux specific rpm macros to override default %%check behavior

%prep
%setup -q -c -T
cp -p %{sources} .

%install
mkdir -p %{buildroot}%{rcdir}
install -p -m 644 -t %{buildroot}%{rcdir} macros rpmrc
install -p -m 444 -t %{buildroot}%{rcdir} default-hardened-*
install -p -m 444 -t %{buildroot}%{rcdir} default-annobin-*
install -p -m 755 -t %{buildroot}%{rcdir} gpgverify
install -p -m 755 -t %{buildroot}%{rcdir} compileall2.py
install -p -m 755 -t %{buildroot}%{rcdir} brp-*
install -p -m 644 -t %{buildroot}%{rcdir} clamp_source_mtime.py
install -p -m 755 -t %{buildroot}%{rcdir} gen-ld-script.sh
install -p -m 755 -t %{buildroot}%{rcdir} generate-package-note.py
install -p -m 755 -t %{buildroot}%{rcdir} verify-package-notes.sh

mkdir -p %{buildroot}%{_rpmconfigdir}/macros.d
install -p -m 644 -t %{buildroot}%{_rpmconfigdir}/macros.d macros.*
mkdir -p %{buildroot}%{_fileattrsdir}

mkdir -p %{buildroot}%{rcluadir}/{rpm,srpm}
install -p -m 644 -t %{buildroot}%{rcluadir} common.lua
install -p -m 644 -t %{buildroot}%{rcluadir}/srpm forge.lua
install -p -m 644 -t %{buildroot}%{rcluadir}/srpm python.lua

%files
%defattr(-,root,root)
%{rcdir}/macros
%{rcdir}/rpmrc
%{rcdir}/default-hardened-*
%{rcdir}/default-annobin-*
%{rcdir}/gpgverify
%{rcdir}/brp-*
%{rcdir}/clamp_source_mtime.py
%{rcdir}/compileall2.py
%{rcdir}/gen-ld-script.sh
%{rcdir}/generate-package-note.py
%{rcdir}/verify-package-notes.sh
%{_rpmconfigdir}/macros.d/macros.openblas-srpm
%{_rpmconfigdir}/macros.d/macros.nodejs-srpm
%{_rpmconfigdir}/macros.d/macros.mono-srpm
%{_rpmconfigdir}/macros.d/macros.ocaml-srpm
%{_rpmconfigdir}/macros.d/macros.perl-srpm
%{_rpmconfigdir}/macros.d/macros.rust-srpm
%{_rpmconfigdir}/macros.d/macros.fonts
%{_rpmconfigdir}/macros.d/macros.forge
%{_rpmconfigdir}/macros.d/macros.suse

%dir %{rcluadir}
%dir %{rcluadir}/srpm
%dir %{rcluadir}/rpm
%{rcluadir}/*.lua
%{rcluadir}/srpm/*.lua
%{_rpmconfigdir}/macros.d/macros.pybytecompile
%{_rpmconfigdir}/macros.d/macros.python*

%files -n azurelinux-check-macros
%{_rpmconfigdir}/macros.d/macros.check

%changelog
<<<<<<< HEAD
* Tue Mar 05 2024 Andrew Phelps <anphel@microsoft.com> - 3.0-1
- Upgrade version to 3.0

* Fri Mar 01 2024 Daniel McIlvaney <damcilva@microsoft.com> - 2.0-27
- Add 'python.lua', remove 'pythondist.attr'.
=======
* Mon Mar 04 2024 Pawel Winogrodzki <pawelwi@microsoft.com> - 3.0-1
- Version bump to match Azure Linux version.
>>>>>>> 7cb4c74f

* Thu Feb 22 2024 Pawel Winogrodzki <pawelwi@microsoft.com> - 2.0-26
- Updating naming for 3.0 version of Azure Linux.

* Thu Feb 22 2024 Dan Streetman <ddstreet@microsoft.com> - 2.0-25
- move macros.dist out of this package

* Thu Nov 09 2023 George Mileka <gmileka@microsoft.com> - 2.0-24
- Update ccache to use the compiler content for comparison.

* Thu Jul 06 2023 Andrew Phelps <anphel@microsoft.com> - 2.0-23
- Compress rpm binaries with zstd

* Thu Jun 15 2023 Andrew Phelps <anphel@microsoft.com> - 2.0-22
- Optimize __os_install_post

* Tue May 09 2023 Andy Zaugg <azaugg@linkedin.com> - 2.0-21
- Set __python macro to python3 interpreter

* Mon Dec 05 2022 Andrew Phelps <anphel@microsoft.com> - 2.0-20
- Add support to build with ccache when 'mariner_ccache_enabled' is set.

* Wed Nov 16 2022 Daniel McIlvaney <damcilva@microsoft.com> - 2.0-19
- Add dist macro

* Tue Nov 15 2022 Pawel Winogrodzki <pawelwi@microsoft.com> - 2.0-18
- Updated Python macros to move away from deprecated APIs. Using Fedora 37 implementation (license: MIT).

* Fri Oct 07 2022 Pawel Winogrodzki <pawelwi@microsoft.com> - 2.0-17
- Adding macro to skip stripping of signatures.

* Fri Jun 10 2022 Rachel Menge <rachelmenge@microsoft.com> - 2.0-16
- Modify macros to depend on other macros

* Fri May 20 2022 Andrew Phelps <anphel@microsoft.com> - 2.0-15
- Remove module_info.ld from default LDFLAGS; require setting through "mariner_module_ldflags"
- Modify gen-ld-script.sh to pass OS Version and predefine OS ID instead of parsing from /etc/os-release (no longer in toolchain env)

* Tue Apr 26 2022 Pawel Winogrodzki <pawelwi@microsoft.com> - 2.0-14
- Adding the "_mariner_sources_url" macro.

* Mon Mar 28 2022 Olivia Crain <oliviacrain@microsoft.com> - 2.0-13
- Remove python2 RPM macros entirely
- Remove python2-related SRPM macros

* Wed Feb 16 2022 Andrew Phelps <anphel@microsoft.com> - 2.0-12
- Use _topdir variable with gen-ld-script.sh

* Thu Jan 20 2022 Cameron Baird <cameronbaird@microsoft.com> - 2.0-11
- add sed step to os_install_post to remove references to module_info.ld in pkgconfigs

* Wed Dec 23 2021 Thomas Crain <thcrain@microsoft.com> - 2.0-10
- Add Fedora's macros for passing flags to extension builders (license: MIT)

* Wed Dec 01 2021 Thomas Crain <thcrain@microsoft.com> - 2.0-9
- Update unversioned python and python3 macros to reflect removal of easy_install binary

* Tue Nov 02 2021 Mateusz Malisz <mamalisz@microsoft.com> - 2.0-8
- Remove too verbose logs from the linker script
- Update default mariner macros with invalid_encoding_terminates_build
- Update linker script to use sed instead of "grep -P" and "tr"

* Tue Nov 02 2021 Andrew Phelps <anphel@microsoft.com> - 2.0-7
- Update linker script to use sed instead of "grep -P" and "tr"
- Create linker script output directory as needed

* Thu Oct 21 2021 Ismail Kose <iskose@microsoft.com> - 2.0-6
- Update generate-package-note.py tool to 2.1.2
- Add verify-package-notes.sh tool
- Verified license

* Tue Sep 21 2021 Andrew Phelps <anphel@microsoft.com> - 2.0-5
- Modify gen-ld-script.sh to ensure moduleVersion contains 4 part version

* Mon Sep 13 2021 Andrew Phelps <anphel@microsoft.com> - 2.0-4
- Add gen-ld-script.sh and generate-package-note.py to generate ELF note metadata

* Thu Aug 19 2021 Henry Li <lihl@microsoft.com> - 2.0-3
- Add fillup-related macros

* Sat Jul 24 2021 Pawel Winogrodzki <pawelwi@microsoft.com> - 2.0-2
- Adding the '_metainfodir' macro.

* Thu Jul 08 2021 Jon Slobodzian <joslobo@microsoft.com> - 2.0-1
- Version update for 2.0.

* Tue Jun 01 2021 Pawel Winogrodzki <pawelwi@microsoft.com> - 1.0-17
- Adding font macros from the "fontpackages-devel" package.

* Mon May 17 2021 Thomas Crain <thcrain@microsoft.com> - 1.0-16
- Add Rust SRPM macros from rust2rpm (license: MIT)
- Add rust-srpm-macros Provides

* Thu Feb 25 2021 Henry Li <lihl@microsoft.com> - 1.0-15
- Add _smp_build_cpus and relevant macros.

* Thu Feb 25 2021 Joe Schmitt <joschmit@microsoft.com> - 1.0-14
- Add forge macros and scripts.

* Fri Feb 05 2021 Joe Schmitt <joschmit@microsoft.com> - 1.0-13
- Import brp-python-bytecompile, compileall2.py, macros.pybytecompile, and python byte compilation in macros from Fedora 32 (license: MIT).
- Fix %%{_lib} and %%{_lib64} macros to reference the folder names instead of paths.
- Combine mariner-python-macros into the main package for byte compilation support.
- Make python3 the default python interpreter for byte compilation.

* Tue Jan 19 2021 Joe Schmitt <joschmit@microsoft.com> - 1.0-12
- Disable python requirement generator.

* Thu Jan 14 2021 Ruying Chen <v-ruyche@microsoft.com> - 1.0-11
- Remove pythondistdeps.py.

* Mon Jan 04 2021 Ruying Chen <v-ruyche@microsoft.com> - 1.0-10
- Enable python dependency generator for dist provides.

* Wed Nov 04 2020 Joe Schmitt <joschmit@microsoft.com> - 1.0-9
- Define meson macros.

* Mon Nov 02 2020 Ruying Chen <v-ruyche@microsoft.com> - 1.0-8
- Define gpgverify macro.

* Thu Oct 22 2020 Joe Schmitt <joschmit@microsoft.com> - 1.0-7
- Define __make macro.

* Mon Sep 28 2020 Joe Schmitt <joschmit@microsoft.com> - 1.0-6
- Add backwards compatibility macros for compiling and linking.
- Define _fmoddir macro.
- Turn on perl_bootstrap by default.
- Add perl-srpm macros.

* Mon Sep 28 2020 Ruying Chen <v-ruyche@microsoft.com> - 1.0-5
- Add srpm macros.
- Add python related macros derived from Fedora 32 python-rpm-macros.

* Mon Sep 28 2020 Joe Schmitt <joschmit@microsoft.com> - 1.0-4
- Add ldconfig_scriptlets related macros derived from Fedora 32 redhat-rpm-config.

* Tue Jun 23 2020 Henry Beberman <henry.beberman@microsoft.com> - 1.0-3
- Add macros.check to support non-fatal check section runs for log collection.

* Mon Jun 08 2020 Henry Beberman <henry.beberman@microsoft.com> - 1.0-2
- Add vendor folder. Add optflags related macros and rpmrc derived from Fedora 32.

* Fri May 22 2020 Ruying Chen <v-ruyche@microsoft.com> - 1.0-1
- Original version for CBL-Mariner<|MERGE_RESOLUTION|>--- conflicted
+++ resolved
@@ -6,11 +6,7 @@
 %global __brp_python_bytecompile %{nil}
 Summary:        Azure Linux specific rpm macro files
 Name:           azurelinux-rpm-macros
-<<<<<<< HEAD
-Version:        3.0
-=======
 Version:        %{azl}.0
->>>>>>> 7cb4c74f
 Release:        1%{?dist}
 License:        GPL+ AND MIT
 Vendor:         Microsoft Corporation
@@ -137,16 +133,11 @@
 %{_rpmconfigdir}/macros.d/macros.check
 
 %changelog
-<<<<<<< HEAD
-* Tue Mar 05 2024 Andrew Phelps <anphel@microsoft.com> - 3.0-1
-- Upgrade version to 3.0
+* Mon Mar 04 2024 Pawel Winogrodzki <pawelwi@microsoft.com> - 3.0-1
+- Version bump to match Azure Linux version.
 
 * Fri Mar 01 2024 Daniel McIlvaney <damcilva@microsoft.com> - 2.0-27
 - Add 'python.lua', remove 'pythondist.attr'.
-=======
-* Mon Mar 04 2024 Pawel Winogrodzki <pawelwi@microsoft.com> - 3.0-1
-- Version bump to match Azure Linux version.
->>>>>>> 7cb4c74f
 
 * Thu Feb 22 2024 Pawel Winogrodzki <pawelwi@microsoft.com> - 2.0-26
 - Updating naming for 3.0 version of Azure Linux.
