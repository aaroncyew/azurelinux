Summary:        Open source remote procedure call (RPC) framework
Name:           grpc
<<<<<<< HEAD
Version:        1.55.3
Release:        1%{?dist}
=======
Version:        1.42.0
Release:        7%{?dist}
>>>>>>> 9cbadd27
License:        ASL 2.0
Vendor:         Microsoft Corporation
Distribution:   Mariner
Group:          Applications/System
URL:            https://www.grpc.io
Source0:        https://github.com/grpc/grpc/archive/v%{version}/%{name}-%{version}.tar.gz
Source1:        %{name}-%{version}-submodules.tar.gz
BuildRequires:  abseil-cpp-devel
BuildRequires:  c-ares-devel
BuildRequires:  cmake
BuildRequires:  gcc
BuildRequires:  git
BuildRequires:  protobuf-devel
BuildRequires:  re2-devel
BuildRequires:  zlib-devel
BuildRequires:  pkgconfig(openssl)
BuildRequires:  ninja-build
Requires:       abseil-cpp
Requires:       c-ares
Requires:       openssl
Requires:       protobuf
Requires:       zlib

# Python
BuildRequires:      build-essential
BuildRequires:      python3-devel
BuildRequires:      python3-Cython
BuildRequires:      python3-six
BuildRequires:      python3-wheel
BuildRequires:      python3-setuptools
BuildRequires:      python3-protobuf


%description
gRPC is a modern, open source, high-performance remote procedure call (RPC) framework that can run anywhere. It enables client and server applications to communicate transparently, and simplifies the building of connected systems.

%package devel
Summary:        Development files for grpc
Requires:       %{name} = %{version}-%{release}
Requires:       protobuf-devel

%description devel
The grpc-devel package contains the header files and libraries
needed to develop programs that use grpc.

%package plugins
Summary:        Plugins files for grpc
Requires:       %{name} = %{version}-%{release}
Requires:       protobuf


%description plugins
The grpc-plugins package contains the grpc plugins.

%package -n python3-grpcio
Summary:        Python language bindings for gRPC
Requires:       %{name} = %{version}-%{release}
Requires:       python3-six
%{?python_provide:%python_provide python3-grpcio}

%description -n python3-grpcio
Python language bindings for gRPC.


%prep
%setup -q -n %{name}-%{version}
%setup -T -D -a 1

%build
# Updating used C++ version to be compatible with the build dependencies.
# Without this fix 'grpc' compiles with C++11 against 'abseil-cpp' headers,
# which generate a different set of APIs than the ones provided by the BR 'abseil-cpp'.
CXX_VERSION=$(c++ -dM -E -x c++ /dev/null | grep -oP "(?<=__cplusplus \d{2})\d{2}")

mkdir -p cmake/build
pushd cmake/build
%cmake ../.. -GNinja                         \
   -DgRPC_INSTALL=ON                         \
   -DBUILD_SHARED_LIBS=ON                    \
   -DCMAKE_BUILD_TYPE=Release                \
   -DCMAKE_CXX_STANDARD=$CXX_VERSION         \
   -DCMAKE_INSTALL_PREFIX:PATH=%{_prefix}    \
   -DgRPC_ABSL_PROVIDER:STRING='package'     \
   -DgRPC_CARES_PROVIDER:STRING='package'    \
   -DgRPC_PROTOBUF_PROVIDER:STRING='package' \
   -DgRPC_RE2_PROVIDER:STRING='package'      \
   -DgRPC_SSL_PROVIDER:STRING='package'      \
   -DgRPC_ZLIB_PROVIDER:STRING='package'
%cmake_build 
popd
#uncommenting below line causes the whole build to get stuck in aarch64 machine 
#py3_build

%install
pushd cmake/build
%cmake_install
popd

#python
export GRPC_PYTHON_BUILD_WITH_CYTHON=True
export GRPC_PYTHON_BUILD_SYSTEM_OPENSSL=True
export GRPC_PYTHON_BUILD_SYSTEM_ZLIB=True
export GRPC_PYTHON_BUILD_SYSTEM_CARES=True
export GRPC_PYTHON_BUILD_SYSTEM_RE2=True
export GRPC_PYTHON_BUILD_SYSTEM_ABSL=True
#uncommenting below line causes the whole build to get stuck in aarch64 machine 
#py3_install
#using macros causes build to get stuck forever
%{__python3} setup.py install -O1 --root %{buildroot}

%files
%license LICENSE
%{_libdir}/*.so.*
%{_datadir}/grpc/roots.pem

%files devel
%{_includedir}/grpc
%{_includedir}/grpc++
%{_includedir}/grpcpp
%{_libdir}/libaddress_sorting.so
%{_libdir}/libgpr.so
%{_libdir}/libgrpc++.so
%{_libdir}/libgrpc++_alts.so
%{_libdir}/libgrpc++_error_details.so
%{_libdir}/libgrpc++_reflection.so
%{_libdir}/libgrpc++_unsecure.so
%{_libdir}/libgrpc.so
%{_libdir}/libgrpc_plugin_support.so
%{_libdir}/libgrpc_unsecure.so
%{_libdir}/libgrpcpp_channelz.so
%{_libdir}/libupb.so
%{_libdir}/pkgconfig/*.pc
%{_libdir}/cmake/*

%files plugins
%license LICENSE
%{_bindir}/grpc_*_plugin


%files -n python3-grpcio
%license LICENSE
%{python3_sitearch}/grpc
%{python3_sitearch}/grpcio-%{version}-py%{python3_version}.egg-info


%changelog
<<<<<<< HEAD
* Fri Sep 22 2023 CBL-Mariner Servicing Account <cblmargh@microsoft.com> - 1.55.3-1
- Auto-upgrade to 1.55.3 - Upgrade to address CVE-2023-4785
=======
* Thu Oct 19 2023 Dan Streetman <ddstreet@ieee.org> - 1.42.0-7
- Bump release to rebuild with updated version of Go.
>>>>>>> 9cbadd27

* Thu Jun 22 2023 Reuben Olinsky <reubeno@microsoft.com> - 1.42.0-6
- Add cmake modules to grpc-devel package.

* Tue May 31 2023 Dallas Delaney <dadelan@microsoft.com> - 1.42.0-5
- Rebuild against c-ares to Fix CVE-2023-32067, CVE-2023-31130, CVE-2023-31147

* Tue Feb 28 2023 Riken Maharjan <rmaharjan@microsoft.com> - 1.42.0-4
- Add grpcio for aarch64.

* Wed Nov 09 2022 Riken Maharjan <rmaharjan@microsoft.com> - 1.42.0-3
- Add 'python3-grpcio' subpackage using Fedora 37 spec for guidance.

* Thu Jun 30 2022 Pawel Winogrodzki <pawelwi@microsoft.com> - 1.42.0-2
- Bumping release to rebuild with latest 'abseil-cpp'.

* Mon Nov 15 2021 Pawel Winogrodzki <pawelwi@microsoft.com> - 1.42.0-1
- Updated to version 1.42.0.
- Overwritten hard-coded compilation with C++11 to use CBL-Mariner defaults.
- Using pre-installed "re2" and "abseil-cpp" instead of building them.

* Fri Nov 12 2021 Andrew Phelps <anphel@microsoft.com> - 1.41.1-1
- Update to version 1.41.1

* Wed Nov 03 2021 Pawel Winogrodzki <pawel.winogrodzki@microsoft.com> - 1.35.0-6
- Bringing back the "libaddress_sorting" library.

* Tue Sep 28 2021 Andrew Phelps <anphel@microsoft.com> - 1.35.0-5
- Explicitly provide grpc-devel files to avoid packaging conflicts with re2-devel.

* Mon Jun 21 2021 Pawel Winogrodzki <pawelwi@microsoft.com> - 1.35.0-4
- Switch to system package for protobuf dependency.

* Wed Apr 28 2021 Nick Samson <nick.samson@microsoft.com> - 1.35.0-3
- Switch to system package for c-ares dependency.

* Fri Mar 26 2021 Neha Agarwal <nehaagarwal@microsoft.com> - 1.35.0-2
- Switch to system provided packages for zlib and openssl.

* Mon Mar 08 2021 Neha Agarwal <nehaagarwal@microsoft.com> - 1.35.0-1
- Original version for CBL-Mariner. License Verified.<|MERGE_RESOLUTION|>--- conflicted
+++ resolved
@@ -1,12 +1,7 @@
 Summary:        Open source remote procedure call (RPC) framework
 Name:           grpc
-<<<<<<< HEAD
 Version:        1.55.3
 Release:        1%{?dist}
-=======
-Version:        1.42.0
-Release:        7%{?dist}
->>>>>>> 9cbadd27
 License:        ASL 2.0
 Vendor:         Microsoft Corporation
 Distribution:   Mariner
@@ -153,13 +148,11 @@
 
 
 %changelog
-<<<<<<< HEAD
-* Fri Sep 22 2023 CBL-Mariner Servicing Account <cblmargh@microsoft.com> - 1.55.3-1
+* Fri Oct 20 2023 CBL-Mariner Servicing Account <cblmargh@microsoft.com> - 1.55.3-1
 - Auto-upgrade to 1.55.3 - Upgrade to address CVE-2023-4785
-=======
+
 * Thu Oct 19 2023 Dan Streetman <ddstreet@ieee.org> - 1.42.0-7
 - Bump release to rebuild with updated version of Go.
->>>>>>> 9cbadd27
 
 * Thu Jun 22 2023 Reuben Olinsky <reubeno@microsoft.com> - 1.42.0-6
 - Add cmake modules to grpc-devel package.
