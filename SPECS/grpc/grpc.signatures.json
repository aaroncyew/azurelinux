{
<<<<<<< HEAD
 "Signatures": {
  "grpc-1.42.0.tar.gz": "3b3b11266234bfeada6e20eff8e2f51dba7cee5da0d1946dd6f104b185819370"
 }
}
=======
    "Signatures": {
    "grpc-1.42.0.tar.gz": "b2f2620c762427bfeeef96a68c1924319f384e877bc0e084487601e4cc6e434c",
    "grpc-1.42.0-submodules.tar.gz":"89adc6d52d4b75c9b623749106460d8be8f88524b5f8ea26b7fba3d69f1a8f32"
    }
   }
>>>>>>> 17ab17cc
<|MERGE_RESOLUTION|>--- conflicted
+++ resolved
@@ -1,13 +1,6 @@
 {
-<<<<<<< HEAD
- "Signatures": {
-  "grpc-1.42.0.tar.gz": "3b3b11266234bfeada6e20eff8e2f51dba7cee5da0d1946dd6f104b185819370"
- }
-}
-=======
     "Signatures": {
     "grpc-1.42.0.tar.gz": "b2f2620c762427bfeeef96a68c1924319f384e877bc0e084487601e4cc6e434c",
     "grpc-1.42.0-submodules.tar.gz":"89adc6d52d4b75c9b623749106460d8be8f88524b5f8ea26b7fba3d69f1a8f32"
     }
-   }
->>>>>>> 17ab17cc
+   }