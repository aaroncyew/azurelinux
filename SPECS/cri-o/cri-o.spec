#
# spec file for package cri-o
#
# Copyright (c) 2018 SUSE LINUX GmbH, Nuernberg, Germany.
#
# All modifications and additions to the file contributed by third parties
# remain the property of their copyright owners, unless otherwise agreed
# upon. The license for this file, and modifications and additions to the
# file, is the same license as for the pristine package itself (unless the
# license for the pristine package is not an Open Source License, in which
# case the license is the MIT License). An "Open Source License" is a
# license that conforms to the Open Source Definition (Version 1.9)
# published by the Open Source Initiative.

# Please submit bugfixes or comments via http://bugs.opensuse.org/
#


%define debug_package %{nil}
%define project github.com/cri-o/cri-o
#Compat macro for new _fillupdir macro introduced in Nov 2017
%if ! %{defined _fillupdir}
  %define _fillupdir %{_var}/adm/fillup-templates
%endif
Summary:        OCI-based implementation of Kubernetes Container Runtime Interface
# Define macros for further referenced sources
Name:           cri-o
Version:        1.21.7
Release:        2%{?dist}
License:        ASL 2.0
Vendor:         Microsoft Corporation
Distribution:   Mariner
URL:            https://github.com/cri-o/cri-o
#Source0:       https://github.com/%{name}/%{name}/archive/refs/tags/v%{version}.tar.gz
Source0:        %{name}-%{version}.tar.gz
# Below is a manually created tarball, no download link.
# We're using pre-populated Go modules from this tarball, since network is disabled during build time.
# How to re-build this file:
#   1. wget https://github.com/cri-o/cri-o/archive/refs/tags/v%%{version}.tar.gz -O %%{name}-%%{version}.tar.gz
#   2. tar -xf %%{name}-%%{version}.tar.gz
#   3. cd %%{name}-%%{version}
#   4. go mod vendor
#   5. tar  --sort=name \
#           --mtime="2021-04-26 00:00Z" \
#           --owner=0 --group=0 --numeric-owner \
#           --pax-option=exthdr.name=%d/PaxHeaders/%f,delete=atime,delete=ctime \
#           -cf %%{name}-%%{version}-vendor.tar.gz vendor
#
Source1:        %{name}-%{version}-vendor.tar.gz
Source2:        crio.service
Source3:        sysconfig.crio
Source4:        crio.conf
Source5:        cri-o-rpmlintrc
Source6:        kubelet.env
Patch0:         CVE-2022-1708.patch
Patch1:         CVE-2021-3602.patch
Patch2:         CVE-2022-27651.patch
Patch3:         CVE-2022-2995.patch
Patch4:         CVE-2023-42821.patch
Patch5:         CVE-2022-29526.patch
patch6:         CVE-2021-44716.patch
patch7:         CVE-2022-21698.patch
patch8:         CVE-2023-44487.patch
<<<<<<< HEAD
=======
patch9:         CVE-2024-28180.patch
>>>>>>> 84e7e78e
BuildRequires:  btrfs-progs-devel
BuildRequires:  device-mapper-devel
BuildRequires:  fdupes
BuildRequires:  glib2-devel
BuildRequires:  glibc-devel
BuildRequires:  golang
BuildRequires:  golang-packaging
BuildRequires:  gpgme-devel
BuildRequires:  libapparmor-devel
BuildRequires:  libassuan-devel
BuildRequires:  libseccomp-devel
BuildRequires:  sed
BuildRequires:  systemd-rpm-macros
Requires:       cni
Requires:       cni-plugins
Requires:       conmon
Requires:       conntrack-tools
Requires:       iproute
Requires:       iptables
Requires:       libcontainers-common >= 0.0.1
Requires:       moby-runc
Suggests:       katacontainers
# Provide generic cri-runtime dependency (needed by kubernetes)
Provides:       cri-runtime = %{version}-%{release}
ExcludeArch:    i586

%description
CRI-O provides an integration path between OCI conformant runtimes
and the kubelet. Specifically, it implements the Kubelet Container Runtime
Interface (CRI) using OCI conformant runtimes. The scope of CRI-O is tied to
the scope of the CRI.

%package kubeadm-criconfig
Summary:        CRI-O container runtime configuration for kubeadm
# Temporarily comment out this line as kubernetes is not supported
# CBL-Mariner yet. Will fix this once kubernetes gets supported
#Requires:       kubernetes-kubeadm-provider
Requires(post): %fillup_prereq
Supplements:    cri-o
Conflicts:      docker-kubic-kubeadm-criconfig
Provides:       kubernetes-kubeadm-criconfig

%description kubeadm-criconfig
This package provides the CRI-O container runtime configuration for kubeadm

%prep
%setup -q
tar -xf %{SOURCE1} --no-same-owner
%patch0 -p1 -b .files
%patch1 -p1
%patch2 -p1
%patch3 -p1
%patch4 -p1
%patch5 -p1
%patch6 -p1
%patch7 -p1
%patch8 -p1
<<<<<<< HEAD
=======
%patch9 -p1
>>>>>>> 84e7e78e

%build

# We can't use symlinks here because go-list gets confused by symlinks, so we
# have to copy the source to $HOME/go and then use that as the GOPATH.
export GOPATH=$HOME/go
mkdir -pv $HOME/go/src/%{project}
rm -rf $HOME/go/src/%{project}/*
cp -avr * $HOME/go/src/%{project}
cd $HOME/go/src/%{project}

# Build crio
GO_BUILD="go build -mod vendor" make

%install
cd $HOME/go/src/%{project}

# Binaries
install -D -m 0755 bin/crio    %{buildroot}/%{_bindir}/crio
install -D -m 0755 bin/crio-status    %{buildroot}/%{_bindir}/crio-status
install -D -m 0755 bin/pinns    %{buildroot}/%{_bindir}/pinns
install -d %{buildroot}/%{_libexecdir}/crio/bin
# Completions
install -D -m 0644 completions/bash/crio %{buildroot}/%{_datadir}/bash-completion/completions/crio
install -D -m 0644 completions/zsh/_crio %{buildroot}%{_sysconfdir}/zsh_completion.d/_crio
install -D -m 0644 completions/fish/crio.fish %{buildroot}/%{_datadir}/fish/completions/crio.fish
install -D -m 0644 completions/bash/crio-status %{buildroot}/%{_datadir}/bash-completion/completions/crio-status
install -D -m 0644 completions/zsh/_crio-status %{buildroot}%{_sysconfdir}/zsh_completion.d/_crio-status
install -D -m 0644 completions/fish/crio-status.fish %{buildroot}/%{_datadir}/fish/completions/crio-status.fish
# Manpages
install -d %{buildroot}/%{_mandir}/man5
install -d %{buildroot}/%{_mandir}/man8
install -m 0644 docs/crio.conf.5 %{buildroot}/%{_mandir}/man5
install -m 0644 docs/crio.8      %{buildroot}/%{_mandir}/man8
# Configs
sed -e 's-@LIBEXECDIR@-%{_libexecdir}-g' -i %{SOURCE4}
install -D -m 0644 %{SOURCE4}       %{buildroot}/%{_sysconfdir}/crio/crio.conf.d/00-default.conf
install -D -m 0644 crio-umount.conf %{buildroot}/%{_datadir}/oci-umount/oci-umount.d/cri-umount.conf
install -D -m 0644 %{SOURCE3}       %{buildroot}%{_fillupdir}/sysconfig.crio
# Systemd
install -D -m 0644 %{SOURCE2} %{buildroot}%{_unitdir}/crio.service
# place kubelet.env in fillupdir
install -D -m 0644 %{SOURCE6} %{buildroot}%{_fillupdir}/sysconfig.kubelet
# Symlinks to rc files
install -d -m 0755 %{buildroot}%{_sbindir}
ln -sf service %{buildroot}%{_sbindir}/rccrio

%fdupes %{buildroot}/%{_prefix}

%post
%systemd_post crio.service
# This is the additional directory where cri-o is going to look up for CNI
# plugins installed by DaemonSets running on Kubernetes (i.e. Cilium).
mkdir -p /opt/cni/bin

%post kubeadm-criconfig
%fillup_only -n kubelet

%preun
%systemd_preun crio.service

%postun
%systemd_postun_with_restart crio.service

%files
# Binaries
%{_bindir}/crio
%{_bindir}/crio-status
%{_bindir}/pinns
%dir %{_libexecdir}/crio
%dir %{_libexecdir}/crio/bin
# Completions
%{_datadir}/bash-completion/completions/crio
%{_datadir}/bash-completion/completions/crio-status
%{_sysconfdir}/zsh_completion.d
%{_sysconfdir}/zsh_completion.d/_crio
%{_sysconfdir}/zsh_completion.d/_crio-status
%{_datadir}/fish
%{_datadir}/fish/completions
%{_datadir}/fish/completions/crio.fish
%{_datadir}/fish/completions/crio-status.fish
# Manpages
%{_mandir}/man5/crio.conf.5*
%{_mandir}/man8/crio.8*
# License
%license LICENSE
# Configs
%dir %{_sysconfdir}/crio
%dir %{_sysconfdir}/crio/crio.conf.d
%config %{_sysconfdir}/crio/crio.conf.d/00-default.conf
%dir %{_datadir}/oci-umount
%dir %{_datadir}/oci-umount/oci-umount.d
%{_datadir}/oci-umount/oci-umount.d/cri-umount.conf
%{_fillupdir}/sysconfig.crio
# Systemd
%{_unitdir}/crio.service
%{_sbindir}/rccrio

%files kubeadm-criconfig
%defattr(-,root,root)
%{_fillupdir}/sysconfig.kubelet

%changelog
* Tue Apr 16 2024 Cameron Baird <cameronbaird@microsoft.com> - 1.21.7-2
- Apply patches to fix CVE-2021-3602, CVE-2022-27651, CVE-2022-2995, CVE-2023-42821
- CVE-2021-44716, CVE-2022-29526, CVE-2022-21698, CVE-2023-44487, CVE-2024-28180

* Tue Apr 09 2024 Adithya Jayachandran <adjayach@microsoft.com> - 1.21.7-1
- Update to 1.21.7 to fix CVE-2022-0811
- Added sumsharma's backported patch for 1.21.7 to fix CVE-2022-1708

* Fri Feb 02 2024 CBL-Mariner Servicing Account <cblmargh@microsoft.com> - 1.21.2-19
- Bump release to rebuild with go 1.21.6

* Mon Oct 16 2023 CBL-Mariner Servicing Account <cblmargh@microsoft.com> - 1.21.2-18
- Bump release to rebuild with go 1.20.9

* Tue Oct 10 2023 Dan Streetman <ddstreet@ieee.org> - 1.21.2-17
- Bump release to rebuild with updated version of Go.

* Mon Aug 07 2023 CBL-Mariner Servicing Account <cblmargh@microsoft.com> - 1.21.2-16
- Bump release to rebuild with go 1.19.12

* Thu Jul 13 2023 CBL-Mariner Servicing Account <cblmargh@microsoft.com> - 1.21.2-15
- Bump release to rebuild with go 1.19.11

* Thu Jun 15 2023 CBL-Mariner Servicing Account <cblmargh@microsoft.com> - 1.21.2-14
- Bump release to rebuild with go 1.19.10

* Wed Apr 05 2023 CBL-Mariner Servicing Account <cblmargh@microsoft.com> - 1.21.2-13
- Bump release to rebuild with go 1.19.8

* Tue Mar 28 2023 CBL-Mariner Servicing Account <cblmargh@microsoft.com> - 1.21.2-12
- Bump release to rebuild with go 1.19.7

* Wed Mar 15 2023 CBL-Mariner Servicing Account <cblmargh@microsoft.com> - 1.21.2-11
- Bump release to rebuild with go 1.19.6

* Fri Feb 03 2023 CBL-Mariner Servicing Account <cblmargh@microsoft.com> - 1.21.2-10
- Bump release to rebuild with go 1.19.5

* Wed Jan 18 2023 CBL-Mariner Servicing Account <cblmargh@microsoft.com> - 1.21.2-9
- Bump release to rebuild with go 1.19.4

* Fri Dec 16 2022 Daniel McIlvaney <damcilva@microsoft.com> - 1.21.2-8
- Bump release to rebuild with go 1.18.8 with patch for CVE-2022-41717

* Tue Nov 01 2022 Olivia Crain <oliviacrain@microsoft.com> - 1.21.2-7
- Bump release to rebuild with go 1.18.8

* Mon Aug 22 2022 Olivia Crain <oliviacrain@microsoft.com> - 1.21.2-6
- Bump release to rebuild against Go 1.18.5

* Tue Jun 14 2022 Muhammad Falak <mwani@microsoft.com> - 1.21.2-5
- Bump release to rebuild with golang 1.18.3

* Mon Apr 25 2022 Olivia Crain <oliviacrain@microsoft.com> - 1.21.2-4
- Replace openSUSE systemd macros with upstream systemd macros

* Wed Sep 29 2021 Pawel Winogrodzki <pawelwi@microsoft.com> - 1.21.2-3
- Added missing BR on "systemd-rpm-macros".

* Thu Aug 19 2021 Henry Li <lihl@microsoft.com> - 1.21.2-2
- Initial CBL-Mariner import from openSUSE Tumbleweed (license: same as "License" tag)
- License Verified
- Use prebuilt go vendor source
- Use mariner packages as build/runtime requirements
- Remove macros that are not supported in CBL-Mariner
- Remove patterns-base-apparmor from Requires
- Add %define debug_package %{nil}

* Fri Jul 23 2021 alexandre.vicenzi@suse.com
- Update to version 1.21.2:
  * oci: be more precise about channels and routines
  * oci: wait for runtime to write pidfile before starting timer
  * oci: refactor fsnotify usage
  * vendor: add notify package
  * version: bump to v1.21.2
  * server: use cnimgr to wait for cni plugin ready before creating a pod
  * server: use cnimgr for runtime status
  * config: add cnimgr
  * Introduce cnimgr
  * server: prevent segfault by not using a potentially nil sandbox
  * network: pass pod UID to ocicni when performing network operations
  * vendor: bump ocicni to 4ea5fb8752cfe
  * Bump c/storage to v1.32.3
  * oci: kill runtime process on exec if exec pid isn't written yet
  * oci: don't pre-create pid file
  * dbus: update retryondisconnect to handle eagain too
  * simplify checking for dbus error
  * utils: close dbus conn channel
  * dbusmgr: protect against races in NewDbusConnManager
  * cgmgr: reuse dbus connection
  * cgmgr: create systemd manager constructor
  * try again on EAGAIN from dbus
  * test: fix cgroupfs workload tests
  * Disable short name mode
  * workloads: don't set conmon cpuset if systemd doesn't support AllowedCPUs
  * test: add test for conmon in workloads
  * workloads: setup on conmon cgroup
  * Bump runc to get public RangeToBits function
  * server: export InfraName and drop references to leaky
  * storage: succeed in DeleteContainer if container is unknown
  * bump to v1.21.1
  * Fix CI
  * oci: drop internal ExecSync structs
  * oci: do not use conmon for exec sync
  * bump c/storage to 1.31.1
  * bump runc to 1.0.0-rc94
  * Fix unit tests
  * Add support to drop ALL and add back few capabilities
  * server: call CNI del in separate routine in restore
  * server: reduce log verbosity on restore
  * reduce listen socket permissions to 0660
  * test: adapt crio wipe tests to handle new behavior
  * ignore storage.ErrNotAContainer
  * move internal wipe to only wipe images
  * server: properly remove sandbox network on failed restore
  * runtimeVM: Use internal context to ensure goroutines are stopped
  * Fix go.sum
  * sandbox remove: unmount shm before removing infra container
  * use more ContainerServer.StopContainer
  * sandbox: fix race with cleanup
  * server: don't unconditionally fail on sandbox cleanup
  * server: group namespace cleanup with network stop
  * resourcestore: run cleanup in parallel
  * test: add test for delayed cleanup of network on restart
  * InternalWipe: retry on failures
  * server: get hooks after we've check if a sandbox is already stopped
  * server: move newPodNetwork to a more logical place
  * Add resource cleaner retry functionality
  * test: add test for internal_wipe
  * server: add support for internal_wipe
  * crio wipe: add support for internal_wipe
  * config: add InternalWipe
  * server: breakup stop/remove all functions with internal helpers
  * storage: remove RemovePodSandbox function
  * server: reuse container removal code for infra
  * Cleanup pod network on sandbox removal
  * test: add test for absent_mount_sources_to_reject
  * server: add support for absent_mount_sources_to_reject
  * config: add absent_mount_sources_to_reject option
  * server: use background context for network stop
  * resource store: prevent segfault on cleanup step
  * Pin gocapability to v0.0.0-20180916011248-d98352740cb2
  * config: fix type of privileged_without_host_devices
  * Fix podman name in README
  * Fix RuntimeDefault seccomp behavior if disabled
  * Add After=crio.service dependency to containers and conmon
  * Use extra context for runtime VM
  * workloads: move to more concrete type
  * workloads: update how overrides are specified
  * main: still rely on logrus (rather than using the internal log)
  * container server: fix silly typo
  * nsmgr: remove duplicate IsNSOrErr call
  * nsmgr: fix some leaks with GetNamespace
  * bump to containers/image 5.11.1
  * Bug 1942608: do not list the image with error locating manifest
  * runtimeVM: Calculate the WorkingSetBytes stats
  * runtimeVM: Use containerd/cgroups for metrics
  * runtimeVM: Move metricsToCtrStats() around
  * runtimeVM: Vendor typeurl instead of maintain our own copy

* Thu Apr 15 2021 alexandre.vicenzi@suse.com
- Update to version 1.21.0:
  * bump to v1.21.0
  * config: drop registries field as it is no longer supported
  * Revert "test: drop unneeded sed statement"
  * WIP: add debug print
  * test: drop unneeded sed statement
  * config: fix template insecure_registries field
  * config: drop commented config lines
  * build(deps): bump google.golang.org/grpc from 1.36.1 to 1.37.0
  * Bump OpenShift CI cri-tools version and fix build path
  * build(deps): bump github.com/containers/image/v5 from 5.10.5 to 5.11.0
  * Bump cri-tools to v1.21.0
  * Update Kubernetes to v1.21.0
  * Add container out of memory metrics
  * [CLI] "crio config" only prints the fields that are differet than the default.
  * Set short name mode to permissive
  * docs-validation: update to handle workloads
  * Fix unnecessary conversion lint report
  * add tests for workloads
  * integrate with server
  * config: update workloads structure
  * Clarify release cadence and version skew
  * Add correct start time to initial log output
  * Add support for workload settings
  * refactor handling of allowed_annotations
  * Do not push main binary into cachix cache
  * resourcestore: introduce ResourceCleaner
  * Use internal logging when context available
  * build(deps): bump github.com/coreos/go-systemd/v22 from 22.3.0 to 22.3.1
  * server: remove dead code
  * sandbox: use defined CRI type for NamespaceOption
  * config: remove dead code
  * oci: remove dead code
  * lib: remove dead code
  * build(deps): bump github.com/containers/podman/v3
  * build(deps): bump k8s.io/client-go from 0.20.1 to 0.20.5
  * update pause image to 3.5 for non-root
  * build(deps): bump github.com/soheilhy/cmux from 0.1.4 to 0.1.5
  * build(deps): bump google.golang.org/grpc from 1.34.0 to 1.36.1
  * build(deps): bump github.com/containers/buildah from 1.19.8 to 1.20.0
  * build(deps): bump github.com/prometheus/client_golang
  * build(deps): bump github.com/godbus/dbus/v5 from 5.0.3 to 5.0.4
  * build(deps): bump k8s.io/cri-api from 0.20.1 to 0.20.5
  * build(deps): bump github.com/containers/podman/v3
  * build(deps): bump k8s.io/kubernetes from 1.13.0 to 1.20.5
  * crio-wipe: only clear storage if CleanShutdownFile is supported
  * Add static bundle node e2e tests to GitHub actions
  * Reload the main config file when reloading configs
  * crio wipe: only completely wipe storage after a reboot
  * Bump static binary dependency versions
  * Add dependabot config file
  * runtimeVM: Fix shimv2 binary name construction
  * config,runtimeVM: Improve runtime_path validation
  * oci_test: Add basic coverage to "RuntimeType()"
  * oci_test: Add basic coverage to "privileged_without_host_devices"
  * oci_test: Leave invalidRuntime on its own line
  * tweak scope dependencies
  * Do not return `<none>` placeholders for images any more
  * Fix invalid libcontainer GetExecUser call
  * Update dependencies
  * config: Don't fail if the non default runtime doesn't pass validation
  * Remove check for CI env variable for release-notes and dependencies
  * cgmgr: add CreateSandboxCgroup method
  * inspect: send container PID for dropped infra sandbox
  * oci: specify sbox id when creating spoofed container
  * Run GitHub actions on release branches
  * Update bats to v1.3.0 (#4661)
  * use happy-eyeballs for port-forwarding
  * fix mock issues
  * fix lint issues
  * install: drop support matrix and update instructions
  * do not store context in runtime vm
  * Fix lint GitHub action
  * pkg/container: take process args
  * Use and publish version marker for CRI-O
  * Add GitHub API pages support to `get` script
  * add libbtrfs-dev to unit tests
  * Revert "server: use IsAlive() more"
  * Fix GitHub actions cache key
  * Bug 1881694: Add pull source as info level log
  * test: use latest conmon
  * runtime_vm: Create the global fifo inside the runtime root path
  * stats: fix log spam
  * Support CRI seccomp security profiles
  * oci: add unit tests for stop timeouts
  * oci: don't update stop timeout if it's earlier than old one
  * oci: update timeout even if we're ignoring kill
  * oci: don't wait too long on a long stop
  * oci: check process is still around with kill
  * Add integration test for started/finished container time
  * fix: Don't set `image-endpoint` in crictl config
  * feat: Add CLI option to set registries.conf.d path
  * Add allowed io.containers.trace-syscall annotation to static bundle
  * Make `get` script independent from `make`
  * test: correct the env variable for dropping the infra container
  * Add metric to grab latency of individual cri calls
  * Fix `get` script commit SHA retrieval
  * Add arm64 static build to GitHub actions
  * Fix GitHub actions workflow syntax
  * Updates yq commnands for yq v4
  * gh-actions:  also run on release branches
  * pkg/sandbox: add InitInfraContainer endpoint
  * test: reconfigure how runtimes are passed in
  * test: add runtime() function
  * sandbox/container: drop context
  * test: drop workaround for crun
  * pkg/sandbox: cleanup unused funcs/files
  * fix doc log_level adding trace option
  * Fix oci container update config
  * Update e2e-aws logic for 4.8
  * nsmgr: take Initalize method
  * Switch to go 1.16 for GitHub actions and remove scripts/build-test-image
  * config: remove and create the correct dir
  * Update nix pin with `make nixpkgs`
  * server: mount cgroup with rslave
  * crio wipe: ensure a clean shutdown
  * Move integration tests to GitHub actions
  * Run release-notes GitHub action after dependencies
  * Bumps github.com/containers/ocicrypt from 1.0.3 to 1.1.0.
  * config/node: refactor checking for CollectMode
  * Fix GitHub actions checkout permissions
  * change binary version to 1.21.0-dev
  * Set conmon scope KillSignal to SIGPIPE
  * Move repo modification jobs to GitHub actions
  * bump protobuf to 1.3.2
  * Log container stop timeout
  * ResourceStore: add close method
  * Allow seccomp hook tracing for separate containers
  * ResourceStore: extend tests to test WatcherForResource
  * ResourceStore: update tests to all run
  * ResourceStore: update docs for WatcherForResource
  * ResourceStore: don't segfault
  * server: support setting raw unified cgroupv2 settings
  * vendor: update runtime-specs
  * cgroup: implement fix for swap memcg on cgroup v2
  * server: leave swap mem limit unset if not supported
  * test: skip ServiceAccountIssuerDiscovery test
  * hostport manager clean up host ports
  * allows stream timeout to be set from config
  * config: pre-create pinns directories
  * Bump containers image to v5.10.1
  * Move unit tests to GitHub actions
  * Move go1.14 and 386 builds to GitHub actions
  * set kubelet node IP
  * Fix validate-completions GitHub action
  * Add integration test for pprof over unix socket
  * Add a flag for enabling profile over unix socket
  * Lookup echo command for unit tests
  * Move static build to GitHub actions
  * pinns: Fixup 'pwarn' output to match 'pwarnf' output
  * pinns: Don't put errno in the exit message for argument checks
  * nsmgr: use host option
  * nsmgr: Use config struct for NewPodNamespaces
  * pinns: support pinning host ns
  * Remove implicit GitHub action `name` fields
  * Move docs and completions validation to GitHub actions
  * Bump golangci-lint to v1.35.2
  * Make config tests work rootless
  * Make rootless namespace unit test execution work
  * config: fix template to show infra_ctr_cpus option
  * Do not log file path on ioutil.ReadFile
  * fixes version_test.go
  * Close the stdin/tty on server start to avoid shortname prompts
  * docs: fix http link
  * docs: update kubeadm tutorial
  * Fix `make lint`
  * Return runtime API version based on protocol
  * Update compatibility matrix to mention v1.20
  * add method comment
  * restore irqbalance config only on system restart
  * add blurb in doc and more informative name for unit tests
  * add is-enabled check for irqbalance service
  * fix unit tests
  * add unit tests
  * fix bash/zsh completions
  * fix the docs validation
  * handle irqbalance service
  * runtime_vm: set finished time when containers stop
  * nsmgr: fix/add calls to GetNamespace
  * managed namespaces: move to dedicated package
  * Provide integration test for infra-ctr-cpuset feature
  * Set CPUs for the infra containers during the creation
  * Add shell completion for infra-containers-cpu flag
  * Add new infra-containers-cpus to the CLI and config file
  * refine `registries` deprecation message
  * Circle CI: install test/registries.conf
  * crio.8.md: runroot defaults to /run/containers/storage
  * support short-name aliases
  * pull: do check for blocked registries
  * config: deprecate registries
  * Rollback gocapability vendor bump
  * vendor: bump containers/storage to v1.24.4
  * Update nix pin with `make nixpkgs`
  * contrib/test/int: add Kata Containers runtime support
  * contrib/test/int: enforce linking in parallel build process
  * contrib/test/int: build parallel from sources in CentOS
  * contrib/test/int: allow to skip user namespace testing
  * contrib/test/int: allow to configure test timeout
  * Capitalize Kubernetes
  * modify the error url of podctl
  * Add Digital Science to adopters
  * crio.service: Request to be run before kubelet.service
  * pinns: make binary not always static
  * server: use IsAlive() more
  * Support CRI v1 and v1alpha2 at the same time
  * drop support for ManageNSLifecycle
  * test/timeout.bats: increase timeout to fix flakes
  * release-notes: fix flags
  * test/timeout.bats: fix comments
  * int/resourcestore: fix comment about Put
  * test/image.bats: simplify some loops
  * test/helpers.bats: simplify cleanup_*
  * contrib/test/int: rm node-e2e test
  * contrib/test/int: fix iptables rule
  * critest: add unix:// prefix
  * critest.yml: don't skip test on RHEL
  * test: add timeout.bats
  * bump network creation timeout to 5 minutes
  * resourcecache: add watcher idiom
  * server: use ResourceCache instead of dropping progress
  * Add unit tests for ResourceCache
  * Introduce ResourceCache
  * moves shmsize to a handler allowed annotation
  * image pull: close progress chan
  * test/ctr.bats: fix a "ctr execsync" flake
  * Fix the functions' name in completions
  * make: drop link to crio.service
  * test: rm "run ctr with image with Config.Volumes"
  * test: add no-pull-on-run=true
  * test/devices.bats: fix "additional device permissions" case
  * test/devices.bats: rm unneeded run
  * test/devices.bats: skip earlier
  * Bandwidht CNI plugin reserved an upper limit on burst,in which banned include boundary. See: https://github.com/containernetworking/plugins/blob/v0.8.7/plugins/meta/bandwidth/main.go#L113
- Drop config-fix-tz.patch as upstream dependency was patched

* Fri Apr  9 2021 alexandre.vicenzi@suse.com
- Update to version 1.20.2:
  * bump to latest c/storage 1.24 branch
  * Remove check for CI env variable for release-notes and dependencies
  * fix lint
  * test: pin cri-tools to 1.20
  * bump to v1.20.2
  * Run GitHub actions on release branches
  * Pin gocapability to v0.0.0-20180916011248-d98352740cb2
  * [PATCH 9/9] add method comment
  * [PATCH 8/9] restore irqbalance config only on system restart
- Add vendor.tar.gz to avoid dependency downloads
- Add config-fix-tz.patch to fix crio validation error while building

* Fri Jan  8 2021 rbrown@suse.com
- Update to version 1.19.1:
  * bump to v1.19.1
  * don't do unnecesary iptables restore
  * switch CRI-O to use its own hostport manager
  * dual-stack host port manager
  * fix upstream hostport manager
  * Add README to hostport folder
  * fork hosport kubernetes code
  * [1.19] vendor: bump containers/storage to v1.20.5
  * runtime_vm: Ensure closeIOChan is not nil inside CloseStdin's function
  * runtime: parse oom file for VM type runtimes
  * runtime_vm: Ignore ttrpc.ErrClosed when removing a container
  * runtime_vm: StopContainers() should not fail when the VM is shutdown
  * runtime_vm: Don't let wait() return ttrpc.ErrClosed
  * runtime_vm: Fix updateContainerStatus() logic
  * runtime_vm: set Pid and InitPid for VM runtimes
  * internal/config/node: add checkFsMayDetachMounts
  * Fix bogus CI test failures
  * test/config: fix shellcheck warning
  * test/config: fix "config dir should fail with invalid option"
  * server: cleanup container in runtime after failed creation

* Tue Sep 15 2020 Sascha Grunert <sgrunert@suse.com>
- API Change
  - CRI-O now manages namespace lifecycles by default
- Feature
  - Add --version-file-persist, a place to put the version file in
    persistent storage. Now, crio wipe wipes containers if
  - -version-file is not present
  - Add big_files_temporary_dir to allow customization of where
    large temporary files are put
  - Add build support for setting SOURCE_DATE_EPOCH
  - Added `--metrics-socket`/`metrics_socket` configuration option
    to allow exposing the metrics endpoint on a local socket path
  - Added `crio_image_layer_reuse` metric which counts layer reuses
    during image pull
  - Added `privileged` field to container status `info`
  - Added behavior to allow filtering by a partial Pod Sandbox ID
  - Added configuration validation to ensure a `conmon_cgroup ==
    "pod"` if `cgroup_manager == "cgroupfs"`
  - Added latest `crun` version to static binary bundle
  - Added metrics-exporter and [documentation]
  - Added new metrics `crio_image_pulls_failures` and
    `crio_image_pulls_successes`. For more information please refer
    to the [CRI-O metrics guide]
  - Container HostPort with SCTP protocol is supported.
  - Containers running `init` or `systemd` are now given a new
    selinux label `container_init_t`, giving it selinux privileges
    more appropriate for the workload
  - If users want the container_kvm_t label when using a runtime
    that supports kvm separation, they will need to either set the
    runtime_type to "vm" or have "kata" in the runtime name. E.g
    [crio.runtime.runtimes.my-kata-runtime]
    runtime_path = ""
    runtime_type = "oci"
    runtime_root = "/run/kata"
    or
    [crio.runtime.runtimes.my-kata-runtime]
    runtime_path = ""
    runtime_type = "vm"
    runtime_root = "/run/kata"
  - Re-add the behavior that string slices can be passed to the CLI
    comma separated, for example `--default-capabilities
    CHOWN,KILL`
  - Removed `socat` runtime dependency which was needed for pod
    port forwarding
  - Return pod image, pid and spec in sandbox_status CRI verbose
    mode
- Design
  - Hooks_dir entries are now created if they don't exist
- Documentation
  - Added `crun` container runtime to `crio.conf`
  - Added dependency report to generated release notes
  - The changelog is now rendered by a custom go template and
    contains the table of contents
- Bug or Regression
  - Adding additional runtime handler doesn't require the user to
    copy existing default runtime handler configuration. The
    existing default runtime handler configuration will be
    preserved while adding the new runtime handler.
  - ExecSync requests will ask conmon to not double fork, causing
    systemd to have fewer conmons re-parented to it. conmon v2.0.19
    or greater is required for this feature.
  - Fix handling of the --cni-plugin-dir and other multivalue
    command line flags
  - Fix path to bash via `/usr/bin/env` in crio-shutdown.service
  - Fix the container cgroup in case cgroupfs cgroup manager is
    used
  - Fix working set calculation
  - Fixed `crio version` binary mode parsing on musl toolchains
  - Fixed a bug where crictl only showed pod level stats, not
    container level stats.
  - Fixed a bug where exec sync requests (manually or automatically
    triggered via readiness/liveness probes) overwrite the runtime
    `info.runtimeSpec.process.args` of the container status
  - Fixed bug where Pod creation would fail if Uid was not
    specified in Metadata of sandbox config passed in a run pod
    sandbox request
  - Fixed bug where pod names would sometimes leak on creation,
    causing the kubelet to fail to recreate
  - Fixed crio restart behavior to make sure that Pod creation
    timestamps are restored and the order in the list of pods stays
    stable across restarts
  - Fixed wrong linkmode output
  - Reflects resource updates under the container spec.
- Other
  - Added info logs for image pulls and image status
  - Cleanup default info logging
  - Cleanup go module and vendor files.
  - Pod creation now fails if conmon cannot be moved to the cgroup
    specified in `conmon_cgroup`. Our default value for
    `conmon_cgroup` is `system.slice`, which is invalid for
    cgroupfs. As such, if you use cgroupfs, you should change
    `conmon_cgroup` to `pod`
  - Removed `crio-wipe.service` and `crio-shutdown.service` systemd
    units from the static bundle since they are not required
- Uncategorized
  - Add `--drop-infra-ctr` option to ask CRI-O to drop the infra
    container when a pod level pid namespace isn't requested. This
    feature is considered experimental
  - Adds a new optional field, runtime_type, to the "--runtimes"
    option.
  - Cleanup and update nix derivation for static builds
  - Fix a bug where a sudden reboot causes incomplete image writes.
    This could cause image storage to be corrupted, resulting in an
    error `layer not known`.
  - Fix bug where empty config fields having to do with storage
    cause `/info` requests to return incorrect information
  - Fixes panic when /sys/fs/cgroup can't be stat'ed
  - If the default_runtime is changed from the default
    configuration, the corresponding existing default entry in the
    runtime map in the configuration will be ignored.
  - Remove support for `--runtime` flag
  - Updated `crictl.yaml` configuration inside the repository to
    reflect cri-tools v1.19.0 changes
- Dependency-Change
  - Compile with go 1.15

* Sun Aug  2 2020 Callum Farmer <callumjfarmer13@gmail.com>
- Fixes for %%_libexecdir changing to /usr/libexec (bsc#1174075)

* Tue Jul 28 2020 Fabian Vogt <fvogt@suse.com>
- Suggest katacontainers instead of recommending it. It's not
  enabled by default, so it's just bloat

* Mon Jul 20 2020 Sascha Grunert <sgrunert@suse.com>
- Update to version 1.18.3:
  - Fix a bug where a sudden reboot causes incomplete image writes.
    This could cause image storage to be corrupted, resulting in an
    error layer not known.
  - Fixed bug where pod names would sometimes leak on creation,
    causing the kubelet to fail to recreate
  - If conmon is v2.0.19 or greater, ExecSync requests will not
    double fork, causing systemd to have fewer conmons re-parented
    to it

* Thu Jun 18 2020 dmueller@suse.com
- Update to version 1.18.2:
  * Bump version to v1.18.2
  * criocli: Avoid parsing the config twice
  * StringSliceTrySplit: return a copy of the underlying slice
  * Restore version output from crio --version
  * Add info logs for image pull and status CRI calls
  * managed_ns: deflake tests
  * bump containers image to 5.4.4  (fixes gh#containers/image/issues/898)

* Mon May 18 2020 sgrunert@suse.com
- Update to version 1.18.1:
  - Feature
  - Add -–version-file-persist, a place to put the version file
    in persistent storage. Now, crio wipe wipes containers if
  - –version-file is not present (presumably it is on temporary
    storage), and wipes images if both -–version-file and
  - –version-file-persist are out of date (presumably there has
    been an upgrade of cri-o’s minor version
  - Containers running init or systemd are now given a new
    selinux label container_init_t, giving it selinux privileges
    more appropriate for the workload
  - Other (Bug, Cleanup or Flake)
  - Fix linkmode retrieval on crio version for static binaries
  - Fix a bug where CRI-O could not start a container if
    CONFIG_CGROUP_HUGETLB was not set in the kernel
  - Re-add the behavior that string slices can be passed to the
    CLI comma separated, for example --default-capabilities
    CHOWN,KILL
  - Removed crio-wipe.service and crio-shutdown.service systemd
    units from the static bundle since they are not required
  - Fix some crio version oddities

* Wed Apr 29 2020 Sascha Grunert <sgrunert@suse.com>
- Remove the `go >= 1.13` build requirement

* Mon Apr 27 2020 Ralf Haferkamp <rhafer@suse.com>
- Restore calls to %%service_* macros that were accidently removed
  with the last change

* Thu Apr 23 2020 Sascha Grunert <sgrunert@suse.com>
- Remove crio-wipe.service and crio-shutdown.service
- Update to version 1.18.0:
  - Deprecation
  - Drop support for golang < v1.13
  - API Change
  - Removed version from default AppArmor profile name in config
  - CRI-O now runs containers without NET_RAW and SYS_CHROOT
    capabilities by default. This can result in permission denied
    errors when the container tries to do something that would
    require either of these capabilities. For instance, using
    `ping` requires NET_RAW, unless the container is given the
    sysctl `net.ipv4.ip_forward`. Further, if you have a
    container that runs buildah or configures RPMs, they may fail
    without SYS_CHROOT. Ultimately, the dropped capabilities are
    worth it, as the majority of containers don't need them. The
    fewer capabilities CRI-O gives out by default, the more
    secure it is by default.
  - When pinning namespaces, CRI-O now pins to
    /var/run/$NS_NAMEns/$RAND_ID instead of
    /var/run/crio/ns/$RAND_ID/$NS_NAME for better compatibility
    with third party networking plugins
  - Feature
  - Add `crio config -m/--migrate` option which supports
    migrating a v1.17.0 configuration file to the latest version.
  - Add available image labels to image status info
  - Add cgroup namespace unsharing to pinns
  - Add live configuration reload to AppArmor profile option
  - Add live configuration reload to seccomp profile option
  - Add log context to container stats to improve logging
  - Added `--cni-default-network`/`cni_default_network` option to
    specify the CNI network to select. The default value is
    `crio`, but this option can be explicitly set to `""` to
    pickup the first network found in
    `--cni-config-dir`/`network_dir`.
  - Added `conmon`, `runc` and `cni-plugins` to the static
    release bundle
  - Added `linkmode` (dynamic or static) output to `crio version`
    subcommand
  - Added gRPC method names to log entries to increase
    trace-ablity
  - Added live reload to `decryption_keys_path`
  - Added pinns binary to static bundle
  - Improve `crio --version` / `version` output to show more
    details
  - Provide the possibility to set the default config path via
    `make DEFAULTS_PATH=<PATH>`
  - Take local images into account when pulling images prefixed
    with `localhost/`
  - Added support for drop-in registries.conf configuration
    files. Please refer to the registries.conf.d documentation
    (https://github.com/containers/image/blob/master/docs/containers-registries.conf.d.5.md)
    for further details.
  - If a specified or the default hooks directory is not
    available, then we warn the user but do not fail any more.
  - Documentation
  - Update documentation that the lowest possible value for the
    ctr_stop_timeout is 30seconds. We also move the validation of
    this fact into the config validation part of the library.
  - Added man page for crio.conf.d(5)
  - Other (Bug, Cleanup or Flake)
  - Empty sandbox labels are now serialized into proper JSON (`null`)
  - Fixed CRI-O to fail to start when `runc` is no configured
    runtime and the `runc` binary is not in `$PATH`
  - Fixed SIGHUP reload for drop-in configuration files
  - Provide the latest release bundle via a Google Cloud Storage
    Bucket at:
    https://console.cloud.google.com/storage/browser/k8s-conform-cri-o/artifacts
  - Removed annoying logs coming directly from lower level
    runtimes like runc
  - Removed the musl libc build target from the static binary
    bundle in favor of the existing glibc variant
  - Removed warning about non-absolute container log paths when
    creating a container
  - CRI-O's version can be overriden at buildtime with
    `VERSION=my.version.number make bin/crio`
  - ContainerStatus no longer waits for a container operation
    (such as start or stop) to finish.
  - Fix bug resulting in false reports of OOM
  - Fixed SIGHUP reload behavior for unqualified search
    registries
  - Return grpc code NotFound when we can't find a container or
    pod
  - Systemd unit file: drop crio-wipe.service as a requirement

* Thu Apr 16 2020 Richard Brown <rbrown@suse.com>
- criconfig: Require kubernetes-kubeadm-provider to be compatable with multi-version kubernetes packaging

* Thu Apr 16 2020 Michal Jura <mjura@suse.com>
- Update apparmor_profile with current cri-o version, bsc#1161056

* Fri Apr 10 2020 Michal Jura <mjura@suse.com>
- Update to version 1.17.3:
  * Bump version to 1.17.3
  * Update c/image to v5.3.1
  * sandbox: Make sure the label annotation is proper JSON
  * container_server: Wrap a few more errors in LoadSandbox
  * restore tests: verify some namespace lifecycle cases work
  * fail on failed pinns
  * pinns: pin to /var/run/*ns instead of /var/run/crio/ns/*
  * Add the -d flag when installing runc for circle ci
  * Add the mounts that are required by systemd
  * bump to 1.17.2

* Fri Mar 27 2020 Richard Brown <rbrown@suse.com>
- Use new pause:3.2 image

* Mon Mar 16 2020 Sascha Grunert <sgrunert@suse.com>
- Update to v1.17.1:
  * Drop conmonmon
  * Update docs and completions for crio wipe --force
  * wipe: Add a force flag for skipping version check
  * Restore sandbox selinux labels directly from config.json
  * klog: don't write to /tmp
  * Pass down the integer value of the stop signal
  * exec: Close pipe fds to prevent hangs
  * Unwrap errors from label.Relabel() before checking for ENOTSUP
  * oci: Handle timeouts correctly for probes

* Mon Feb 10 2020 Sascha Grunert <sgrunert@suse.com>
- Put default configuration in /etc/crio/crio.conf.d/00-default.conf
  in replacement for /etc/crio/crio.conf

* Mon Feb 10 2020 Sascha Grunert <sgrunert@suse.com>
- Uncomment default apparmor profile to always fallback to the
  default one

* Mon Feb 10 2020 Sascha Grunert <sgrunert@suse.com>
- Remove prevent-local-loopback-teardown-rh1754154.patch which is
  now included in upstream
- Update to v1.17.0:
  * Major Changes
  - Allow CRI-O to manage IPC and UTS namespaces, in addition to
    Network
  - Add support for drop-in configuration files
  - Added image pull and network setup metrics
  - Image decryption support
  - Remove unneeded host_ip configuration value
  * Minor Changes
  - Setup container environment variables before user
  - Move default version file location to a tmpfs
  - Failures to stop the network will now cause a stop sandbox
    request to fail
  - Persist container exit codes across reboot
  - Add conmonmon: a conmon monitoring loop to protect against
    conmon being OOM'd
  - Add namespaces{-_}dir CLI and config option
  - Add disk usage for ListContainerStats
  - Introduce new runtime field to restrict devices in privileged
    mode

* Sat Jan 18 2020 Sascha Grunert <sgrunert@suse.com>
- Fix invalid apparmor profile (bsc#1161179)

* Thu Jan 16 2020 Sascha Grunert <sgrunert@suse.com>
- Include system proxy settings in service if present (bsc#1155323)

* Thu Jan 16 2020 Sascha Grunert <sgrunert@suse.com>
- Removed the usage of `name_` variables to reduce the error
  proneness
- Fixed systemd unit install locations for crio-wipe.service and
  crio-shutdown.service (bsc#1161056)

* Fri Jan 10 2020 Richard Brown <rbrown@suse.com>
- Add prevent-local-loopback-teardown-rh1754154.patch to stop local loopback interfaces being torndown before cluster is bootstrapped

* Tue Dec 17 2019 jmassaguerpla@suse.com
- Make cgroup-driver for kubelet be cgroupfs for SLE to be consistent
  with the cri-o configuration

* Wed Nov 27 2019 Sascha Grunert <sgrunert@suse.com>
- Update to v1.16.1:
  * Add manifest list support
  * Default to system.slice for conmon cgroup
  * Don't set PodIPs on host network pods

* Tue Nov 26 2019 Dirk Mueller <dmueller@suse.com>
- switch to libcontainers-common requires, as the other two are
  provided by it already (avant-garde#1056)

* Tue Nov 19 2019 David Cassany <dcassany@suse.com>
- Revert cgroup_manager from systemd to cgroupsfs for SLE15
  k8s default is cgroupfs and in can be modified at runtime by the
  `--kubelet-cgroups` flag. However this flag is deprecated and
  avoinding it is currently preferred over introducing it. In order
  to switch to systemd as the cgroups manager in SLE15 further analysis is
  required to find a suitable configuration strategy.

* Fri Nov 15 2019 Sascha Grunert <sgrunert@suse.com>
- Use single service macro invocation
- Add shell completions directories to files

* Thu Nov 14 2019 Sascha Grunert <sgrunert@suse.com>
- Add crio and crio-status shell completions
- Add crio-wipe and crio-shutdown services
- Update kubelet verbosity to `-v=2`
- Update conmon cgroup to `system.slice`
- Update crio.conf to match latest version
- Update to v1.16.0:
  * Major Changes
  * Add support for manifest lists
  * Dual stack IPv6 support
  * HUP reload of SystemRegistries
  * file_locking is no longer a supported option in the
    configuration file
  * Hooks are no longer found implicitally.
  * conmon now lives in a separate repository and must be
    downloaded separately.
  * Minor
  * All OCI mounts are mounted as rw when a pod is privileged
  * CRI-O can now run on a cgroupv2 system (only with the runtime
    crun)
  * Add environment variables to CLI flags
  * Add crio-status client to conveniently query status of crio
    or a container
  * Conmon is now found in $PATH if a path isn't specified or is
    empty
  * Add metrics to configuration file
  * Bandwidth burst can only be 4GB
  * If another container manager shares CRI-O's storage (like
    podman), CRI-O no longer attempts to restore them
  * Increase validation for log_dir and runtime_type in
    configuration
  * Allow usage of short container ID in ContainerStats
  * Make image volumes writeable by the container user
  * Various man page fixes
  * The crio-wipe script is now included in the crio binary (as
    crio wipe), and only removes CRI-O containers and images.
  * Set some previously public packages as internal (client, lib,
    oci, pkg, tools, version)
  * infra container now spawned as not privileged

* Mon Nov 11 2019 Richard Brown <rbrown@suse.com>
- Switch to `systemd` cgroup driver in kubelet config also

* Thu Oct 24 2019 Sascha Grunert <sgrunert@suse.com>
- Switch to `systemd` cgroup manager in replacement for `cgroupfs`

* Thu Oct 17 2019 Richard Brown <rbrown@suse.com>
- Remove obsolete Groups tag (fate#326485)

* Mon Oct  7 2019 Sascha Grunert <sgrunert@suse.com>
- Fix default apparmor profile to match the latest version

* Tue Sep 10 2019 Sascha Grunert <sgrunert@suse.com>
- Update to v1.15.2:
  * Use HTTP2MatchHeaderFieldSendSettings for incoming gRPC connections
  * Fix 32 bit builds
  * crio-wipe: Fix int compare in lib.bash

* Thu Sep  5 2019 Marco Vedovati <mvedovati@suse.com>
- Add katacontainers as a recommended package, and include it as an
  additional OCI runtime in the configuration.
- Document the format of the [crio.runtime.runtimes] table entries,
  and remove clutter from the current runc entry.

* Thu Sep  5 2019 David Cassany <dcassany@suse.com>
- Updating to v1.15.1 included de fix for CVE-2019-10214 (bsc#1144065)

* Thu Sep  5 2019 Sascha Grunert <sgrunert@suse.com>
- Update to v1.15.1:
  * Bump container storage to v1.12.6
  * Allow building with go1.10
  * Allow default IP route to not be present
  * Update libpod to the latest version
  * Require crio-wipe for crio service file
  * Disable crio-wipe in systemd by default
  * Change default apparmor profile to actually contain the version

* Thu Aug 29 2019 Sascha Grunert <sgrunert@suse.com>
- Update crio.conf to:
  * set manage_network_ns_lifecycle per default to true

* Tue Aug  6 2019 Sascha Grunert <sgrunert@suse.com>
- Update crio.conf to:
  * use `127.0.0.1` as streaming address
  * use any ephemeral port for streaming server

* Thu Jul 25 2019 Richard Brown <rbrown@suse.com>
- Update crio.conf to use correct pause_command

* Thu Jul 18 2019 Richard Brown <rbrown@suse.com>
- Update crio.conf to use better versioned pause container

* Wed Jul 17 2019 Richard Brown <rbrown@suse.com>
- Update crio.conf to use official kubic pause container

* Wed Jul  3 2019 Sascha Grunert <sgrunert@suse.com>
- Update CRI-O to v1.15.0:
  * update readme for currently supported branches
  * Update deps for k8s 1.15.0
  * Remove invalid unit test
  * Remove unnecessary indirect dependency gopopulate
  * go.mod: drop github.com/containerd/cgroups
  * cgroups: use libpod/pkg/cgroups
  * go.mod: update libpod and godbus/dbus
  * Move the creation of sourceCtx in Server.PullImage out of the loop
  * Remove the imageAuthFile parameter to RuntimeServer.CreateContainer
  * Set SystemContext.AuthFilePath in global Server.systemContext
  * Set SystemContext.DockerRegistryUserAgent in global Server.systemContext
  * Base copy.Options.{Source,Destination}Ctx both on the input systemContext
  * Expect a non-nil copy.Options in ImageServer.PullImage
  * Use a types.SystemContext instead of copy.Options in PrepareImage
  * Use an explicit DockerInsecureSkipTLSVerify = types.OptionalBoolTrue
  * Split imageService.remoteImageReference from prepareReference
  * Simplify the handling of PullImageRequest.auth
  * Build copy.Options.SourceCtx from Server.systemContext
  * Add a buildImageResult helper to avoid duplicating the code
  * Call buildImageCacheItem in ImageStatus
  * Don't redundantly look up an already available store.Image
  * Don't use path.join for docker references
  * Remove redundant manifest parsing to get config digest
  * Remove redundant calls to types.ImageSource.Size
  * When looking up a local image by transport:name reference, use the tag/digest as well
  * Use reference.Named.String() instead of open-coding it
  * Use reference.ParseNormalizedNamed for parsing storage.Image.Names
  * Don't modify the caller-provided SystemContext in server.New
  * Remove `seccomp.json` and fallback to internal defaults
  * Fix mockGetRef, and deal with all of the fallout
  * Return mockSequence from mockListImage and mockLoop, use global inOrder everywhere
  * Remove ImageServer.RemoveImage
  * Rename mockToCreate to mockCreateContainerOrPodSandboxImageExists
  * Add mockStorageImageSourceGetSize and mockNewImage
  * Don't split the first gomock expecation into a BeforeEach
  * Add mockGetStoreImage and mockResolveImage
  * Add a shared mockParseStoreReference
  * Add mockStorageReferenceStringWithinTransport and use it instead of open-coded sequences
  * Add an inOrder helper
  * Create a separate MockController for every test
  * Remove duplicate Dockerfile's
  * Discover runtimePath from $PATH environment
  * Use GlobalAuthFile, incl. for the pause image if PauseImageAuthFile is not set
  * Don't discard copy.Options.SourceCtx when credentials are provided
  * Don't set non-default copy.Options in imageService.PullImage if it is nil
  * Remove the *copy.Options parameter to RuntimeService.Create{PodSandbox,Container}
  * Add global_auth_file option to crio.image config
  * Remove the types.SystemContext parameter where no longer necessary
  * Don't read registries.conf for the defaults of --registry and --insecure-registry
  * Add state of infracontainer to disk when stopped
  * Use repository logo instead of rawgit
  * Exclude 'vendor' for git-validation checks
  * Bump up minMemoryLimit to 12Mb
  * enable inline exec and attach test
  * Mark file_locking deprecated
  * Disable file locking by default
  * Add release bundle target
  * Update dependency containerd/cgroups
  * crio-wipe: fix readme nits
  * conmon: force unlink attach socket
  * Add junit test files to .gitignore
  * Use *config.Config within OCI runtime
  * Move lib.Config to a dedicated package
  * Refactor sandbox and container name reservation
  * Update dependencies
  * Remove travis in favor of CircleCI
  * Vendor Kubernetes v1.15.0
  * Fix e2e_features_* selinux denials
  * add vrothberg to OWNERS file
  * Add documentation about the HTTP API
  * Default to runc is default_runtime is not set
  * Set default run root if not specified
  * Fix redundant if in lib/rename.go
  * Add codecov upload step to CircleCI config
  * Add flake attempts to critest integration testing
  * Add CircleCI badge
  * Add live reload feature to pause configuration
  * Update dependencies
  * Rebase containers/image to 2.0.0, buildah to 1.8.4, libpod to 1.4.1
  * Fix Vagrantfile vendor inconsistency
  * version: if git commit is empty, silently ignore
  * Use the official nix package for building static binaries
  * Add status related server unit tests
  * Create network directory if it doesn't exist
  * Small stderr fixes in crio-wipe
  * Add crio-wipe
  * Add version file functionality
  * Enable ppc64le Travis CI
  * Fix mentioned distributions in README.md
  * crictl.md: Fix a typo
  * Vendor Kubernetes 1.15.0-rc.1
  * Update golangci-lint to v1.17.1
  * README.md: Fix a typo
  * Fix missing images names on list
  * Update dependencies
  * Update setup.md
  * Refactor sandbox cgroup annotation
  * Fix gomega matcher syntax
  * Fix mentioned distributions within the setup tutorial
  * Go mod tidy
  * Add bandwidth limiting support
  * Switch to 'stable status' badge
  * Cleanup README.md
  * Vendor Kubernetes v1.15.0-beta.1
  * Close temporary image in PullImage
  * Add live reload integration tests and /config endpoint
  * Fix errcheck lint for network namespace creation
  * remove PluginDir from config if it existed
  * Change plugin_dir to plugin_dirs
  * Update dependencies
  * Bump github.com/containernetworking/plugins from 0.7.5 to 0.8.0
  * Enable errcheck lint and fixup error paths
  * Add critest to integration test suite
  * Update Dockerfile CNI plugins to v0.8.0
  * Update contrib systemd unit files to match project name
  * Fix runtime panic when having concurrent writes to runtime impl map
  * Fix build issues on 32-bit architectures
  * tests: added log max test to ctr.bats and command.bats
  * Update device cgroup permissions for configured devices.
  * Revert old fix
  * test: set container runtime to remote for e2e and fixup crio.conf
  * server: do not add default /sys if bind mounted
  * skip runtimes handler test until we can get a better solution
  * Fix possible runtime panic on store shutdown
  * Update Makefile to be usable without git
  * Ensure the test suite configures config directories.
  * Update depedencies
  * Add predefined build tags to .golangci.yml
  * Add container server unit tests
  * README.md: fix a typo
  * conmon: support OOM monitor under cgroup v2
  * Fix logging to journal
  * refresh apt before installation
  * Bump github.com/containers/libpod from 1.2.0 to 1.3.1
  * docs/crio.conf.5: Add "have" to "higher precedence" typo
  * Update scripts to find correct bash path
  * Fix links in tutorials/setup.md
  * Improve CI speed
  * Remove redundant source remove
  * setup: fix broken link
  * readme: Remove timeout from kube documentation
  * Remove terminal watch after success
  * Vendor Kubernetes v1.15.0-beta.0
  * Cleanup SystemContext usage
  * Bump github.com/golang/mock from 1.3.0 to 1.3.1
  * Bump github.com/containers/storage from 1.12.6 to 1.12.7
  * Bump github.com/docker/go-units from 0.3.3 to 0.4.0
  * Remove debug output from integration tests
  * sandbox_run: Log a warning if we can't find a slice
  * test: Add test for conmon cgroups
  * readme: Remove roadmap
  * Add config validation for conmon cgroup
  * Add CLI flag for --conmon-cgroup
  * Add config to run conmon under a custom cgroup slice
  * Add gocritic paramTypeCombine linter and fixes
  * Add awesome CRI-O list
  * Add config live reload feature
  * Update unit test target to not run `mockgen`
  * Add gocritic builtinShadow linter and fixes
  * Fix sandbox tests
  * conmon: detect cgroup2 and skip OOM handling
  * conmon: properly set conmon logs
  * Update test suites
  * Add gocritic importShadow linter and fixes
  * Add server sandbox unit tests
  * Add gocritic wrapperFunc linter and fixes
  * Add gocritic unnamedResult linter and fix issues
  * Add gocritic sloppyReassign linter and fixes
  * Add gocritic appendCombine linter and fixes
  * Add gocritic appendAssign linter and fixes
  * Add fossa badge
  * Add nakedret linter and related fixes
  * Bump github.com/go-zoo/bone from 0.0.0 to 1.3.0
  * Improve error handling for crio main.go
  * Bump github.com/containernetworking/cni from 0.7.0-rc2 to 0.7.0
  * Bump github.com/kr/pty from 1.1.1 to 1.1.4
  * Bump github.com/opencontainers/runc from 1.0.0-rc7 to 1.0.0-rc8
  * Bump github.com/opencontainers/selinux from 1.2.1 to 1.2.2
  * Bump google.golang.org/grpc from 1.20.0 to 1.20.1
  * Bump github.com/Microsoft/go-winio from 0.4.11 to 0.4.12
  * Bump golang.org/x/text from 0.3.1 to 0.3.2
  * Bump github.com/golang/mock from 1.2.0 to 1.3.0
  * Bump github.com/containers/storage from 1.12.4 to 1.12.6
  * Bump github.com/opencontainers/runtime-spec from 1.0.0 to 1.0.1
  * Add useragent unit tests
  * Add username and homedir to generated password
  * conmon: fix cross-compilation
  * Fix kubernetes import paths for cri-api
  * fixes make fmt/spacing issue
  * fixes assumption that socklen_t is always an unsigned long
  * Fix logic of server.restore()
  * Update CNI plugin test dependency to v0.7.5
  * Update runc test dependency to v1.0.0-rc8
  * Add server image unit tests
  * Vendor Kubernetes v1.15.0-alpha.2
  * Remove references to kubernetes/pause image
  * Migrate server config test to ginkgo
  * Add CircleCI support
  * Fix hack/openpgp_tag.sh on older distributions
  * Add server test suite and initial cases
  * Update `LogDir` to be configurable
  * Add documentation about static builds
  * Vendor containers/storage v1.12.4
  * Add server config interface
  * Add unit test inject files
  * Add additional build tags to setup guide
  * Remove ostree dependency from tutorial
  * Update PluginDir to be created if not existing
  * Add static crio binary build for x86_64 (glibc/musl)
  * Add openpgp_tag.sh as fallback if no gpgme available
  * Remove go build -i flag
  * Update test to use empty CNI hooks dir per default
  * Fix testunit-bin makefile target
  * Remove gofmt Makefile target
  * Remove ostree dependency
  * Vendor updated opencontainers/runtime-tools & runtime-spec
  * Fix coverity scan problem
  * run make vendor
  * Add min memory limit check to sandbox_run_linux.go
  * Add nil check for image status size
  * Add infra container check for pod sandbox
  * Revert back some changes from master
  * Use format strings instead of `Value` attribute
  * Remove default str in `Usage` when `Value` is used
  * Add default text to flags
  * Remove unnecessary golints
  * Update bats tests to run in parallel
  * Began documentation update.
  * conmon, exec: specify runtime root
  * test: use crictl inspect instead of RUNTIME state
  * Fix travis badge URL
  * fix broken link to policy.json(5) in readme
  * tests: added negative metrics testing to command.bats
  * tests: added metrics test to ctr.bats
  * Fix Makefile targets for sudo
  * Fix travis build
  * Switch to go modules
  * conmon: use sd_journal_sendv
  * Add stylecheck, unused and gosimple linters
  * Add config interface nil check
  * Update cri-tools versions
  * Allow containers/storage to manage SELinux labels
  * Move ContainerAttachSocketDir/containerExitsDir to lib
  * Use libpod registrar instead of pkg/registrar
  * travis: Switch to go 1.12.x
  * test: Switch to go 1.12.2
  * Add RuntimeHandler.RuntimeRoot
  * utils: add license headers for pulled files
  * userns: drop intermediate mount namespace
  * Refactor: use idtools.ParseIDMap instead of bundling own version
  * Fix parallel make build failure
  * rootless: propagate XDG_RUNTIME_DIR
  * oci: fix segfault when cgroup cannot be configured
  * Update error handling paths for sandbox add and removal
  * Add go-md2man to repo
  * netns can be nil which can cause a segfault
  * test: Fix oom test
  * test: ami fixups
  * conmon: do not leak fd when creating oom file
  * Fixup for moving to github.com/cri-o/cri-o
  * update github.com/containers/* dependencies
  * Do not crash when netns is not set up
  * readme: Update support matrix for 1.14
  * test: Increase number of inotify user watches
  * Remove timeout flag from kubernetes.yml
  * Log oom_handling_score failure to debug
  * tests: allow to switch manage_network_ns_lifecycle
  * Update linter to use hugeParam
  * config: export manage_network_ns_lifecycle
  * Fix possible out of bounds access during log parsing
- Update crio.conf to match the latest version
- Remove registry-mirror.patch since it is now included in upstream
- Remove unnecessary dependencies git-core and go-go-md2man
- Remove custom build and use native build target `make`
- Remove unit-test execution during package build since it
  requires (local) networking
- Remove seccomp.json since it is now included in the binary
- Fix apparmor dependencies

* Fri May 24 2019 Sascha Grunert <sgrunert@suse.com>
- Add apparmor-parser as dependency (bsc#1136403)

* Thu May 16 2019 Guillaume GARDET <guillaume.gardet@opensuse.org>
- Add _constraints to avoid OOM

* Thu May  9 2019 Sascha Grunert <sgrunert@suse.com>
- Update cri-o to v1.14.1
  * Add min memory limit check to sandbox_run_linux.go
  * Fix crash when network namespace is not setup
  * Log oom_handling_score failure to debug
  * Fix possible out of bounds access during log parsing
  * Fix sandbox segfault with manage_network_ns_lifecycle
- Add registry-mirror.patch
- Update repository paths from `kubernetes-sigs` to `cri-o`
- Remove unnecessary ostree dependency

* Thu Apr 18 2019 Michal Rostecki <mrostecki@opensuse.org>
- Use /opt/cni/bin as the additional directory where cri-o is going
  to look up for CNI plugins installed by DaemonSets running on
  Kubernetes (i.e. Cilium).

* Fri Apr 12 2019 Sascha Grunert <sgrunert@suse.com>
- Update the configuration to fallback to the storage driver
  specified in libcontainers-common (`/etc/containers/storage.conf`)
- Update go version to >= 1.12 to be in sync with upstream

* Mon Apr  1 2019 Flavio Castelli <fcastelli@suse.com>
- Introduce new runtime dependency conntrack-tools: the conntrack
  package is required to avoid failures in network connection cleanup.

* Fri Mar 29 2019 Flavio Castelli <fcastelli@suse.com>
- Update cri-o to v1.14.0
  * Fix possible out of bounds access during log parsing
- Update default configuration file: crio.network.plugin_dir is now
  a list instead of being a string

* Thu Mar 28 2019 Daniel Orf <dorf@suse.com>
- Update go requirements to >= go1.11.3 to fix
  * bsc#1118897 CVE-2018-16873
    go#29230 cmd/go: remote command execution during "go get -u"
  * bsc#1118898 CVE-2018-16874

* Mon Mar 18 2019 Sascha Grunert <sgrunert@suse.com>
- Update cri-o to v1.13.3
  * Always set gid if returned from container user files
  * server: delete the container if it cannot be restored
  * Bump github.com/containers/storage to v1.11
  * Add support for host ip configuration
  * Pause credentials 1.13
  * Allow device mounting to work in privileged mode
  * Fix detach non tty

* Tue Feb 26 2019 Richard Brown <rbrown@suse.com>
- Update cri-o to v1.13.1
  * container: fix potential segfault on setup failure
  * container_create: fix race with sandbox being stopped
  * oci: read conmon process status
  * oci: Extend container stop timeout

* Fri Dec 14 2018 Sascha Grunert <sgrunert@suse.com>
- Update cri-o deprecated configuration and documentation to match
  upstream

* Fri Dec  7 2018 Richard Brown <rbrown@suse.com>
- Update cri-o to v1.13.0:
  * Support kubernetes 1.13

* Mon Nov 19 2018 Valentin Rothberg <vrothberg@suse.com>
- Update cri-o to v1.12.1:
  * Remove nodev from mounts
  * vendor: update storage for a panic fix
  * container_create: fix dev mounts and remove nodev from /dev mounts
  * Use CurrentContainerStatus in list CRI calls
  * oci: Add CurrentContainerStatus API
  * conmon: fsync the log file

* Wed Nov  7 2018 Valentin Rothberg <vrothberg@suse.com>
- Set NOFILE and NPROC limit to 1048576 to align with Docker/containerd
  and the upstream unit file.
  Fix bsc#1112980

* Fri Oct 19 2018 Valentin Rothberg <vrothberg@suse.com>
- Update cri-o to v1.12.0:
  * docs: tweak crio and crio.conf man pages
  * config: provide a default runtime and deprecate the runtime option
  * cri: Implement runtime handler support
  * *: implement default ulimits for containers
  * Fix manpage to correctly state default storage driver
  * crio.conf(5): update manpage to the latest state
  * Remove sysctl parsing code from cri-o
  * Add default_systcls option to crio.conf
  * Image Volumes should be bind mounted as private
  * Create LICENSE
  * conmon: fix segfault when --log-level is not specified
  * Add log-level option to conmon and crio.conf
  * Remove "--log-level debug" from service file
  * conmon: close extra files before exit
  * Block use of /proc/acpi from inside containers
  * conmon: do not use an empty env when running the exit command

* Mon Oct  8 2018 Jeff Kowalczyk <jkowalczyk@suse.com>
- Add go-1.11-compat-backport.patch for go1.11 compatibility.
  * Tested with golang(API) == 1.10 and golang(API) == 1.11, OK
  * Upstream git master commit
    https://github.com/kubernetes-sigs/cri-o/commit/0bd30872028b5ed2d0eb7febb39f034b5f2da72a
    contains 1 hunk adding missing argument in format string of
    calls to:
    [#] github.com/kubernetes-incubator/cri-o/lib
    lib/container_server.go:309: Debugf call needs 1 arg but has 2 args
    lib/container_server.go:317: Debugf call needs 1 arg but has 2 args
    ...
    FAIL   github.com/kubernetes-incubator/cri-o/lib [build failed]
    Calls in question:
    logrus.Debugf("loaded new pod sandbox %%s", sandboxID, err)
    logrus.Debugf("loaded new pod container %%s", containerID, err)
    require another argument to the string format (": %%v" per upstream):
    logrus.Debugf("loaded new pod sandbox %%s: %%v", sandboxID, err)
    logrus.Debugf("loaded new pod container %%s: %%v", containerID, err)
    Patch contents not available in upstream cri-o released versions:
    cri-o-1.11.3
    cri-o-1.11.4
    cri-o-1.11.5
    cri-o-1.11.6
    Filed upstream issue requesting patch contents in released version:
    https://github.com/kubernetes-sigs/cri-o/issues/1827

* Tue Aug 21 2018 rbrown@suse.com
- cri-o-kubeadm-criconfig: correct conflicts with docker-kubic

* Tue Aug 21 2018 rbrown@suse.com
- cri-o-kubeadm-criconfig: Remove /etc/kubernetes/runtime.conf,
  replace with /etc/sysconfig/kublet

* Mon Aug 20 2018 vrothberg@suse.com
- Update crio.conf to be as close to the default one as possible:
  * Extend crio.conf with all previously missing options; crio.conf(5) isn't
    mentioning all of them which soon will be fixed.
  * Uncomment options to use /etc/containers/{registries,storage}.conf where
    appropriate.
- Remove Fix-AppArmor-build.patch as the build issue is fixed with v1.11.2.
- Update cri-o to v1.11.2:
  * Fix AppArmor build
  * Image Volumes should be bind mounted as private
  * container_create: Set a minimum memory limit
  * Add log-level option to conmon and crio.conf
  * server/container_create: error out if capability is unknown

* Fri Aug 17 2018 vrothberg@suse.com
- Add "docker.io" to the registries list in the crio.conf to enable
  pulling of unqualified images by default.

* Thu Aug 16 2018 rbrown@suse.com
- ExcludeArch i586 (does not build, nor makes sense for that arch)

* Tue Aug 14 2018 rbrown@suse.com
- Make crio default, docker as alternative runtime (boo#1104821)
- Configure kubernetes CRI runtime with $runtime-kubeadm-criconfig
  packages

* Tue Aug 14 2018 rbrown@suse.com
- Use btrfs storage driver to be consistant with other supported
  runtimes

* Thu Aug  2 2018 vrothberg@suse.com
- Do not provide `/etc/crictl.yaml` anymore.  Although being shipped by
  upstream this package belongs into the `cri-tools` package.
  bsc#1104598
- add Fix-AppArmor-build.patch to temporarily fix apparmor builds
- Update cri-o to v1.11.1:
  * server: Don't make additional copy of config.json
  * cri-tools: Use release-1.11 branch

* Tue Jul 10 2018 David Cassany <dcassany@suse.com>
- Update to v1.10.6 included:
  * bsc#1100838 fix race between container create and cadvisor asking for info

* Tue Jul 10 2018 vrothberg@suse.com
- Update cri-o to v1.10.6:
  * mask /proc/{acpi,keys}

* Mon Jul  2 2018 vrothberg@suse.com
- Update cri-o to v1.10.5:
  * Reduce amount of logs being printed by default
  * Update to latest ocicni

* Wed Jun 27 2018 vrothberg@suse.com
- Update cri-o to v1.10.4:
  * network: Fix manage NetworkNS lifecycle
  * sandbox_run: fix selinux relabel sharing
  * container_create: more selinux relabel fixes
  * container_create: correctly relabel mounts when asked

* Mon Jun 18 2018 vrothberg@suse.com
- Update cri-o to v1.10.3:
  * container_portforward: add support for short pod IDs
  * container_create: no privileged container if not privileged sandbox
  * container_create: always mount sysfs as rw for privileged containers
  * container_create: set rw for privileged containers
  * conmon: on a flush error discard the iov buffer

* Fri Jun 15 2018 vrothberg@suse.com
- Update cri-o to v1.10.2:
  * various improvements to conmon
  * oci: avoid race on container stop
  * image: Let size be calculated dynamically
  * Add support for short IDs for exec and attach
  * Make network namespace lifecycle management optional
  * container_exec: Fix terminal setting for exec
  * oci: Force kill the container process only if nothing else worked
  * Add extra info to verbose requests to PodSandboxStatus
  * Make conmon and crio share the same constants
  * conmon: catch SIGTERM, SIGINT and SIQUIT
  * Invalidate cache by building fresh one and replacing previous all at once
  * Enable per pod PID namespace setting
  * Make the /opt/cni mount rw
  * conmon: add new option --version
  * oci: Copy-edits for waitContainerStop chControl comment
  * system container: add /var/tmp as RW
  * container_status: expose LogPath as requested by the CRI
  * container_create: only bind mount /etc/hosts if not provided by k8s
  * kubernetes: Simplify and freshen the required-files table
  * Report an warning when no stages are defined for a hook

* Mon Jun 11 2018 vrothberg@suse.com
- Use actual tag for v1.9.13.  Upstream missed to set a tag and the
  last revision mistakenly set it to v1.9.14-dev instead of v1.9.13.

* Thu Jun  7 2018 vrothberg@suse.com
- Update cri-o to v1.9.13:
  * runtime_status: report correct network status
  * container_status: expose LogPath as requested by the CRI
    bsc#1095154

* Tue Jun  5 2018 dcassany@suse.com
- Refactor %%license usage to a simpler form

* Mon Jun  4 2018 dcassany@suse.com
- Make use of %%license macro

* Fri May  4 2018 ndas@suse.de
- use correct path for runc

* Thu Apr 12 2018 fcastelli@suse.com
- Put cri-o deamon under the podruntime slice. This the recommended
  deployment to allow fine resource control on Kubernetes.
  bsc#1086185

* Wed Apr 11 2018 vrothberg@suse.com
- Update cri-o to v1.9.11:
  * oci: avoid race on container stop
  * server/sandbox_stop: Pass context through StopAllPodSandboxes
  * conmon: Add container ID to syslog
  * Add logging support for base condition in debug
  * Simplify filter block
  * Specifying a filter with no filtering expressions is now idempotent
  * Add methods for listing and fetching container stats
  * Implement the stats for the image_fs_info command
  * Return error for container exec

* Thu Mar 15 2018 vrothberg@suse.com
- Require cni and cni-plugins to enable container networking.
  feature#crio

* Thu Mar 15 2018 vrothberg@suse.com
- Update cri-o to v1.9.10:
  * conmon: Avoid strlen in logging path
  * conmon: Remove info logs
  * container_exec: Fix terminal setting for exec

* Mon Mar 12 2018 vrothberg@suse.com
- Update cri-o to v1.9.9:
  * sandbox_stop: Call CNI stop before stopping pod infra container

* Thu Mar  8 2018 vrothberg@suse.com
- Remove the crio-shutdown.service.  It does not have any effect when
  shutting down crio and also isn't shipped on Fedora.
  - crio-shutdown.service

* Mon Mar  5 2018 vrothberg@suse.com
- crio.conf: update default socket to /var/run/crio/crio.sock as suggested
  by upstream.

* Mon Mar  5 2018 vrothberg@suse.com
- Update cri-o to v1.9.8:
  * system_containers: Update mounts
  * execsync: Set terminal to true when we pass -t to conmon
  * Make network namespace pinning optional
  * Add context to net ns symlink removal errors
  * Make the /opt/cni mount rw
  * sandbox_stop: close/remove the netns _after_ stopping the containers
  * sandbox net: set netns closed after actaully closing it

* Mon Mar  5 2018 vrothberg@suse.com
- Configuration files should generally be tagged as %%config(noreplace) in order
  to keep the modified config files and to avoid losing data when the package
  is being updated.

* Sat Mar  3 2018 vrothberg@suse.com
- Remove empty filter rule from cri-o-rpmlintrc, which was mistakenly
  masking a few warnings, some of which have been fixed, others need
  to be filtered.  conmon and pause are not compiled with -fpie anymore
  to align with what upstream does; linking fails when done properly.

* Fri Mar  2 2018 fcastelli@suse.com
- Update minimum version of the Go compiler required

* Fri Mar  2 2018 fcastelli@suse.com
- Add missing runtime dependencies: socat, iptables, iproute

* Wed Feb 28 2018 vrothberg@suse.com
- Change the installation path of conmon and pause from
  /usr/lib/crio to /usr/lib/crio/bin in order to align with upstream
  requirements.
- Update crio.conf to the reflect the new path of conmon and set the correct
  path of CNI plugins (i.e., /usr/lib/cni).

* Tue Feb 20 2018 vrothberg@suse.com
- Update cri-o to v1.9.6:
  * vendor: update c/image to handle text/plain from registries
    Fixes cases where text/plain s1 schemes are mistakenly converted
    to MIME.

* Sun Feb 18 2018 jengelh@inai.de
- Let description say what the package really does.

* Fri Feb 16 2018 vrothberg@suse.com
- Update cri-o to v1.9.5:
  * system container: add /var/tmp as RW
  * container_create: correctly set user
  * imageService: cache information about images
  * image: Add lock around image cache access

* Fri Feb 16 2018 vrothberg@suse.com
- Cleanup version-update related changelogs to only keep log entries of
  changes that are visible and important to the user, and the project.

* Mon Feb 12 2018 vrothberg@suse.com
- Add requirements to libcontainers-{common,image,storage}.
- Run spec-cleaner on cri-o.spec.

* Mon Feb 12 2018 vrothberg@suse.com
- Update cri-o to v1.9.3:
  * Be more diligent about cleaning up failed-to-create containers
  * Use crictl instead of crioctl in image integration tests
  * Handle truncated IDs in imageService.ResolveNames()
  * Switch to ImageServer.UntagImage in RemoveImage handler
  * Return image references from the storage package
  * storage: API fixups

* Fri Feb  9 2018 vrothberg@suse.com
- Use golang-packaging macro for binary stripping.
- Use -buildmode=pie for compilation.
- The update to 1.9.0+ removes the crioctl binary.  The crictl binary from
  cri-tools should be used instead.
- Update cri-o to v1.9.2:
  * sandbox: fix sandbox logPath when crio restarts
  * Adapt to recent containers/image API updates
  * container_create: only bind mount /etc/hosts if not provided by k8s
  * container_attach: Ensure ctl file is closed
  * lib,oci: drop stateLock when possible
  * container_exec: fix terminal true process json
  * container_create: fix apparmor from container config
  * container_create: correctly set image and kube envs
  * oci: do not append conmon env to container process
  * container_exec: use process file with runc exec
  * drop crioctl source code
  * conmon: Add support for partial/newline log tags
  * image_pull: fix image resolver
  * Add /proc/scsi to masked paths
  * replace crioctl with crictl
  * replace crioctl in e2e with crictl
  * Move crio default sock to /var/run/crio/crio.sock
  * container_create: set the seccomp profile in the container object

* Mon Feb  5 2018 vrothberg@suse.com
- Fix libostree-devel %%if condition for TW, Leap 15+ and SLES 15+.

* Thu Feb  1 2018 vrothberg@suse.com
- Use `%%fdupes %%buildroot/%%_prefix` since `fdupes %%buildroot` is not allowedv
  because you cannot make hardlinks between certain partitions.

* Wed Jan 31 2018 vrothberg@suse.com
- Source the cri-o-rpmlintrc the spec file.

* Tue Jan 30 2018 vrothberg@suse.com
- Add cri-o package: CRI-O is meant to provide an integration path between OCI
  conformant runtimes and the kubelet. Specifically, it implements the Kubelet
  Container Runtime Interface (CRI) using OCI conformant runtimes. The scope of
  CRI-O is tied to the scope of the CRI.<|MERGE_RESOLUTION|>--- conflicted
+++ resolved
@@ -58,13 +58,10 @@
 Patch3:         CVE-2022-2995.patch
 Patch4:         CVE-2023-42821.patch
 Patch5:         CVE-2022-29526.patch
-patch6:         CVE-2021-44716.patch
-patch7:         CVE-2022-21698.patch
-patch8:         CVE-2023-44487.patch
-<<<<<<< HEAD
-=======
-patch9:         CVE-2024-28180.patch
->>>>>>> 84e7e78e
+Patch6:         CVE-2021-44716.patch
+Patch7:         CVE-2022-21698.patch
+Patch8:         CVE-2023-44487.patch
+Patch9:         CVE-2024-28180.patch
 BuildRequires:  btrfs-progs-devel
 BuildRequires:  device-mapper-devel
 BuildRequires:  fdupes
@@ -122,10 +119,7 @@
 %patch6 -p1
 %patch7 -p1
 %patch8 -p1
-<<<<<<< HEAD
-=======
 %patch9 -p1
->>>>>>> 84e7e78e
 
 %build
 
