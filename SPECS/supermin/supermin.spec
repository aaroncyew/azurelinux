--- conflicted
+++ resolved
@@ -20,13 +20,8 @@
 
 Summary:        Tool for creating supermin appliances
 Name:           supermin
-<<<<<<< HEAD
 Version:        5.3.4
 Release:        1%{?dist}
-=======
-Version:        5.2.2
-Release:        5%{?dist}
->>>>>>> 2a23ce71
 License:        GPLv2+
 Vendor:         Microsoft Corporation
 Distribution:   Azure Linux
@@ -134,14 +129,12 @@
 %{_rpmconfigdir}/supermin-find-requires
 
 %changelog
-<<<<<<< HEAD
-* Tue May 07 2024 Mykhailo Bykhovtsev <mbykhovtsev@microsoft.com> - 5.3.4-1
+* Tue May 28 2024 Mykhailo Bykhovtsev <mbykhovtsev@microsoft.com> - 5.3.4-1
 - Upgrade to version 5.3.4 to support building using ocaml 5.1.1
 - Fixed patch for the test suite
-=======
+
 * Wed May 22 2024 Suresh Babu Chalamalasetty <schalam@microsoft.com> - 5.2.2-5
 - update to build dep latest glibc-static version
->>>>>>> 2a23ce71
 
 * Mon May 13 2024 Chris Co <chrco@microsoft.com> - 5.2.2-4
 - Update to build dep latest glibc-static version
