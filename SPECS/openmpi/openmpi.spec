--- conflicted
+++ resolved
@@ -28,11 +28,7 @@
 Summary:        Open Message Passing Interface
 Name:           openmpi%{?_cc_name_suffix}
 Version:        4.1.5
-<<<<<<< HEAD
-Release:        3%{?dist}
-=======
 Release:        1%{?dist}
->>>>>>> ca73d53f
 License:        BSD AND MIT
 Vendor:         Microsoft Corporation
 Distribution:   Azure Linux
@@ -307,15 +303,6 @@
 %{python3_sitearch}/openmpi.pth
 
 %changelog
-<<<<<<< HEAD
-* Thu Feb 22 2024 Riken Maharjan <rmaharjan@microsoft.com> - 4.1.5-3
-- Update file list
-
-* Thu Dec 07 2023 Andrew Phelps <anphel@microsoft.com> - 4.1.5-2
-- Update file list
-
-=======
->>>>>>> ca73d53f
 * Mon Nov 06 2023 CBL-Mariner Servicing Account <cblmargh@microsoft.com> - 4.1.5-1
 - Auto-upgrade to 4.1.5 - Azure Linux 3.0 - package upgrades
 
