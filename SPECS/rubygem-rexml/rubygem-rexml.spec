--- conflicted
+++ resolved
@@ -2,13 +2,8 @@
 %global gem_name rexml
 Summary:        REXML is an XML toolkit for Ruby
 Name:           rubygem-%{gem_name}
-<<<<<<< HEAD
 Version:        3.2.7
 Release:        1%{?dist}
-=======
-Version:        3.2.5
-Release:        2%{?dist}
->>>>>>> db8f0137
 License:        BSD
 Vendor:         Microsoft Corporation
 Distribution:   Mariner
@@ -40,13 +35,12 @@
 %{gemdir}
 
 %changelog
-<<<<<<< HEAD
 * Fri May 31 2024 Minghe Ren <mingheren@microsoft.com> - 3.2.7-1
 - Upgrade to 3.2.7 to resolve CVE-2024-35176
-=======
+- Remove CVE-2024-35176.patch as it is no longer needed
+
 * Tue May 28 2024 Minghe Ren <mingheren@microsoft.com> - 3.2.5-2
 - Add patch for CVE-2024-35176
->>>>>>> db8f0137
 
 * Mon Jun 13 2022 Neha Agarwal <nehaagarwal@microsoft.com> - 3.2.5-1
 - License verified
