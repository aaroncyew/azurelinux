--- conflicted
+++ resolved
@@ -3,11 +3,7 @@
 Summary:        A high-level scripting language
 Name:           python3
 Version:        3.7.10
-<<<<<<< HEAD
-Release:        1%{?dist}
-=======
 Release:        3%{?dist}
->>>>>>> a6f8e0a4
 License:        PSF
 Vendor:         Microsoft Corporation
 Distribution:   Mariner
@@ -276,7 +272,12 @@
 %{_libdir}/python3.7/test/*
 
 %changelog
-<<<<<<< HEAD
+* Fri May 07 2021 Daniel Burgener <daburgen@microsoft.com> 3.7.10-3
+- Remove coreutils dependency to remove circular dependency with libselinux
+
+* Wed Apr 28 2021 Andrew Phelps <anphel@microsoft.com> - 3.7.10-2
+- Add patch to fix test_ssl tests.
+
 * Fri Apr 27 2021 Thomas Crain <thcrain@microsoft.com> - 3.7.10-1
 - Merge the following releases from 1.0 to dev branch
 - thcrain@microsoft.com, 3.7.9-1: Update to 3.7.9, the latest security release for 3.7
@@ -299,13 +300,6 @@
 
 * Fri Feb 05 2021 Joe Schmitt <joschmit@microsoft.com> - 3.7.7-8
 - Turn off byte compilation since it requires this package to already be built and present.
-=======
-* Fri May 07 2021 Daniel Burgener <daburgen@microsoft.com> 3.7.10-3
-- Remove coreutils dependency to remove circular dependency with libselinux
-
-* Wed Apr 28 2021 Andrew Phelps <anphel@microsoft.com> - 3.7.10-2
-- Add patch to fix test_ssl tests.
->>>>>>> a6f8e0a4
 
 * Mon Jan 04 2021 Ruying Chen <v-ruyche@microsoft.com> - 3.7.7-7
 - Add python3 dist provides.
@@ -315,154 +309,142 @@
 - pathfix.py spec changes imported from Fedora 32 (license: MIT)
 - Provide python3dist(setuptools).
 
-*   Thu Oct 15 2020 Joe Schmitt <joschmit@microsoft.com> 3.7.7-5
--   Add OPENSSL_NO_COMP flag to configuration.
-
-*   Mon Sep 28 2020 Joe Schmitt <joschmit@microsoft.com> 3.7.7-4
--   Comment out check section to avoid unmet dependencies.
-
-*   Mon Sep 28 2020 Ruying Chen <v-ruyche@microsoft.com> 3.7.7-3
--   Add Requires for python3-xml and python3-setuptools in python3-devel.
-
-*   Mon Jul 06 2020 Henry Beberman <henry.beberman@microsoft.com> 3.7.7-2
--   Add BuildRequires for iana-etc and tzdata for check section.
-
-*   Wed Jun 10 2020 Paul Monson <paulmon@microsoft.com> 3.7.7-1
--   Update to Python 3.7.7 to fix CVEs
-
-*   Thu May 21 2020 Suresh Babu Chalamalasetty <schalam@microsoft.com> 3.7.3-10
--   Fix CVE-2019-16056.
-
-*   Wed May 20 2020 Nicolas Ontiveros <niontive@microsoft.com> 3.7.3-9
--   Fix CVE-2020-8492.
-
-*   Wed May 20 2020 Paul Monson <paulmon@microsoft.com> 3.7.3-8
--   Fix variable use.
-
-<<<<<<< HEAD
-*   Sat May 09 00:20:54 PST 2020 Nick Samson <nisamson@microsoft.com> - 3.7.3-7
--   Added %%license line automatically
-=======
+* Thu Oct 15 2020 Joe Schmitt <joschmit@microsoft.com> 3.7.7-5
+- Add OPENSSL_NO_COMP flag to configuration.
+
+* Mon Sep 28 2020 Joe Schmitt <joschmit@microsoft.com> 3.7.7-4
+- Comment out check section to avoid unmet dependencies.
+
+* Mon Sep 28 2020 Ruying Chen <v-ruyche@microsoft.com> 3.7.7-3
+- Add Requires for python3-xml and python3-setuptools in python3-devel.
+
+* Mon Jul 06 2020 Henry Beberman <henry.beberman@microsoft.com> 3.7.7-2
+- Add BuildRequires for iana-etc and tzdata for check section.
+
+* Wed Jun 10 2020 Paul Monson <paulmon@microsoft.com> 3.7.7-1
+- Update to Python 3.7.7 to fix CVEs
+
+* Thu May 21 2020 Suresh Babu Chalamalasetty <schalam@microsoft.com> 3.7.3-10
+- Fix CVE-2019-16056.
+
+* Wed May 20 2020 Nicolas Ontiveros <niontive@microsoft.com> 3.7.3-9
+- Fix CVE-2020-8492.
+
+* Wed May 20 2020 Paul Monson <paulmon@microsoft.com> 3.7.3-8
+- Fix variable use.
+
 * Sat May 09 2020 Nick Samson <nisamson@microsoft.com> - 3.7.3-7
 - Added %%license line automatically
->>>>>>> a6f8e0a4
-
-*   Wed May 06 2020 Paul Monson <paulmon@microsoft.com> 3.7.3-6
--   Replace unsupported TLS methods with a patch.
-
-*   Thu Apr 09 2020 Nicolas Ontiveros <niontive@microsoft.com> 3.7.3-5
--   Remove toybox and only use coreutils for requires.
-
-*   Mon Nov 25 2019 Andrew Phelps <anphel@microsoft.com> 3.7.3-4
--   Remove duplicate libpython3.so from devel package
-
-*   Tue Sep 03 2019 Mateusz Malisz <mamalisz@microsoft.com> 3.7.3-3
--   Initial CBL-Mariner import from Photon (license: Apache2).
-
-*   Mon Jun 17 2019 Tapas Kundu <tkundu@vmware.com> 3.7.3-2
--   Fix for CVE-2019-10160
-
-*   Mon Jun 10 2019 Tapas Kundu <tkundu@vmware.com> 3.7.3-1
--   Update to Python 3.7.3 release
-
-*   Thu May 23 2019 Tapas Kundu <tkundu@vmware.com> 3.7.0-6
--   Fix for CVE-2019-5010
--   Fix for CVE-2019-9740
-
-*   Tue Mar 12 2019 Tapas Kundu <tkundu@vmware.com> 3.7.0-5
--   Fix for CVE-2019-9636
-
-*   Mon Feb 11 2019 Taps Kundu <tkundu@vmware.com> 3.7.0-4
--   Fix for CVE-2018-20406
-
-*   Fri Dec 21 2018 Tapas Kundu <tkundu@vmware.com> 3.7.0-3
--   Fix for CVE-2018-14647
-
-*   Tue Dec 04 2018 Tapas Kundu <tkundu@vmware.com> 3.7.0-2
--   Excluded windows installer from python3 libs packaging.
-
-*   Wed Sep 26 2018 Tapas Kundu <tkundu@vmware.com> 3.7.0-1
--   Updated to version 3.7.0
-
-*   Mon Sep 18 2017 Alexey Makhalov <amakhalov@vmware.com> 3.6.1-9
--   Requires coreutils or toybox
--   Requires bzip2-libs
-
-*   Fri Sep 15 2017 Bo Gan <ganb@vmware.com> 3.6.1-8
--   Remove devpts mount in check
-
-*   Mon Aug 28 2017 Dheeraj Shetty <dheerajs@vmware.com> 3.6.1-7
--   Add pty for tests to pass
-
-*   Wed Jul 12 2017 Xiaolin Li <xiaolinl@vmware.com> 3.6.1-6
--   Add python3-test package.
-
-<<<<<<< HEAD
-*   Fri Jun 30 2017 Dheeraj Shetty <dheerajs@vmware.com> 3.6.1-5
--   Remove the imaplib tests.
-
-*   Mon Jun 05 2017 Xiaolin Li <xiaolinl@vmware.com> 3.6.1-4
--   Added pip, setuptools, xml, and curses sub packages.
-=======
-* Fri Jun 30 2017 Dheeraj Shetty <dheerajs@vmware.com> - 3.6.1-5
-- Remove the imaplib tests.  
-* Mon Jun 05 2017 Xiaolin Li <xiaolinl@vmware.com> - 3.6.1-4
+
+* Wed May 06 2020 Paul Monson <paulmon@microsoft.com> 3.7.3-6
+- Replace unsupported TLS methods with a patch.
+
+* Thu Apr 09 2020 Nicolas Ontiveros <niontive@microsoft.com> 3.7.3-5
+- Remove toybox and only use coreutils for requires.
+
+* Mon Nov 25 2019 Andrew Phelps <anphel@microsoft.com> 3.7.3-4
+- Remove duplicate libpython3.so from devel package
+
+* Tue Sep 03 2019 Mateusz Malisz <mamalisz@microsoft.com> 3.7.3-3
+- Initial CBL-Mariner import from Photon (license: Apache2).
+
+* Mon Jun 17 2019 Tapas Kundu <tkundu@vmware.com> 3.7.3-2
+- Fix for CVE-2019-10160
+
+* Mon Jun 10 2019 Tapas Kundu <tkundu@vmware.com> 3.7.3-1
+- Update to Python 3.7.3 release
+
+* Thu May 23 2019 Tapas Kundu <tkundu@vmware.com> 3.7.0-6
+- Fix for CVE-2019-5010
+- Fix for CVE-2019-9740
+
+* Tue Mar 12 2019 Tapas Kundu <tkundu@vmware.com> 3.7.0-5
+- Fix for CVE-2019-9636
+
+* Mon Feb 11 2019 Taps Kundu <tkundu@vmware.com> 3.7.0-4
+- Fix for CVE-2018-20406
+
+* Fri Dec 21 2018 Tapas Kundu <tkundu@vmware.com> 3.7.0-3
+- Fix for CVE-2018-14647
+
+* Tue Dec 04 2018 Tapas Kundu <tkundu@vmware.com> 3.7.0-2
+- Excluded windows installer from python3 libs packaging.
+
+* Wed Sep 26 2018 Tapas Kundu <tkundu@vmware.com> 3.7.0-1
+- Updated to version 3.7.0
+
+* Mon Sep 18 2017 Alexey Makhalov <amakhalov@vmware.com> 3.6.1-9
+- Requires coreutils or toybox
+- Requires bzip2-libs
+
+* Fri Sep 15 2017 Bo Gan <ganb@vmware.com> 3.6.1-8
+- Remove devpts mount in check
+
+* Mon Aug 28 2017 Dheeraj Shetty <dheerajs@vmware.com> 3.6.1-7
+- Add pty for tests to pass
+
+* Wed Jul 12 2017 Xiaolin Li <xiaolinl@vmware.com> 3.6.1-6
+- Add python3-test package.
+
+* Fri Jun 30 2017 Dheeraj Shetty <dheerajs@vmware.com> 3.6.1-5
+- Remove the imaplib tests.
+
+* Mon Jun 05 2017 Xiaolin Li <xiaolinl@vmware.com> 3.6.1-4
 - Added pip, setuptools, xml, and curses sub packages.
->>>>>>> a6f8e0a4
-
-*   Sun Jun 04 2017 Bo Gan <ganb@vmware.com> 3.6.1-3
--   Fix symlink and script
-
-*   Wed May 10 2017 Harish Udaiya Kumar <hudaiyakumar@vmware.com> 3.6.1-2
--   Exclude idle3.
-
-*   Wed Apr 26 2017 Siju Maliakkal <smaliakkal@vmware.com> 3.6.1-1
--   Updating to latest
-
-*   Fri Apr 14 2017 Alexey Makhalov <amakhalov@vmware.com> 3.5.3-3
--   Python3-devel requires expat-devel.
-
-*   Thu Mar 23 2017 Xiaolin Li <xiaolinl@vmware.com> 3.5.3-2
--   Provides /bin/python3.
-
-*   Tue Feb 28 2017 Xiaolin Li <xiaolinl@vmware.com> 3.5.3-1
--   Updated to version 3.5.3.
-
-*   Fri Jan 20 2017 Dheeraj Shetty <dheerajs@vmware.com> 3.5.1-10
--   Added patch to support Photon OS
-
-*   Tue Dec 20 2016 Xiaolin Li <xiaolinl@vmware.com> 3.5.1-9
--   Move easy_install-3.5 to devel subpackage.
-
-*   Wed Nov 16 2016 Alexey Makhalov <ppadmavilasom@vmware.com> 3.5.1-8
--   Use sqlite-{devel,libs}
-
-*   Thu Oct 27 2016 Anish Swaminathan <anishs@vmware.com> 3.5.1-7
--   Patch for CVE-2016-5636
-
-*   Mon Oct 10 2016 ChangLee <changlee@vmware.com> 3.5.1-6
--   Modified %check
-
-*   Tue May 24 2016 Priyesh Padmavilasom <ppadmavilasom@vmware.com> 3.5.1-5
--   GA - Bump release of all rpms
-
-*   Wed May 04 2016 Anish Swaminathan <anishs@vmware.com> 3.5.1-4
--   Edit scriptlets.
-
-*   Wed Apr 13 2016 Priyesh Padmavilasom <ppadmavilasom@vmware.com> 3.5.1-3
--   update python to require python-libs
-
-*   Thu Apr 07 2016 Mahmoud Bassiouny <mbassiouny@vmware.com> 3.5.1-2
--   Providing python3 binaries instead of the minor versions.
-
-*   Tue Feb 23 2016 Harish Udaiya Kumar <hudaiyakumar@vmware.com> 3.5.1-1
--   Updated to version 3.5.1
-
-*   Wed Dec 09 2015 Anish Swaminathan <anishs@vmware.com> 3.4.3-3
--   Edit post script.
-
-*   Mon Aug 17 2015 Vinay Kulkarni <kulkarniv@vmware.com> 3.4.3-2
--   Remove python.o file, and minor cleanups.
-
-*   Wed Jul 1 2015 Vinay Kulkarni <kulkarniv@vmware.com> 3.4.3
--   Add Python3 package to Photon.+
+* Sun Jun 04 2017 Bo Gan <ganb@vmware.com> 3.6.1-3
+- Fix symlink and script
+
+* Wed May 10 2017 Harish Udaiya Kumar <hudaiyakumar@vmware.com> 3.6.1-2
+- Exclude idle3.
+
+* Wed Apr 26 2017 Siju Maliakkal <smaliakkal@vmware.com> 3.6.1-1
+- Updating to latest
+
+* Fri Apr 14 2017 Alexey Makhalov <amakhalov@vmware.com> 3.5.3-3
+- Python3-devel requires expat-devel.
+
+* Thu Mar 23 2017 Xiaolin Li <xiaolinl@vmware.com> 3.5.3-2
+- Provides /bin/python3.
+
+* Tue Feb 28 2017 Xiaolin Li <xiaolinl@vmware.com> 3.5.3-1
+- Updated to version 3.5.3.
+
+* Fri Jan 20 2017 Dheeraj Shetty <dheerajs@vmware.com> 3.5.1-10
+- Added patch to support Photon OS
+
+* Tue Dec 20 2016 Xiaolin Li <xiaolinl@vmware.com> 3.5.1-9
+- Move easy_install-3.5 to devel subpackage.
+
+* Wed Nov 16 2016 Alexey Makhalov <ppadmavilasom@vmware.com> 3.5.1-8
+- Use sqlite-{devel,libs}
+
+* Thu Oct 27 2016 Anish Swaminathan <anishs@vmware.com> 3.5.1-7
+- Patch for CVE-2016-5636
+
+* Mon Oct 10 2016 ChangLee <changlee@vmware.com> 3.5.1-6
+- Modified %check
+
+* Tue May 24 2016 Priyesh Padmavilasom <ppadmavilasom@vmware.com> 3.5.1-5
+- GA - Bump release of all rpms
+
+* Wed May 04 2016 Anish Swaminathan <anishs@vmware.com> 3.5.1-4
+- Edit scriptlets.
+
+* Wed Apr 13 2016 Priyesh Padmavilasom <ppadmavilasom@vmware.com> 3.5.1-3
+- update python to require python-libs
+
+* Thu Apr 07 2016 Mahmoud Bassiouny <mbassiouny@vmware.com> 3.5.1-2
+- Providing python3 binaries instead of the minor versions.
+
+* Tue Feb 23 2016 Harish Udaiya Kumar <hudaiyakumar@vmware.com> 3.5.1-1
+- Updated to version 3.5.1
+
+* Wed Dec 09 2015 Anish Swaminathan <anishs@vmware.com> 3.4.3-3
+- Edit post script.
+
+* Mon Aug 17 2015 Vinay Kulkarni <kulkarniv@vmware.com> 3.4.3-2
+- Remove python.o file, and minor cleanups.
+
+* Wed Jul 1 2015 Vinay Kulkarni <kulkarniv@vmware.com> 3.4.3
+- Add Python3 package to Photon.