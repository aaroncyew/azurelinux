--- conflicted
+++ resolved
@@ -3,11 +3,7 @@
 Summary:        Fast and flexible DNS server
 Name:           coredns
 Version:        1.11.1
-<<<<<<< HEAD
-Release:        3%{?dist}
-=======
 Release:        5%{?dist}
->>>>>>> fdfae9c5
 License:        Apache License 2.0
 Vendor:         Microsoft Corporation
 Distribution:   Mariner
@@ -36,10 +32,7 @@
 Source1:        %{name}-%{version}-vendor.tar.gz
 Patch0:         makefile-buildoption-commitnb.patch
 Patch1:         CVE-2023-44487.patch
-<<<<<<< HEAD
-=======
 Patch2:         CVE-2023-49295.patch
->>>>>>> fdfae9c5
 
 BuildRequires:  golang >= 1.12
 
@@ -78,15 +71,12 @@
 %{_bindir}/%{name}
 
 %changelog
-<<<<<<< HEAD
-=======
 * Fri Feb 10 2024 Mykhailo Bykhovtsev <mbykhovtsev@microsoft.com> - 1.11.1-5
 - patched vendored quic-go package to address CVE-2023-49295
 
 * Thu Feb 08 2024 Muhammad Falak <mwani@microsoft.com> - 1.11.1-4
 - Bump release to rebuild with go 1.21.6
 
->>>>>>> fdfae9c5
 * Mon Feb 05 2024 Daniel McIlvaney <damcilva@microsoft.com> - 1.11.1-3
 - Refactor vendor patch application
 - Force vendored components during test
