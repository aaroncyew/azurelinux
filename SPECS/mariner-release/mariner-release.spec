--- conflicted
+++ resolved
@@ -1,11 +1,7 @@
 Summary:        CBL-Mariner release files
 Name:           mariner-release
 Version:        2.0
-<<<<<<< HEAD
-Release:        16%{?dist}
-=======
-Release:        18%{?dist}
->>>>>>> ae75986f
+Release:        19%{?dist}
 License:        MIT
 Vendor:         Microsoft Corporation
 Distribution:   Mariner
@@ -66,10 +62,9 @@
 %config(noreplace) %{_sysconfdir}/issue.net
 
 %changelog
-<<<<<<< HEAD
-* Wed Jul 27 2022 Minghe Ren <mingheren@microsoft.com> - 2.0-16
+* Wed Jul 27 2022 Minghe Ren <mingheren@microsoft.com> - 2.0-19
 - remove issue.net kernel part as sshd doesn't support the old-style telnet escape sequences
-=======
+
 * Tue Aug 16 2022 Andrew Phelps <anphel@microsoft.com> - 2.0-18
 - Updating version for August update 2.
 
@@ -78,7 +73,6 @@
 
 * Tue Jul 26 2022 Pawel Winogrodzki <pawelwi@microsoft.com> - 2.0-16
 - Updating version for July update 2.
->>>>>>> ae75986f
 
 * Fri Jul 08 2022 Jon Slobodzian <joslobo@microsoft.com> - 2.0-15
 - Updating version for July update.
