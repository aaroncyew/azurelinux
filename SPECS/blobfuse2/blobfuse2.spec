%global debug_package %{nil}

%define our_gopath %{_topdir}/.gopath
%define blobfuse2_version 2.1.2
%define blobfuse2_health_monitor bfusemon

Summary:        FUSE adapter - Azure Storage
Name:           blobfuse2
Version:        %{blobfuse2_version}
Release:        2%{?dist}
License:        MIT
Vendor:         Microsoft Corporation
Distribution:   Mariner
Group:          Applications/Tools
URL:            https://github.com/Azure/azure-storage-fuse/
# Below is the Github URL where blobfuse2 is accessible. This needs to be defined until blobfuse2 GAs since the version
# string in spec files does not allow - 
Source0:        https://github.com/Azure/azure-storage-fuse/archive/%{name}-%{blobfuse2_version}.tar.gz#/%{name}-%{version}.tar.gz
# Below is a manually created tarball, no download link.
# We're using pre-populated Go modules from this tarball, since network is disabled during build time.
# How to re-build this file:
#   1. wget https://github.com/Azure/azure-storage-fuse/archive/%{name}-%{version}.tar.gz -O %{name}-%{version}.tar.gz
#   2. tar -xf %{name}-%{version}.tar.gz
#   3. cd azure-storage-fuse-%{name}-%{version}
#   4. go mod vendor
#   5. tar  --sort=name \
#           --mtime="2021-04-26 00:00Z" \
#           --owner=0 --group=0 --numeric-owner \
#           --pax-option=exthdr.name=%d/PaxHeaders/%f,delete=atime,delete=ctime \
#           -cf %{name}-%{version}-vendor.tar.gz vendor
#
#   NOTES:
#       - You require GNU tar version 1.28+.
#       - The additional options enable generation of a tarball with the same hash every time regardless of the environment.
#         See: https://reproducible-builds.org/docs/archives/
#       - For the value of "--mtime" use the date "2021-04-26 00:00Z" to simplify future updates.
Source1:        %{name}-%{version}-vendor.tar.gz
BuildRequires:  cmake
BuildRequires:  fuse3-devel
BuildRequires:  gcc
BuildRequires:  golang >= 1.16
Requires:       fuse3

%description
Blobfuse2 provides a virtual filesystem backed by the Azure Storage.
It uses the libfuse open source library (fuse3) to communicate with the
Linux FUSE kernel module, and implements the filesystem operations using
the Azure Storage REST APIs.

%prep
%setup -q -n azure-storage-fuse-%{name}-%{blobfuse2_version}

%build
tar --no-same-owner -xf %{SOURCE1}
export GOPATH=%{our_gopath}
go build -buildmode=pie -mod=vendor -o %{name}
go build -buildmode=pie -mod=vendor -o %{blobfuse2_health_monitor} ./tools/health-monitor/

%install
install -D -m 0755 ./blobfuse2 %{buildroot}%{_bindir}/blobfuse2
install -D -m 0755 ./%{blobfuse2_health_monitor} %{buildroot}%{_bindir}/%{blobfuse2_health_monitor}
install -D -m 0644 ./setup/baseConfig.yaml %{buildroot}%{_datadir}/blobfuse2/baseConfig.yaml
install -D -m 0644 ./sampleFileCacheConfig.yaml %{buildroot}%{_datadir}/blobfuse2/sampleFileCacheConfig.yaml
install -D -m 0644 ./sampleStreamingConfig.yaml %{buildroot}%{_datadir}/blobfuse2/sampleStreamingConfig.yaml
install -D -m 0755 ./tools/postinstall.sh %{buildroot}%{_datadir}/blobfuse2/postinstall.sh
install -D -m 0644 ./setup/11-blobfuse2.conf %{buildroot}%{_sysconfdir}/rsyslog.d/11-blobfuse2.conf
install -D -m 0644 ./setup/blobfuse2-logrotate %{buildroot}%{_sysconfdir}/logrotate.d/blobfuse2

%files
%defattr(-,root,root,-)
%license LICENSE
%doc NOTICE README.md
%{_bindir}/blobfuse2
%{_bindir}/%{blobfuse2_health_monitor}
%{_datadir}/blobfuse2/baseConfig.yaml
%{_datadir}/blobfuse2/sampleFileCacheConfig.yaml
%{_datadir}/blobfuse2/sampleStreamingConfig.yaml
%{_datadir}/blobfuse2/postinstall.sh
%{_sysconfdir}/rsyslog.d/11-blobfuse2.conf
%{_sysconfdir}/logrotate.d/blobfuse2

%changelog
<<<<<<< HEAD
=======
* Fri Feb 02 2024 CBL-Mariner Servicing Account <cblmargh@microsoft.com> - 2.1.2-2
- Bump release to rebuild with go 1.21.6

>>>>>>> 5d9f282b
* Fri Nov 17 2023 Anubhuti Shruti <ashruti@microsoft.com> - 2.1.2-1
- Bump version to 2.1.2

* Thu Nov 02 2023 Sourav Gupta <souravgupta@microsoft.com> - 2.1.1-1
- Bump version to 2.1.1

* Mon Oct 16 2023 CBL-Mariner Servicing Account <cblmargh@microsoft.com> - 2.1.0-3
- Bump release to rebuild with go 1.20.9

* Tue Oct 10 2023 Dan Streetman <ddstreet@ieee.org> - 2.1.0-2
- Bump release to rebuild with updated version of Go.

* Mon Sep 04 2023 Anubhuti Shruti <ashruti@microsoft.com> - 2.1.0-1
- Bump version to 2.1.0

* Mon Aug 07 2023 CBL-Mariner Servicing Account <cblmargh@microsoft.com> - 2.0.5-2
- Bump release to rebuild with go 1.19.12

* Wed Aug 02 2023 Sourav Gupta <souravgupta@microsoft.com> - 2.0.5-1
- Bump version to 2.0.5

* Mon Jul 17 2023 Sourav Gupta <souravgupta@microsoft.com> - 2.0.4-1
- Bump version to 2.0.4

* Thu Jul 13 2023 CBL-Mariner Servicing Account <cblmargh@microsoft.com> - 2.0.2-6
- Bump release to rebuild with go 1.19.11

* Thu Jun 15 2023 CBL-Mariner Servicing Account <cblmargh@microsoft.com> - 2.0.2-5
- Bump release to rebuild with go 1.19.10

* Wed Apr 05 2023 CBL-Mariner Servicing Account <cblmargh@microsoft.com> - 2.0.2-4
- Bump release to rebuild with go 1.19.8

* Tue Mar 28 2023 CBL-Mariner Servicing Account <cblmargh@microsoft.com> - 2.0.2-3
- Bump release to rebuild with go 1.19.7

* Wed Mar 15 2023 CBL-Mariner Servicing Account <cblmargh@microsoft.com> - 2.0.2-2
- Bump release to rebuild with go 1.19.6

* Mon Feb 27 2023 Gauri Prasad <gapra@microsoft.com> - 2.0.2-1
- Bump version to 2.0.2

* Fri Feb 03 2023 CBL-Mariner Servicing Account <cblmargh@microsoft.com> - 2.0.1-4
- Bump release to rebuild with go 1.19.5

* Wed Jan 18 2023 CBL-Mariner Servicing Account <cblmargh@microsoft.com> - 2.0.1-3
- Bump release to rebuild with go 1.19.4

* Fri Dec 16 2022 Daniel McIlvaney <damcilva@microsoft.com> - 2.0.1-2
- Bump release to rebuild with go 1.18.8 with patch for CVE-2022-41717

* Fri Dec 02 2022 Gauri Prasad <gapra@microsoft.com> - 2.0.1-1
- Bump version to 2.0.1

* Wed Nov 30 2022 Gauri Prasad <gapra@microsoft.com> - 2.0.0-1
- Bump version to 2.0.0

* Fri Nov 04 2022 Gauri Prasad <gapra@microsoft.com> - 2.0.0.preview.4-1
- Bump version to 2.0.0-preview.4

* Tue Nov 01 2022 Olivia Crain <oliviacrain@microsoft.com> - 2.0.0.preview.3-2
- Bump release to rebuild with go 1.18.8

* Mon Oct 03 2022 Gauri Prasad <gapra@microsoft.com> - 2.0.0.preview.3-1
- Add blobfuse2 spec
- License verified
- Original version for CBL-Mariner<|MERGE_RESOLUTION|>--- conflicted
+++ resolved
@@ -80,12 +80,9 @@
 %{_sysconfdir}/logrotate.d/blobfuse2
 
 %changelog
-<<<<<<< HEAD
-=======
 * Fri Feb 02 2024 CBL-Mariner Servicing Account <cblmargh@microsoft.com> - 2.1.2-2
 - Bump release to rebuild with go 1.21.6
 
->>>>>>> 5d9f282b
 * Fri Nov 17 2023 Anubhuti Shruti <ashruti@microsoft.com> - 2.1.2-1
 - Bump version to 2.1.2
 
