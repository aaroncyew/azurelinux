--- conflicted
+++ resolved
@@ -56,37 +56,33 @@
 %{_bindir}/freetype-config
 
 %changelog
-<<<<<<< HEAD
 * Thu Mar 25 2021 Henry Li <lihl@microsoft.com> - 2.9.1-5
 - Add enable-fretype-config to configuration
 - Add /usr/bin/freetype-config to freetype-devel
 
-* Sat May 09 00:21:42 PST 2020 Nick Samson <nisamson@microsoft.com> - 2.9.1-4
-=======
 * Sat May 09 2020 Nick Samson <nisamson@microsoft.com> - 2.9.1-4
->>>>>>> a6f8e0a4
 - Added %%license line automatically
 
-*   Fri Apr 17 2020 Nicolas Ontiveros <niontive@microsoft.com> 2.9.1-3
--   Rename freetype2 to freetype.
--   Update URL.
--   Remove sha1 macro.
--   Update Source0.
+* Fri Apr 17 2020 Nicolas Ontiveros <niontive@microsoft.com> 2.9.1-3
+- Rename freetype2 to freetype.
+- Update URL.
+- Remove sha1 macro.
+- Update Source0.
 
-*   Tue Sep 03 2019 Mateusz Malisz <mamalisz@microsoft.com> 2.9.1-2
--   Initial CBL-Mariner import from Photon (license: Apache2).
+* Tue Sep 03 2019 Mateusz Malisz <mamalisz@microsoft.com> 2.9.1-2
+- Initial CBL-Mariner import from Photon (license: Apache2).
 
-*	Wed Sep 12 2018 Sujay G <gsujay@vmware.com> 2.9.1-1
--	version bump to 2.9.1
+* Wed Sep 12 2018 Sujay G <gsujay@vmware.com> 2.9.1-1
+- version bump to 2.9.1
 
-*       Thu Jun 14 2018 Tapas Kundu <tkundu@vmware.com> 2.7.1-4
--       CVE-2018-6942
+* Thu Jun 14 2018 Tapas Kundu <tkundu@vmware.com> 2.7.1-4
+- CVE-2018-6942
 
-*       Mon May 15 2017 Priyesh Padmavilasom <ppadmavilasom@vmware.com> 2.7.1-3
--       CVE-2017-8287
+* Mon May 15 2017 Priyesh Padmavilasom <ppadmavilasom@vmware.com> 2.7.1-3
+- CVE-2017-8287
 
-*       Fri Apr 28 2017 Dheeraj Shetty <dheerajs@vmware.com> 2.7.1-2
--       CVE-2017-7857, CVE-2017-7858 and CVE-2017-7864
+* Fri Apr 28 2017 Dheeraj Shetty <dheerajs@vmware.com> 2.7.1-2
+- CVE-2017-7857, CVE-2017-7858 and CVE-2017-7864
 
-*       Fri Nov 11 2016 Dheeraj Shetty <dheerajs@vmware.com> 2.7.1-1
--       Initial version+* Fri Nov 11 2016 Dheeraj Shetty <dheerajs@vmware.com> 2.7.1-1
+- Initial version