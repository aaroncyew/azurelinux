--- conflicted
+++ resolved
@@ -1,7 +1,7 @@
 Summary:        An URL retrieval utility and library
 Name:           curl
 Version:        7.68.0
-Release:        2%{?dist}
+Release:        3%{?dist}
 License:        MIT
 URL:            http://curl.haxx.se
 Group:          System Environment/NetworkingLibraries
@@ -89,13 +89,10 @@
 %{_libdir}/libcurl.so.*
 
 %changelog
-<<<<<<< HEAD
-*   Wed Oct 07 2020 Pawel Winogrodzki <pawelwi@microsoft.com> 7.68.0-2
+*   Wed Oct 07 2020 Pawel Winogrodzki <pawelwi@microsoft.com> 7.68.0-3
 -   Updating certificate bundle path to include full set of trust information.
-=======
 *   Mon Sep 28 2020 Ruying Chen <v-ruyche@microsoft.com> 7.68.0-2
 -   Add explicit provides for libcurl and libcurl-devel
->>>>>>> 17874ff7
 *   Tue Aug 11 2020 Pawel Winogrodzki <pawelwi@microsoft.com> 7.68.0-1
 -   Upgrading to 7.68.0 to enable verification against a partial cert chain.
 *   Thu May 14 2020 Nicolas Ontiveros <niontive@microsoft.com> 7.66.0-1
