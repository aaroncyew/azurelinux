Summary:        An URL retrieval utility and library
Name:           curl
Version:        7.76.0
<<<<<<< HEAD
Release:        2%{?dist}
=======
Release:        5%{?dist}
>>>>>>> a6f8e0a4
License:        MIT
Vendor:         Microsoft Corporation
Distribution:   Mariner
Group:          System Environment/NetworkingLibraries
URL:            https://curl.haxx.se
Source0:        https://curl.haxx.se/download/%{name}-%{version}.tar.gz
Patch0:         CVE-2021-22898.patch
Patch1:         CVE-2021-22901.patch
Patch2:         CVE-2021-22897.patch
Patch3:         CVE-2021-22922.nopatch
Patch4:         CVE-2021-22923.nopatch
Patch5:         CVE-2021-22924.patch
Patch6:         CVE-2021-22925.patch
BuildRequires:  krb5-devel
BuildRequires:  libssh2-devel
BuildRequires:  openssl-devel
Requires:       curl-libs = %{version}-%{release}
Requires:       krb5
Requires:       libssh2
Requires:       openssl

%description
The cURL package contains an utility and a library used for
transferring files with URL syntax to any of the following
protocols: FTP, FTPS, HTTP, HTTPS, SCP, SFTP, TFTP, TELNET,
DICT, LDAP, LDAPS and FILE. Its ability to both download and
upload files can be incorporated into other programs to support
functions like streaming media.

%package devel
Summary:        Libraries and header files for curl
Requires:       %{name} = %{version}-%{release}
Provides:       libcurl-devel = %{version}-%{release}

%description devel
Static libraries and header files for the support library for curl

%package libs
Summary:        Libraries for curl
Group:          System Environment/Libraries
Provides:   libcurl = %{version}-%{release}

%description libs
This package contains minimal set of shared curl libraries.

%prep
%autosetup -p1

%build
# CVE-2021-22922 and CVE-2021-22923 are vulnerabilities when curl's metalink
# feature. We do not build with "--with-libmetalink" option and are therefore
# not affected by these CVEs, but I am placing this comment here as a reminder
# to leave metalink disabled.
%configure \
    CFLAGS="%{optflags}" \
    CXXFLAGS="%{optflags}" \
    --disable-static \
    --enable-threaded-resolver \
    --with-ssl \
    --with-gssapi \
    --with-libssh2 \
    --with-ca-bundle=%{_sysconfdir}/pki/tls/certs/ca-bundle.trust.crt \
    --with-ca-path=%{_sysconfdir}/ssl/certs
make %{?_smp_mflags}

%install
[ %{buildroot} != "/"] && rm -rf %{buildroot}/*
make DESTDIR=%{buildroot} install
install -v -d -m755 %{buildroot}/%{_docdir}/%{name}-%{version}
find %{buildroot} -type f -name "*.la" -delete -print
%{_fixperms} %{buildroot}/*

%post   -p /sbin/ldconfig
%postun -p /sbin/ldconfig

%clean
rm -rf %{buildroot}/*


%files
%defattr(-,root,root)
%license COPYING
%{_bindir}/*
%{_mandir}/man1/*

%files devel
%defattr(-,root,root)
%{_libdir}/*.so
%{_libdir}/pkgconfig/*
%{_includedir}/*
%{_mandir}/man3/*
%{_datarootdir}/aclocal/libcurl.m4
%{_docdir}/%{name}-%{version}

%files libs
%{_libdir}/libcurl.so.*

%changelog
<<<<<<< HEAD
* Fri Apr 02 2021 Thomas Crain <thcrain@microsoft.com> - 7.76.0-2
- Merge the following releases from dev to 1.0 spec
- v-ruyche@microsoft.com, 7.68.0-2: Add explicit provides for libcurl and libcurl-devel
=======
* Wed Jul 21 2021 Chris Co <chrco@microsoft.com> - 7.76.0-5
- Address CVE-2021-22922, CVE-2021-22923, CVE-2021-22924, CVE-2021-22925

* Thu Jun 24 2021 Suresh Babu Chalamalasetty <schalam@microsoft.com> - 7.76.0-4
- CVE-2021-22897 fix

* Fri May 28 2021 Daniel Burgener <daburgen@microsoft.com> - 7.76.0-3
- Disable check to remove circular dependency

* Wed May 26 2021 Jon Slobodzian <joslobo@microsoft.com> - 7.76.0-2
- Patch 7.76.0 to fix CVE-2021-22898 and CVE-2021-22901.
>>>>>>> a6f8e0a4

* Wed Mar 31 2021 Nicolas Ontiveros <niontive@microsoft.com> - 7.76.0-1
- Upgrade to version 7.76.0 to fix CVE-2021-22876 and CVE-2021-22890.

* Tue Dec 22 2020 Pawel Winogrodzki <pawelwi@microsoft.com> - 7.74.0-1
- Updating to 7.74.0 to fix CVE-2020-8169 and incorporate fixes for other CVEs as well.
- Updating source URL to an HTTPS address.
- Enabling more tests to run by running them as non-root and extending 'BuildRequires'.
- License verified.

* Fri Dec 18 2020 Ruying Chen <v-ruyche@microsoft.com> - 7.68.0-5
- Patch CVE-2020-8231

* Tue Dec 15 2020 Ruying Chen <v-ruyche@microsoft.com> - 7.68.0-4
- Patch CVE-2020-8177

*   Wed Dec 09 2020 Nicolas Ontiveros <niontive@microsoft.com> 7.68.0-3
-   Patch CVE-2020-8284
-   Patch CVE-2020-8285
-   Patch CVE-2020-8286

*   Wed Oct 07 2020 Pawel Winogrodzki <pawelwi@microsoft.com> 7.68.0-2
-   Updating certificate bundle path to include full set of trust information.

*   Tue Aug 11 2020 Pawel Winogrodzki <pawelwi@microsoft.com> 7.68.0-1
-   Upgrading to 7.68.0 to enable verification against a partial cert chain.

*   Thu May 14 2020 Nicolas Ontiveros <niontive@microsoft.com> 7.66.0-1
-   Upgrade to version 7.66.0, which fixes CVE-2018-16890 and CVE-2019-3822/3833.

*   Sat May 09 2020 Nick Samson <nisamson@microsoft.com> - 7.61.1-6
-   Added %%license line automatically

*   Wed May 06 2020 Pawel Winogrodzki <pawelwi@microsoft.com> 7.61.1-5
-   Removing *Requires for "ca-certificates".
-   Adding a certs directory through "--with-ca-path" at compile time.

*   Mon Apr 20 2020 Nicolas Ontiveros <niontive@microsoft.com> 7.61.1-4
-   Fix CVE-2019-5481.
-   Fix CVE-2019-5482.
-   Remove sha1 macro.

*   Tue Sep 03 2019 Mateusz Malisz <mamalisz@microsoft.com> 7.61.1-3
-   Initial CBL-Mariner import from Photon (license: Apache2).

*   Tue Jan 08 2019 Dweep Advani <dadvani@vmware.com> 7.61.1-2
-   Fix of CVE-2018-16839, CVE-2018-16840 and CVE-2018-16842

*   Mon Sep 10 2018 Ajay Kaher <akaher@vmware.com> 7.61.1-1
-   Upgraded to version 7.61.1

*   Wed Apr 04 2018 Dheeraj Shetty <dheerajs@vmware.com> 7.59.0-1
-   Update to version 7.59.0

*   Thu Feb 08 2018 Xiaolin Li <xiaolinl@vmware.com> 7.58.0-1
-   Fix CVE-2017-8817.

*   Thu Dec 21 2017 Xiaolin Li <xiaolinl@vmware.com> 7.56.1-2
-   Fix CVE-2017-8818.

*   Wed Dec 13 2017 Xiaolin Li <xiaolinl@vmware.com> 7.56.1-1
-   Update to version 7.56.1

*   Mon Nov 27 2017 Xiaolin Li <xiaolinl@vmware.com> 7.54.1-4
-   Fix CVE-2017-1000257

*   Mon Nov 06 2017 Xiaolin Li <xiaolinl@vmware.com> 7.54.1-3
-   Fix CVE-2017-1000254

*   Thu Nov 02 2017 Xiaolin Li <xiaolinl@vmware.com> 7.54.1-2
-   Fix CVE-2017-1000099, CVE-2017-1000100, CVE-2017-1000101

*   Tue Jul 11 2017 Divya Thaluru <dthaluru@vmware.com> 7.54.1-1
-   Update to 7.54.1

*   Mon Apr 24 2017 Bo Gan <ganb@vmware.com> 7.54.0-1
-   Update to 7.54.0

*   Fri Apr 14 2017 Alexey Makhalov <amakhalov@vmware.com> 7.51.0-5
-   Added -libs subpackage

*   Wed Dec 07 2016 Xiaolin Li <xiaolinl@vmware.com> 7.51.0-4
-   Added -devel subpackage.

*   Wed Nov 30 2016 Xiaolin Li <xiaolinl@vmware.com> 7.51.0-3
-   Enable sftp support.

*   Thu Nov 24 2016 Alexey Makhalov <amakhalov@vmware.com> 7.51.0-2
-   Required krb5-devel.

*   Wed Nov 02 2016 Anish Swaminathan <anishs@vmware.com> 7.51.0-1
-   Upgrade curl to 7.51.0

*   Wed Oct 05 2016 ChangLee <changlee@vmware.com> 7.50.3-2
-   Modified %check

*   Thu Sep 15 2016 Xiaolin Li <xiaolinl@vmware.com> 7.50.3-1
-   Update curl to version 7.50.3.

*   Tue Aug 23 2016 Xiaolin Li <xiaolinl@vmware.com> 7.47.1-3
-   Enable gssapi in curl.

*   Tue May 24 2016 Priyesh Padmavilasom <ppadmavilasom@vmware.com> 7.47.1-2
-   GA - Bump release of all rpms

*   Tue Feb 23 2016 Xiaolin Li <xiaolinl@vmware.com> 7.47.1-1
-   Updated to version 7.47.1

*   Thu Jan 14 2016 Xiaolin Li <xiaolinl@vmware.com> 7.46.0-1
-   Updated to version 7.46.0

*   Thu Aug 13 2015 Divya Thaluru <dthaluru@vmware.com> 7.43.0-1
-   Update to version 7.43.0.

*   Mon Apr 6 2015 Priyesh Padmavilasom <ppadmavilasom@vmware.com> 7.41.0-1
-   Update to version 7.41.0.<|MERGE_RESOLUTION|>--- conflicted
+++ resolved
@@ -1,11 +1,7 @@
 Summary:        An URL retrieval utility and library
 Name:           curl
 Version:        7.76.0
-<<<<<<< HEAD
-Release:        2%{?dist}
-=======
 Release:        5%{?dist}
->>>>>>> a6f8e0a4
 License:        MIT
 Vendor:         Microsoft Corporation
 Distribution:   Mariner
@@ -104,23 +100,21 @@
 %{_libdir}/libcurl.so.*
 
 %changelog
-<<<<<<< HEAD
-* Fri Apr 02 2021 Thomas Crain <thcrain@microsoft.com> - 7.76.0-2
+* Wed Jul 21 2021 Chris Co <chrco@microsoft.com> - 7.76.0-5
+- Address CVE-2021-22922, CVE-2021-22923, CVE-2021-22924, CVE-2021-22925
+
+* Thu Jun 24 2021 Suresh Babu Chalamalasetty <schalam@microsoft.com> - 7.76.0-4
+- CVE-2021-22897 fix
+
+* Fri May 28 2021 Daniel Burgener <daburgen@microsoft.com> - 7.76.0-3
+- Disable check to remove circular dependency
+
+* Wed May 26 2021 Jon Slobodzian <joslobo@microsoft.com> - 7.76.0-2 (from 1.0 branch)
+- Patch 7.76.0 to fix CVE-2021-22898 and CVE-2021-22901.
+
+* Fri Apr 02 2021 Thomas Crain <thcrain@microsoft.com> - 7.76.0-2 (from dev branch)
 - Merge the following releases from dev to 1.0 spec
 - v-ruyche@microsoft.com, 7.68.0-2: Add explicit provides for libcurl and libcurl-devel
-=======
-* Wed Jul 21 2021 Chris Co <chrco@microsoft.com> - 7.76.0-5
-- Address CVE-2021-22922, CVE-2021-22923, CVE-2021-22924, CVE-2021-22925
-
-* Thu Jun 24 2021 Suresh Babu Chalamalasetty <schalam@microsoft.com> - 7.76.0-4
-- CVE-2021-22897 fix
-
-* Fri May 28 2021 Daniel Burgener <daburgen@microsoft.com> - 7.76.0-3
-- Disable check to remove circular dependency
-
-* Wed May 26 2021 Jon Slobodzian <joslobo@microsoft.com> - 7.76.0-2
-- Patch 7.76.0 to fix CVE-2021-22898 and CVE-2021-22901.
->>>>>>> a6f8e0a4
 
 * Wed Mar 31 2021 Nicolas Ontiveros <niontive@microsoft.com> - 7.76.0-1
 - Upgrade to version 7.76.0 to fix CVE-2021-22876 and CVE-2021-22890.
