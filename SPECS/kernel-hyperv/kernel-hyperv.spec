%global security_hardening none
%global sha512hmac bash %{_sourcedir}/sha512hmac-openssl.sh
%define uname_r %{version}-%{release}
Summary:        Linux Kernel optimized for Hyper-V
Name:           kernel-hyperv
<<<<<<< HEAD
Version:        5.10.28.1
Release:        5%{?dist}
=======
Version:        5.10.52.1
Release:        1%{?dist}
>>>>>>> a6f8e0a4
License:        GPLv2
Vendor:         Microsoft Corporation
Distribution:   Mariner
Group:          System Environment/Kernel
URL:            https://github.com/microsoft/CBL-Mariner-Linux-Kernel
#Source0:        https://github.com/microsoft/CBL-Mariner-Linux-Kernel/archive/rolling-lts/mariner/%{version}.tar.gz
Source0:        kernel-%{version}.tar.gz
Source1:        config
Source2:        sha512hmac-openssl.sh
Source3:        cbl-mariner-ca-20210127.pem
BuildRequires:  audit-devel
BuildRequires:  bash
BuildRequires:  bc
BuildRequires:  diffutils
BuildRequires:  glib-devel
BuildRequires:  kbd
BuildRequires:  kmod-devel
BuildRequires:  libdnet-devel
BuildRequires:  libmspack-devel
BuildRequires:  openssl
BuildRequires:  openssl-devel
BuildRequires:  pam-devel
BuildRequires:  procps-ng-devel
BuildRequires:  python3
BuildRequires:  sed
BuildRequires:  xerces-c-devel
Requires:       filesystem
Requires:       kmod
Requires(post): coreutils
Requires(postun): coreutils
ExclusiveArch:  x86_64
# When updating the config files it is important to sanitize them.
# Steps for updating a config file:
#  1. Extract the linux sources into a folder
#  2. Add the current config file to the folder
#  3. Run `make menuconfig` to edit the file (Manually editing is not recommended)
#  4. Save the config file
#  5. Copy the config file back into the kernel spec folder
#  6. Revert any undesired changes (GCC related changes, etc)
#  8. Build the kernel package
#  9. Apply the changes listed in the log file (if any) to the config file
#  10. Verify the rest of the config file looks ok
# If there are significant changes to the config file, disable the config check and build the
# kernel rpm. The final config file is included in /boot in the rpm.

%description
The kernel-hyperv package contains the Linux kernel, optimized for Hyper-V

%package devel
Summary:        Kernel Dev
Group:          System Environment/Kernel
Requires:       %{name} = %{version}-%{release}
Requires:       gawk
Requires:       python3

%description devel
This package contains the Linux kernel dev files

%package docs
Summary:        Kernel docs
Group:          System Environment/Kernel
Requires:       python3

%description docs
This package contains the Linux kernel doc files

%package oprofile
Summary:        Kernel driver for oprofile, a statistical profiler for Linux systems
Group:          System Environment/Kernel
Requires:       %{name} = %{version}-%{release}

%description oprofile
Kernel driver for oprofile, a statistical profiler for Linux systems

%package tools
Summary:        This package contains the 'perf' performance analysis tools for Linux kernel
Group:          System/Tools
Requires:       %{name} = %{version}
Requires:       audit

%description tools
This package contains the 'perf' performance analysis tools for Linux kernel.

%prep
%setup -q -n CBL-Mariner-Linux-Kernel-rolling-lts-mariner-%{version}

%build
make mrproper

cp %{SOURCE1} .config

cp .config current_config
sed -i 's/CONFIG_LOCALVERSION=""/CONFIG_LOCALVERSION="-%{release}"/' .config
make LC_ALL=  ARCH=x86_64 oldconfig

# Verify the config files match
cp .config new_config
sed -i 's/CONFIG_LOCALVERSION=".*"/CONFIG_LOCALVERSION=""/' new_config
diff --unified new_config current_config > config_diff || true
if [ -s config_diff ]; then
    printf "\n\n\n\n\n\n\n\n"
    cat config_diff
    printf "\n\n\n\n\n\n\n\n"
    echo "Config file has unexpected changes"
    echo "Update config file to set changed values explicitly"

#  (DISABLE THIS IF INTENTIONALLY UPDATING THE CONFIG FILE)
    exit 1
fi

# Add CBL-Mariner cert into kernel's trusted keyring
cp %{SOURCE3} certs/mariner.pem

make VERBOSE=1 KBUILD_BUILD_VERSION="1" KBUILD_BUILD_HOST="CBL-Mariner" ARCH=x86_64 %{?_smp_mflags}
make -C tools perf

%define __modules_install_post \
for MODULE in `find %{buildroot}/lib/modules/%{uname_r} -name *.ko` ; do \
    ./scripts/sign-file sha512 certs/signing_key.pem certs/signing_key.x509 $MODULE \
    rm -f $MODULE.{sig,dig} \
    xz $MODULE \
    done \
%{nil}

# We want to compress modules after stripping. Extra step is added to
# the default __spec_install_post.
%define __spec_install_post\
    %{?__debug_package:%{__debug_install_post}}\
    %{__arch_install_post}\
    %__os_install_post\
    %{__modules_install_post}\
%{nil}

%install
install -vdm 755 %{buildroot}%{_sysconfdir}
install -vdm 700 %{buildroot}/boot
install -vdm 755 %{buildroot}%{_defaultdocdir}/linux-%{uname_r}
install -vdm 755 %{buildroot}%{_prefix}/src/linux-headers-%{uname_r}
install -vdm 755 %{buildroot}%{_libdir}/debug/lib/modules/%{uname_r}
make INSTALL_MOD_PATH=%{buildroot} modules_install

install -vm 600 arch/x86/boot/bzImage %{buildroot}/boot/vmlinuz-%{uname_r}

# Restrict the permission on System.map-X file
install -vm 400 System.map %{buildroot}/boot/System.map-%{uname_r}
install -vm 600 .config %{buildroot}/boot/config-%{uname_r}
cp -r Documentation/*        %{buildroot}%{_defaultdocdir}/linux-%{uname_r}
install -vm 644 vmlinux %{buildroot}%{_libdir}/debug/lib/modules/%{uname_r}/vmlinux-%{uname_r}
# `perf test vmlinux` needs it
ln -s vmlinux-%{uname_r} %{buildroot}%{_libdir}/debug/lib/modules/%{uname_r}/vmlinux

cat > %{buildroot}/boot/linux-%{uname_r}.cfg << "EOF"
# GRUB Environment Block
mariner_cmdline=init=/lib/systemd/systemd ro loglevel=3 quiet no-vmw-sta crashkernel=128M lockdown=integrity
mariner_linux=vmlinuz-%{uname_r}
mariner_initrd=initrd.img-%{uname_r}
EOF
chmod 600 %{buildroot}/boot/linux-%{uname_r}.cfg

# hmac sign the kernel for FIPS
%{sha512hmac} %{buildroot}/boot/vmlinuz-%{uname_r} | sed -e "s,$RPM_BUILD_ROOT,," > %{buildroot}/boot/.vmlinuz-%{uname_r}.hmac
cp %{buildroot}/boot/.vmlinuz-%{uname_r}.hmac %{buildroot}/lib/modules/%{uname_r}/.vmlinuz.hmac

# Register myself to initramfs
mkdir -p %{buildroot}/%{_localstatedir}/lib/initramfs/kernel
cat > %{buildroot}/%{_localstatedir}/lib/initramfs/kernel/%{uname_r} << "EOF"
--add-drivers "hv_utils hv_vmbus hv_storvsc hv_netvsc hv_sock hv_balloon cn"
EOF

#    Cleanup dangling symlinks
rm -rf %{buildroot}/lib/modules/%{uname_r}/source
rm -rf %{buildroot}/lib/modules/%{uname_r}/build

find . -name Makefile* -o -name Kconfig* -o -name *.pl | xargs  sh -c 'cp --parents "$@" %{buildroot}%{_prefix}/src/linux-headers-%{uname_r}' copy
find arch/x86/include include scripts -type f | xargs  sh -c 'cp --parents "$@" %{buildroot}%{_prefix}/src/linux-headers-%{uname_r}' copy
find $(find arch/x86 -name include -o -name scripts -type d) -type f | xargs  sh -c 'cp --parents "$@" %{buildroot}%{_prefix}/src/linux-headers-%{uname_r}' copy
find arch/x86/include Module.symvers include scripts -type f | xargs  sh -c 'cp --parents "$@" %{buildroot}%{_prefix}/src/linux-headers-%{uname_r}' copy
# CONFIG_STACK_VALIDATION=y requires objtool to build external modules
install -vsm 755 tools/objtool/objtool %{buildroot}%{_prefix}/src/linux-headers-%{uname_r}/tools/objtool/
install -vsm 755 tools/objtool/fixdep %{buildroot}%{_prefix}/src/linux-headers-%{uname_r}/tools/objtool/

cp .config %{buildroot}%{_prefix}/src/linux-headers-%{uname_r} # copy .config manually to be where it's expected to be
ln -sf "%{_prefix}/src/linux-headers-%{uname_r}" "%{buildroot}/lib/modules/%{uname_r}/build"
find %{buildroot}/lib/modules -name '*.ko' -print0 | xargs -0 chmod u+x

# disable (JOBS=1) parallel build to fix this issue:
# fixdep: error opening depfile: ./.plugin_cfg80211.o.d: No such file or directory
# Linux version that was affected is 4.4.26
make -C tools JOBS=1 DESTDIR=%{buildroot} prefix=%{_prefix} perf_install

%triggerin -- initramfs
mkdir -p %{_localstatedir}/lib/rpm-state/initramfs/pending
touch %{_localstatedir}/lib/rpm-state/initramfs/pending/%{uname_r}
echo "initrd generation of kernel %{uname_r} will be triggered later" >&2

%triggerun -- initramfs
rm -rf %{_localstatedir}/lib/rpm-state/initramfs/pending/%{uname_r}
rm -rf /boot/initrd.img-%{uname_r}
echo "initrd of kernel %{uname_r} removed" >&2

%postun
if [ ! -e /boot/mariner.cfg ]
then
     ls /boot/linux-*.cfg 1> /dev/null 2>&1
     if [ $? -eq 0 ]
     then
          list=`ls -tu /boot/linux-*.cfg | head -n1`
          test -n "$list" && ln -sf "$list" /boot/mariner.cfg
     fi
fi

%post
/sbin/depmod -a %{uname_r}
ln -sf linux-%{uname_r}.cfg /boot/mariner.cfg

%post oprofile
/sbin/depmod -a %{uname_r}

%files
%defattr(-,root,root)
%license COPYING
/boot/System.map-%{uname_r}
/boot/config-%{uname_r}
/boot/vmlinuz-%{uname_r}
/boot/.vmlinuz-%{uname_r}.hmac
%config(noreplace) /boot/linux-%{uname_r}.cfg
%config %{_localstatedir}/lib/initramfs/kernel/%{uname_r}
%defattr(0644,root,root)
/lib/modules/%{uname_r}/*
/lib/modules/%{uname_r}/.vmlinuz.hmac
%exclude /lib/modules/%{uname_r}/build
%exclude /lib/modules/%{uname_r}/kernel/drivers/gpu
%exclude /lib/modules/%{uname_r}/kernel/sound
%exclude /lib/modules/%{uname_r}/kernel/arch/x86/oprofile/

%files docs
%defattr(-,root,root)
%{_defaultdocdir}/linux-%{uname_r}/*

%files devel
%defattr(-,root,root)
/lib/modules/%{uname_r}/build
%{_prefix}/src/linux-headers-%{uname_r}

%files oprofile
%defattr(-,root,root)
/lib/modules/%{uname_r}/kernel/arch/x86/oprofile/

%files tools
%defattr(-,root,root)
%{_libexecdir}
%exclude %{_libdir}/debug
%{_lib64dir}/traceevent
%{_bindir}
%{_sysconfdir}/bash_completion.d/*
%{_datadir}/perf-core/strace/groups/file
%{_datadir}/perf-core/strace/groups/string
%{_docdir}/*
%{_libdir}/perf/examples/bpf/*
%{_libdir}/perf/include/bpf/*

%changelog
<<<<<<< HEAD
* Mon Apr 26 2021 Thomas Crain <thcrain@microsoft.com> - 5.10.28.1-5
- Replace incorrect %%{_lib} usage with %%{_libdir}
=======
* Tue Jul 20 2021 Rachel Menge <rachelmenge@microsoft.com> - 5.10.52.1-1
- Update source to 5.10.52.1

* Mon Jul 19 2021 Chris Co <chrco@microsoft.com> - 5.10.47.1-2
- Enable CONFIG_CONNECTOR and CONFIG_PROC_EVENTS

* Tue Jul 06 2021 Rachel Menge <rachelmenge@microsoft.com> - 5.10.47.1-1
- Update source to 5.10.47.1

* Wed Jun 30 2021 Chris Co <chrco@microsoft.com> - 5.10.42.1-4
- Bump release number to match kernel release

* Tue Jun 22 2021 Suresh Babu Chalamalasetty <schalam@microsoft.com> - 5.10.42.1-3
- Enable CONFIG_IOSCHED_BFQ and CONFIG_BFQ_GROUP_IOSCHED configs

* Wed Jun 16 2021 Chris Co <chrco@microsoft.com> - 5.10.42.1-2
- Enable CONFIG_CROSS_MEMORY_ATTACH

* Tue Jun 08 2021 Rachel Menge <rachelmenge@microsoft.com> - 5.10.42.1-1
- Update source to 5.10.42.1

* Thu Jun 03 2021 Rachel Menge <rachelmenge@microsoft.com> - 5.10.37.1-2
- Bump release number to match kernel release

* Fri May 28 2021 Rachel Menge <rachelmenge@microsoft.com> - 5.10.37.1-1
- Update source to 5.10.37.1

* Thu May 27 2021 Chris Co <chrco@microsoft.com> - 5.10.32.1-7
- Set lockdown=integrity by default

* Wed May 26 2021 Chris Co <chrco@microsoft.com> - 5.10.32.1-6
- Add Mariner cert into the trusted kernel keyring

* Tue May 25 2021 Daniel Mihai <dmihai@microsoft.com> - 5.10.32.1-5
- Bump release number to match kernel release

* Thu May 20 2021 Nicolas Ontiveros <niontive@microsoft.com> - 5.10.32.1-4
- Bump release number to match kernel-signed update

* Tue May 17 2021 Andrew Phelps <anphel@microsoft.com> - 5.10.32.1-3
- Update CONFIG_LD_VERSION for binutils 2.36.1
- Remove build-id match check

* Thu May 13 2021 Rachel Menge <rachelmenge@microsoft.com> - 5.10.32.1-2
- Bump release number to match kernel release

* Mon May 03 2021 Rachel Menge <rachelmenge@microsoft.com> - 5.10.32.1-1
- Update source to 5.10.32.1
>>>>>>> a6f8e0a4

* Thu Apr 22 2021 Chris Co <chrco@microsoft.com> - 5.10.28.1-4
- Bump release number to match kernel release

* Mon Apr 19 2021 Chris Co <chrco@microsoft.com> - 5.10.28.1-3
- Bump release number to match kernel-signed update

* Thu Apr 15 2021 Rachel Menge <rachelmenge@microsoft.com> - 5.10.28.1-2
- Update to kernel release 5.10.28.1-2

* Thu Apr 08 2021 Chris Co <chrco@microsoft.com> - 5.10.28.1-1
- Update source to 5.10.28.1
- Update uname_r define to match the new value derived from the source

* Thu Mar 18 2021 Chris Co <chrco@microsoft.com> - 5.10.21.1-2
- Enable CONFIG_FANOTIFY_ACCESS_PERMISSIONS

* Thu Mar 11 2021 Chris Co <chrco@microsoft.com> - 5.10.21.1-1
- Update source to 5.10.21.1

* Fri Mar 05 2021 Chris Co <chrco@microsoft.com> - 5.10.13.1-2
- Enable kernel lockdown config

* Thu Feb 18 2021 Chris Co <chrco@microsoft.com> - 5.10.13.1-1
- Update source to 5.10.13.1
- Remove CONFIG_GCC_PLUGIN_RANDSTRUCT

* Thu Feb 11 2021 Nicolas Ontiveros <niontive@microsoft.com> - 5.4.91-4
- Add configs to enable tcrypt in FIPS mode

* Tue Feb 09 2021 Nicolas Ontiveros <niontive@microsoft.com> - 5.4.91-3
- Use OpenSSL to perform HMAC calc

* Thu Jan 28 2021 Nicolas Ontiveros <niontive@microsoft.com> - 5.4.91-2
- Add configs for userspace crypto support
- HMAC calc the kernel for FIPS

* Wed Jan 20 2021 Chris Co <chrco@microsoft.com> - 5.4.91-1
- Update source to 5.4.91

* Mon Dec 28 2020 Nicolas Ontiveros <niontive@microsoft.com> - 5.4.83-2
- Update to kernel release 5.4.83-2

* Tue Dec 15 2020 Henry Beberman <henry.beberman@microsoft.com> - 5.4.83-1
- Update source to 5.4.83

* Fri Dec 04 2020 Chris Co <chrco@microsoft.com> - 5.4.81-1
- Update source to 5.4.81

* Mon Oct 26 2020 Chris Co <chrco@microsoft.com> - 5.4.72-1
- Update source to 5.4.72
- Add license file
- Lint spec

* Wed Sep 30 2020 Emre Girgin <mrgirgin@microsoft.com> - 5.4.51-4
- Update postun script to deal with removal in case of another installed kernel.

* Thu Sep 03 2020 Daniel McIlvaney <damcilva@microsoft.com> - 5.4.51-3
- Add code to check for missing config flags in the checked in configs

* Tue Sep 01 2020 Chris Co <chrco@microsoft.com> - 5.4.51-2
- Update source hash

* Wed Aug 19 2020 Chris Co <chrco@microsoft.com> - 5.4.51-1
- Update source to 5.4.51
- Remove signed subpackage
- Enable DXGKRNL config

* Fri Aug 07 2020 Mateusz Malisz <mamalisz@microsoft.com> - 5.4.42-6
- Add crashkernel=128M to kernel cmdline

* Tue Aug 04 2020 Pawel Winogrodzki <pawelwi@microsoft.com> - 5.4.42-5
- Updating "KBUILD_BUILD_VERSION" and "KBUILD_BUILD_HOST" with correct
  distribution name.

* Mon Jul 06 2020 Chris Co <chrco@microsoft.com> - 5.4.42-4
- Add NVMe and Mellanox driver configs

* Wed Jun 24 2020 Chris Co <chrco@microsoft.com> - 5.4.42-3
- Add CONFIG_VETH=y to support virtual ethernet pair device

* Mon Jun 22 2020 Chris Co <chrco@microsoft.com> - 5.4.42-2
- Add kernel-hyperv-secure subpackage and macros for adding offline signed kernels

* Fri Jun 12 2020 Chris Co <chrco@microsoft.com> - 5.4.42-1
- Update source to 5.4.42

* Thu Jun 11 2020 Chris Co <chrco@microsoft.com> - 5.4.23-12
- Enable PAGE_POISONING configs
- Enable RANDOM_TRUST_CPU config
- Clean up spec file entries

* Mon Jun 01 2020 Nicolas Ontiveros <niontive@microsoft.com> - 5.4.23-11
- Add CONFIG_CRYPTO_XTS=y to config.

* Sun May 31 2020 Daniel Mihai <dmihai@microsoft.com> - 5.4.23-10
- Add CONFIG_ATA_PIIX, required for Hyper-V Gen1 DVD drive.

* Tue May 26 2020 Daniel Mihai <dmihai@microsoft.com> - 5.4.23-9
- Disabled Reliable Datagram Sockets protocol (CONFIG_RDS).

* Fri May 22 2020 Emre Girgin <mrgirgin@microsoft.com> - 5.4.23-8
- Change /boot directory permissions to 600.

* Thu May 21 2020 Daniel Mihai <dmihai@microsoft.com> - 5.4.23-7
- Picked-up fixes from kernel.spec.
- Updated kernel config.

* Wed May 06 2020 Emre Girgin <mrgirgin@microsoft.com> - 5.4.23-6
- Renaming Linux-PAM to pam.
- Update URL to use https.

* Thu Apr 30 2020 Chris Co <chrco@microsoft.com> - 5.4.23-5
- Add hyper-v optimized config and build steps

* Tue Apr 14 2020 Emre Girgin <mrgirgin@microsoft.com> - 5.4.23-4
- Remove linux-aws and linux-esx references.
- Remove kat_build usage.
- Remove ENA module.

* Fri Apr 10 2020 Emre Girgin <mrgirgin@microsoft.com> - 5.4.23-3
- Remove xml-security-c dependency.

* Wed Apr 08 2020 Nicolas Ontiveros <niontive@microsoft.com> - 5.4.23-2
- Remove toybox and only use coreutils for requires.

* Tue Dec 10 2019 Chris Co <chrco@microsoft.com> - 5.4.23-1
- Update to Microsoft Linux Kernel 5.4.23
- Remove patches
- Update ENA module to 2.1.2 to work with Linux 5.4.23
- Remove xr module
- Remove Xen tmem module from dracut module list to fix initramfs creation
- Add patch to fix missing trans_pgd header in aarch64 build

* Fri Oct 11 2019 Henry Beberman <hebeberm@microsoft.com> - 4.19.52-8
- Enable Hyper-V TPM in config

* Tue Sep 03 2019 Mateusz Malisz <mamalisz@microsoft.com> - 4.19.52-7
- Initial CBL-Mariner import from Photon (license: Apache2).

* Thu Jul 25 2019 Keerthana K <keerthanak@vmware.com> - 4.19.52-6
- Fix postun scriplet.

* Thu Jul 11 2019 Keerthana K <keerthanak@vmware.com> - 4.19.52-5
- Enable kernel configs necessary for BPF Compiler Collection (BCC).

* Wed Jul 10 2019 Srivatsa S. Bhat (VMware) <srivatsa@csail.mit.edu> 4.19.52-4
- Deprecate linux-aws-tools in favor of linux-tools.

* Tue Jul 02 2019 Alexey Makhalov <amakhalov@vmware.com> - 4.19.52-3
- Fix 9p vsock 16bit port issue.

* Thu Jun 20 2019 Tapas Kundu <tkundu@vmware.com> - 4.19.52-2
- Enabled CONFIG_I2C_CHARDEV to support lm-sensors

* Mon Jun 17 2019 Srivatsa S. Bhat (VMware) <srivatsa@csail.mit.edu> 4.19.52-1
- Update to version 4.19.52
- Fix CVE-2019-12456, CVE-2019-12379, CVE-2019-12380, CVE-2019-12381,
- CVE-2019-12382, CVE-2019-12378, CVE-2019-12455

* Tue May 28 2019 Srivatsa S. Bhat (VMware) <srivatsa@csail.mit.edu> 4.19.40-3
- Change default I/O scheduler to 'deadline' to fix performance issue.

* Tue May 14 2019 Keerthana K <keerthanak@vmware.com> - 4.19.40-2
- Fix to parse through /boot folder and update symlink (/boot/photon.cfg) if
- mulitple kernels are installed and current linux kernel is removed.

* Tue May 07 2019 Ajay Kaher <akaher@vmware.com> - 4.19.40-1
- Update to version 4.19.40

* Thu Apr 11 2019 Srivatsa S. Bhat (VMware) <srivatsa@csail.mit.edu> 4.19.32-3
- Update config_aarch64 to fix ARM64 build.

* Fri Mar 29 2019 Srivatsa S. Bhat (VMware) <srivatsa@csail.mit.edu> 4.19.32-2
- Fix CVE-2019-10125

* Wed Mar 27 2019 Srivatsa S. Bhat (VMware) <srivatsa@csail.mit.edu> 4.19.32-1
- Update to version 4.19.32

* Thu Mar 14 2019 Srivatsa S. Bhat (VMware) <srivatsa@csail.mit.edu> 4.19.29-1
- Update to version 4.19.29

* Tue Mar 05 2019 Ajay Kaher <akaher@vmware.com> - 4.19.26-1
- Update to version 4.19.26

* Thu Feb 21 2019 Him Kalyan Bordoloi <bordoloih@vmware.com> - 4.19.15-3
- Fix CVE-2019-8912

* Thu Jan 24 2019 Alexey Makhalov <amakhalov@vmware.com> - 4.19.15-2
- Add WiFi (ath10k), sensors (i2c,spi), usb support for NXP LS1012A board.

* Tue Jan 15 2019 Srivatsa S. Bhat (VMware) <srivatsa@csail.mit.edu> 4.19.15-1
- Update to version 4.19.15

* Fri Jan 11 2019 Srinidhi Rao <srinidhir@vmware.com> - 4.19.6-7
- Add Network support for NXP LS1012A board.

* Wed Jan 09 2019 Ankit Jain <ankitja@vmware.com> - 4.19.6-6
- Enable following for x86_64 and aarch64:
-  Enable Kernel Address Space Layout Randomization.
-  Enable CONFIG_SECURITY_NETWORK_XFRM

* Fri Jan 04 2019 Srivatsa S. Bhat (VMware) <srivatsa@csail.mit.edu> 4.19.6-5
- Enable AppArmor by default.

* Wed Jan 02 2019 Alexey Makhalov <amakhalov@vmware.com> - 4.19.6-4
- .config: added Compulab fitlet2 device drivers
- .config_aarch64: added gpio sysfs support
- renamed -sound to -drivers-sound

* Tue Jan 01 2019 Ajay Kaher <akaher@vmware.com> - 4.19.6-3
- .config: Enable CONFIG_PCI_HYPERV driver

* Wed Dec 19 2018 Srinidhi Rao <srinidhir@vmware.com> - 4.19.6-2
- Add NXP LS1012A support.

* Mon Dec 10 2018 Srivatsa S. Bhat (VMware) <srivatsa@csail.mit.edu> 4.19.6-1
- Update to version 4.19.6

* Fri Dec 07 2018 Alexey Makhalov <amakhalov@vmware.com> - 4.19.1-3
- .config: added qmi wwan module

* Mon Nov 12 2018 Ajay Kaher <akaher@vmware.com> - 4.19.1-2
- Fix config_aarch64 for 4.19.1

* Mon Nov 05 2018 Srivatsa S. Bhat (VMware) <srivatsa@csail.mit.edu> 4.19.1-1
- Update to version 4.19.1

* Tue Oct 16 2018 Him Kalyan Bordoloi <bordoloih@vmware.com> - 4.18.9-5
- Change in config to enable drivers for zigbee and GPS

* Fri Oct 12 2018 Ajay Kaher <akaher@vmware.com> - 4.18.9-4
- Enable LAN78xx for aarch64 rpi3

* Fri Oct 5 2018 Ajay Kaher <akaher@vmware.com> - 4.18.9-3
- Fix config_aarch64 for 4.18.9
- Add module.lds for aarch64

* Wed Oct 03 2018 Srivatsa S. Bhat <srivatsa@csail.mit.edu> 4.18.9-2
- Use updated steal time accounting patch.
- .config: Enable CONFIG_CPU_ISOLATION and a few networking options
- that got accidentally dropped in the last update.

* Mon Oct 1 2018 Srivatsa S. Bhat <srivatsa@csail.mit.edu> 4.18.9-1
- Update to version 4.18.9

* Tue Sep 25 2018 Ajay Kaher <akaher@vmware.com> - 4.14.67-2
- Build hang (at make oldconfig) fix in config_aarch64

* Wed Sep 19 2018 Srivatsa S. Bhat <srivatsa@csail.mit.edu> 4.14.67-1
- Update to version 4.14.67

* Tue Sep 18 2018 Srivatsa S. Bhat <srivatsa@csail.mit.edu> 4.14.54-7
- Add rdrand-based RNG driver to enhance kernel entropy.

* Sun Sep 02 2018 Srivatsa S. Bhat <srivatsa@csail.mit.edu> 4.14.54-6
- Add full retpoline support by building with retpoline-enabled gcc.

* Thu Aug 30 2018 Srivatsa S. Bhat <srivatsa@csail.mit.edu> 4.14.54-5
- Apply out-of-tree patches needed for AppArmor.

* Wed Aug 22 2018 Alexey Makhalov <amakhalov@vmware.com> - 4.14.54-4
- Fix overflow kernel panic in rsi driver.
- .config: enable BT stack, enable GPIO sysfs.
- Add Exar USB serial driver.

* Fri Aug 17 2018 Ajay Kaher <akaher@vmware.com> - 4.14.54-3
- Enabled USB PCI in config_aarch64
- Build hang (at make oldconfig) fix in config_aarch64

* Thu Jul 19 2018 Alexey Makhalov <amakhalov@vmware.com> - 4.14.54-2
- .config: usb_serial_pl2303=m,wlan=y,can=m,gpio=y,pinctrl=y,iio=m

* Mon Jul 09 2018 Him Kalyan Bordoloi <bordoloih@vmware.com> - 4.14.54-1
- Update to version 4.14.54

* Fri Jan 26 2018 Alexey Makhalov <amakhalov@vmware.com> - 4.14.8-2
- Added vchiq entry to rpi3 dts
- Added dtb-rpi3 subpackage

* Fri Dec 22 2017 Alexey Makhalov <amakhalov@vmware.com> - 4.14.8-1
- Version update

* Wed Dec 13 2017 Alexey Makhalov <amakhalov@vmware.com> - 4.9.66-4
- KAT build support

* Thu Dec 07 2017 Alexey Makhalov <amakhalov@vmware.com> - 4.9.66-3
- Aarch64 support

* Tue Dec 05 2017 Alexey Makhalov <amakhalov@vmware.com> - 4.9.66-2
- Sign and compress modules after stripping. fips=1 requires signed modules

* Mon Dec 04 2017 Srivatsa S. Bhat <srivatsa@csail.mit.edu> 4.9.66-1
- Version update

* Tue Nov 21 2017 Srivatsa S. Bhat <srivatsa@csail.mit.edu> 4.9.64-1
- Version update

* Mon Nov 06 2017 Srivatsa S. Bhat <srivatsa@csail.mit.edu> 4.9.60-1
- Version update

* Wed Oct 11 2017 Srivatsa S. Bhat <srivatsa@csail.mit.edu> 4.9.53-3
- Add patch "KVM: Don't accept obviously wrong gsi values via
    KVM_IRQFD" to fix CVE-2017-1000252.

* Tue Oct 10 2017 Alexey Makhalov <amakhalov@vmware.com> - 4.9.53-2
- Build hang (at make oldconfig) fix.

* Thu Oct 05 2017 Srivatsa S. Bhat <srivatsa@csail.mit.edu> 4.9.53-1
- Version update

* Mon Oct 02 2017 Srivatsa S. Bhat <srivatsa@csail.mit.edu> 4.9.52-3
- Allow privileged CLONE_NEWUSER from nested user namespaces.

* Mon Oct 02 2017 Srivatsa S. Bhat <srivatsa@csail.mit.edu> 4.9.52-2
- Fix CVE-2017-11472 (ACPICA: Namespace: fix operand cache leak)

* Mon Oct 02 2017 Srivatsa S. Bhat <srivatsa@csail.mit.edu> 4.9.52-1
- Version update

* Mon Sep 18 2017 Alexey Makhalov <amakhalov@vmware.com> - 4.9.47-2
- Requires coreutils or toybox

* Mon Sep 04 2017 Alexey Makhalov <amakhalov@vmware.com> - 4.9.47-1
- Fix CVE-2017-11600

* Tue Aug 22 2017 Anish Swaminathan <anishs@vmware.com> - 4.9.43-2
- Add missing xen block drivers

* Mon Aug 14 2017 Alexey Makhalov <amakhalov@vmware.com> - 4.9.43-1
- Version update
- [feature] new sysctl option unprivileged_userns_clone

* Wed Aug 09 2017 Alexey Makhalov <amakhalov@vmware.com> - 4.9.41-2
- Fix CVE-2017-7542
- [bugfix] Added ccm,gcm,ghash,lzo crypto modules to avoid
    panic on modprobe tcrypt

* Mon Aug 07 2017 Alexey Makhalov <amakhalov@vmware.com> - 4.9.41-1
- Version update

* Fri Aug 04 2017 Bo Gan <ganb@vmware.com> - 4.9.38-6
- Fix initramfs triggers

* Tue Aug 01 2017 Anish Swaminathan <anishs@vmware.com> - 4.9.38-5
- Allow some algorithms in FIPS mode
- Reverts 284a0f6e87b0721e1be8bca419893902d9cf577a and backports
- bcf741cb779283081db47853264cc94854e7ad83 in the kernel tree
- Enable additional NF features

* Fri Jul 21 2017 Anish Swaminathan <anishs@vmware.com> - 4.9.38-4
- Add patches in Hyperv codebase

* Fri Jul 21 2017 Anish Swaminathan <anishs@vmware.com> - 4.9.38-3
- Add missing hyperv drivers

* Thu Jul 20 2017 Alexey Makhalov <amakhalov@vmware.com> - 4.9.38-2
- Disable scheduler beef up patch

* Tue Jul 18 2017 Alexey Makhalov <amakhalov@vmware.com> - 4.9.38-1
- Fix CVE-2017-11176 and CVE-2017-10911

* Mon Jul 03 2017 Xiaolin Li <xiaolinl@vmware.com> - 4.9.34-3
- Add libdnet-devel, kmod-devel and libmspack-devel to BuildRequires

* Thu Jun 29 2017 Divya Thaluru <dthaluru@vmware.com> - 4.9.34-2
- Added obsolete for deprecated linux-dev package

* Wed Jun 28 2017 Alexey Makhalov <amakhalov@vmware.com> - 4.9.34-1
- [feature] 9P FS security support
- [feature] DM Delay target support
- Fix CVE-2017-1000364 ("stack clash") and CVE-2017-9605

* Thu Jun 8 2017 Alexey Makhalov <amakhalov@vmware.com> - 4.9.31-1
- Fix CVE-2017-8890, CVE-2017-9074, CVE-2017-9075, CVE-2017-9076
    CVE-2017-9077 and CVE-2017-9242
- [feature] IPV6 netfilter NAT table support

* Fri May 26 2017 Alexey Makhalov <amakhalov@vmware.com> - 4.9.30-1
- Added ENA driver for AMI
- Fix CVE-2017-7487 and CVE-2017-9059

* Wed May 17 2017 Vinay Kulkarni <kulkarniv@vmware.com> - 4.9.28-2
- Enable IPVLAN module.

* Tue May 16 2017 Alexey Makhalov <amakhalov@vmware.com> - 4.9.28-1
- Version update

* Wed May 10 2017 Alexey Makhalov <amakhalov@vmware.com> - 4.9.27-1
- Version update

* Sun May 7 2017 Alexey Makhalov <amakhalov@vmware.com> - 4.9.26-1
- Version update
- Removed version suffix from config file name

* Thu Apr 27 2017 Bo Gan <ganb@vmware.com> - 4.9.24-2
- Support dynamic initrd generation

* Tue Apr 25 2017 Alexey Makhalov <amakhalov@vmware.com> - 4.9.24-1
- Fix CVE-2017-6874 and CVE-2017-7618.
- Fix audit-devel BuildRequires.
- .config: build nvme and nvme-core in kernel.

* Mon Mar 6 2017 Alexey Makhalov <amakhalov@vmware.com> - 4.9.13-2
- .config: NSX requirements for crypto and netfilter

* Tue Feb 28 2017 Alexey Makhalov <amakhalov@vmware.com> - 4.9.13-1
- Update to linux-4.9.13 to fix CVE-2017-5986 and CVE-2017-6074

* Thu Feb 09 2017 Alexey Makhalov <amakhalov@vmware.com> - 4.9.9-1
- Update to linux-4.9.9 to fix CVE-2016-10153, CVE-2017-5546,
    CVE-2017-5547, CVE-2017-5548 and CVE-2017-5576.
- .config: added CRYPTO_FIPS support.

* Tue Jan 10 2017 Alexey Makhalov <amakhalov@vmware.com> - 4.9.2-1
- Update to linux-4.9.2 to fix CVE-2016-10088
- Move linux-tools.spec to linux.spec as -tools subpackage

* Mon Dec 19 2016 Xiaolin Li <xiaolinl@vmware.com> - 4.9.0-2
- BuildRequires Linux-PAM-devel

* Mon Dec 12 2016 Alexey Makhalov <amakhalov@vmware.com> - 4.9.0-1
- Update to linux-4.9.0
- Add paravirt stolen time accounting feature (from linux-esx),
    but disable it by default (no-vmw-sta cmdline parameter)

* Thu Dec  8 2016 Alexey Makhalov <amakhalov@vmware.com> - 4.4.35-3
- net-packet-fix-race-condition-in-packet_set_ring.patch
    to fix CVE-2016-8655

* Wed Nov 30 2016 Alexey Makhalov <amakhalov@vmware.com> - 4.4.35-2
- Expand `uname -r` with release number
- Check for build-id matching
- Added syscalls tracing support
- Compress modules

* Mon Nov 28 2016 Alexey Makhalov <amakhalov@vmware.com> - 4.4.35-1
- Update to linux-4.4.35
- vfio-pci-fix-integer-overflows-bitmask-check.patch
    to fix CVE-2016-9083

* Tue Nov 22 2016 Alexey Makhalov <amakhalov@vmware.com> - 4.4.31-4
- net-9p-vsock.patch

* Thu Nov 17 2016 Alexey Makhalov <amakhalov@vmware.com> - 4.4.31-3
- tty-prevent-ldisc-drivers-from-re-using-stale-tty-fields.patch
    to fix CVE-2015-8964

* Tue Nov 15 2016 Alexey Makhalov <amakhalov@vmware.com> - 4.4.31-2
- .config: add cgrup_hugetlb support
- .config: add netfilter_xt_{set,target_ct} support
- .config: add netfilter_xt_match_{cgroup,ipvs} support

* Thu Nov 10 2016 Alexey Makhalov <amakhalov@vmware.com> - 4.4.31-1
- Update to linux-4.4.31

* Fri Oct 21 2016 Alexey Makhalov <amakhalov@vmware.com> - 4.4.26-1
- Update to linux-4.4.26

* Wed Oct 19 2016 Alexey Makhalov <amakhalov@vmware.com> - 4.4.20-6
- net-add-recursion-limit-to-GRO.patch
- scsi-arcmsr-buffer-overflow-in-arcmsr_iop_message_xfer.patch

* Tue Oct 18 2016 Alexey Makhalov <amakhalov@vmware.com> - 4.4.20-5
- ipip-properly-mark-ipip-GRO-packets-as-encapsulated.patch
- tunnels-dont-apply-GRO-to-multiple-layers-of-encapsulation.patch

* Mon Oct  3 2016 Alexey Makhalov <amakhalov@vmware.com> - 4.4.20-4
- Package vmlinux with PROGBITS sections in -debuginfo subpackage

* Tue Sep 27 2016 Alexey Makhalov <amakhalov@vmware.com> - 4.4.20-3
- .config: CONFIG_IP_SET_HASH_{IPMARK,MAC}=m

* Tue Sep 20 2016 Alexey Makhalov <amakhalov@vmware.com> - 4.4.20-2
- Add -release number for /boot/* files
- Use initrd.img with version and release number
- Rename -dev subpackage to -devel

* Wed Sep  7 2016 Alexey Makhalov <amakhalov@vmware.com> - 4.4.20-1
- Update to linux-4.4.20
- apparmor-fix-oops-validate-buffer-size-in-apparmor_setprocattr.patch
- keys-fix-asn.1-indefinite-length-object-parsing.patch

* Thu Aug 25 2016 Alexey Makhalov <amakhalov@vmware.com> - 4.4.8-11
- vmxnet3 patches to bumpup a version to 1.4.8.0

* Wed Aug 10 2016 Alexey Makhalov <amakhalov@vmware.com> - 4.4.8-10
- Added VSOCK-Detach-QP-check-should-filter-out-non-matching-QPs.patch
- .config: pmem hotplug + ACPI NFIT support
- .config: enable EXPERT mode, disable UID16 syscalls

* Thu Jul 07 2016 Alexey Makhalov <amakhalov@vmware.com> - 4.4.8-9
- .config: pmem + fs_dax support

* Fri Jun 17 2016 Alexey Makhalov <amakhalov@vmware.com> - 4.4.8-8
- patch: e1000e-prevent-div-by-zero-if-TIMINCA-is-zero.patch
- .config: disable rt group scheduling - not supported by systemd

* Wed Jun 15 2016 Harish Udaiya Kumar <hudaiyakumar@vmware.com> - 4.4.8-7
- fixed the capitalization for - System.map

* Thu May 26 2016 Alexey Makhalov <amakhalov@vmware.com> - 4.4.8-6
- patch: REVERT-sched-fair-Beef-up-wake_wide.patch

* Tue May 24 2016 Priyesh Padmavilasom <ppadmavilasom@vmware.com> - 4.4.8-5
- GA - Bump release of all rpms

* Mon May 23 2016 Harish Udaiya Kumar <hudaiyakumar@vmware.com> - 4.4.8-4
- Fixed generation of debug symbols for kernel modules & vmlinux.

* Mon May 23 2016 Divya Thaluru <dthaluru@vmware.com> - 4.4.8-3
- Added patches to fix CVE-2016-3134, CVE-2016-3135

* Wed May 18 2016 Harish Udaiya Kumar <hudaiyakumar@vmware.com> - 4.4.8-2
- Enabled CONFIG_UPROBES in config as needed by ktap

* Wed May 04 2016 Alexey Makhalov <amakhalov@vmware.com> - 4.4.8-1
- Update to linux-4.4.8
- Added net-Drivers-Vmxnet3-set-... patch

* Tue May 03 2016 Vinay Kulkarni <kulkarniv@vmware.com> - 4.2.0-27
- Compile Intel GigE and VMXNET3 as part of kernel.

* Thu Apr 28 2016 Nick Shi <nshi@vmware.com> - 4.2.0-26
- Compile cramfs.ko to allow mounting cramfs image

* Tue Apr 12 2016 Vinay Kulkarni <kulkarniv@vmware.com> - 4.2.0-25
- Revert network interface renaming disable in kernel.

* Tue Mar 29 2016 Alexey Makhalov <amakhalov@vmware.com> - 4.2.0-24
- Support kmsg dumping to vmware.log on panic
- sunrpc: xs_bind uses ip_local_reserved_ports

* Mon Mar 28 2016 Harish Udaiya Kumar <hudaiyakumar@vmware.com> - 4.2.0-23
- Enabled Regular stack protection in Linux kernel in config

* Thu Mar 17 2016 Harish Udaiya Kumar <hudaiyakumar@vmware.com> - 4.2.0-22
- Restrict the permissions of the /boot/System.map-X file

* Fri Mar 04 2016 Alexey Makhalov <amakhalov@vmware.com> - 4.2.0-21
- Patch: SUNRPC: Do not reuse srcport for TIME_WAIT socket.

* Wed Mar 02 2016 Alexey Makhalov <amakhalov@vmware.com> - 4.2.0-20
- Patch: SUNRPC: Ensure that we wait for connections to complete
    before retrying

* Fri Feb 26 2016 Alexey Makhalov <amakhalov@vmware.com> - 4.2.0-19
- Disable watchdog under VMware hypervisor.

* Thu Feb 25 2016 Alexey Makhalov <amakhalov@vmware.com> - 4.2.0-18
- Added rpcsec_gss_krb5 and nfs_fscache

* Mon Feb 22 2016 Alexey Makhalov <amakhalov@vmware.com> - 4.2.0-17
- Added sysctl param to control weighted_cpuload() behavior

* Thu Feb 18 2016 Divya Thaluru <dthaluru@vmware.com> - 4.2.0-16
- Disabling network renaming

* Sun Feb 14 2016 Alexey Makhalov <amakhalov@vmware.com> - 4.2.0-15
- veth patch: don’t modify ip_summed

* Thu Feb 11 2016 Alexey Makhalov <amakhalov@vmware.com> - 4.2.0-14
- Full tickless -> idle tickless + simple CPU time accounting
- SLUB -> SLAB
- Disable NUMA balancing
- Disable stack protector
- No build_forced no-CBs CPUs
- Disable Expert configuration mode
- Disable most of debug features from 'Kernel hacking'

* Mon Feb 08 2016 Alexey Makhalov <amakhalov@vmware.com> - 4.2.0-13
- Double tcp_mem limits, patch is added.

* Wed Feb 03 2016 Anish Swaminathan <anishs@vmware.com> -  4.2.0-12
- Fixes for CVE-2015-7990/6937 and CVE-2015-8660.

* Tue Jan 26 2016 Anish Swaminathan <anishs@vmware.com> - 4.2.0-11
- Revert CONFIG_HZ=250

* Fri Jan 22 2016 Alexey Makhalov <amakhalov@vmware.com> - 4.2.0-10
- Fix for CVE-2016-0728

* Wed Jan 13 2016 Alexey Makhalov <amakhalov@vmware.com> - 4.2.0-9
- CONFIG_HZ=250

* Tue Jan 12 2016 Mahmoud Bassiouny <mbassiouny@vmware.com> - 4.2.0-8
- Remove rootfstype from the kernel parameter.

* Mon Jan 04 2016 Harish Udaiya Kumar <hudaiyakumar@vmware.com> - 4.2.0-7
- Disabled all the tracing options in kernel config.
- Disabled preempt.
- Disabled sched autogroup.

* Thu Dec 17 2015 Harish Udaiya Kumar <hudaiyakumar@vmware.com> - 4.2.0-6
- Enabled kprobe for systemtap & disabled dynamic function tracing in config

* Fri Dec 11 2015 Harish Udaiya Kumar <hudaiyakumar@vmware.com> - 4.2.0-5
- Added oprofile kernel driver sub-package.

* Fri Nov 13 2015 Mahmoud Bassiouny <mbassiouny@vmware.com> - 4.2.0-4
- Change the linux image directory.

* Wed Nov 11 2015 Harish Udaiya Kumar <hudaiyakumar@vmware.com> - 4.2.0-3
- Added the build essential files in the dev sub-package.

* Mon Nov 09 2015 Vinay Kulkarni <kulkarniv@vmware.com> - 4.2.0-2
- Enable Geneve module support for generic kernel.

* Fri Oct 23 2015 Harish Udaiya Kumar <hudaiyakumar@vmware.com> - 4.2.0-1
- Upgraded the generic linux kernel to version 4.2.0 & and updated timer handling to full tickless mode.

* Tue Sep 22 2015 Harish Udaiya Kumar <hudaiyakumar@vmware.com> - 4.0.9-5
- Added driver support for frame buffer devices and ACPI

* Wed Sep 2 2015 Alexey Makhalov <amakhalov@vmware.com> - 4.0.9-4
- Added mouse ps/2 module.

* Fri Aug 14 2015 Alexey Makhalov <amakhalov@vmware.com> - 4.0.9-3
- Use photon.cfg as a symlink.

* Thu Aug 13 2015 Alexey Makhalov <amakhalov@vmware.com> - 4.0.9-2
- Added environment file(photon.cfg) for grub.

* Wed Aug 12 2015 Sharath George <sharathg@vmware.com> - 4.0.9-1
- Upgrading kernel version.

* Wed Aug 12 2015 Alexey Makhalov <amakhalov@vmware.com> - 3.19.2-5
- Updated OVT to version 10.0.0.
- Rename -gpu-drivers to -drivers-gpu in accordance to directory structure.
- Added -sound package/

* Tue Aug 11 2015 Anish Swaminathan<anishs@vmware.com> - 3.19.2-4
- Removed Requires dependencies.

* Fri Jul 24 2015 Harish Udaiya Kumar <hudaiyakumar@gmail.com> - 3.19.2-3
- Updated the config file to include graphics drivers.

* Mon May 18 2015 Touseef Liaqat <tliaqat@vmware.com> - 3.13.3-2
- Update according to UsrMove.

* Wed Nov 5 2014 Divya Thaluru <dthaluru@vmware.com> - 3.13.3-1
- Initial build. First version<|MERGE_RESOLUTION|>--- conflicted
+++ resolved
@@ -3,13 +3,8 @@
 %define uname_r %{version}-%{release}
 Summary:        Linux Kernel optimized for Hyper-V
 Name:           kernel-hyperv
-<<<<<<< HEAD
-Version:        5.10.28.1
-Release:        5%{?dist}
-=======
 Version:        5.10.52.1
 Release:        1%{?dist}
->>>>>>> a6f8e0a4
 License:        GPLv2
 Vendor:         Microsoft Corporation
 Distribution:   Mariner
@@ -272,10 +267,6 @@
 %{_libdir}/perf/include/bpf/*
 
 %changelog
-<<<<<<< HEAD
-* Mon Apr 26 2021 Thomas Crain <thcrain@microsoft.com> - 5.10.28.1-5
-- Replace incorrect %%{_lib} usage with %%{_libdir}
-=======
 * Tue Jul 20 2021 Rachel Menge <rachelmenge@microsoft.com> - 5.10.52.1-1
 - Update source to 5.10.52.1
 
@@ -324,7 +315,6 @@
 
 * Mon May 03 2021 Rachel Menge <rachelmenge@microsoft.com> - 5.10.32.1-1
 - Update source to 5.10.32.1
->>>>>>> a6f8e0a4
 
 * Thu Apr 22 2021 Chris Co <chrco@microsoft.com> - 5.10.28.1-4
 - Bump release number to match kernel release
