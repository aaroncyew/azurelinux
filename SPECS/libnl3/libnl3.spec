--- conflicted
+++ resolved
@@ -74,32 +74,34 @@
 %changelog
 * Fri Aug 28 2020 Thomas Crain <thcrain@microsoft.com> - 3.4.0-6
 - Add pkg-config provides to devel package
-<<<<<<< HEAD
-* Sat May 09 00:21:15 PST 2020 Nick Samson <nisamson@microsoft.com> - 3.4.0-5
-=======
 - License verified
+
 * Sat May 09 2020 Nick Samson <nisamson@microsoft.com> - 3.4.0-5
->>>>>>> a6f8e0a4
 - Added %%license line automatically
+
 * Thu Apr 30 2020 Nicolas Ontiveros <niontive@microsoft.com> - 3.4.0-4
 - Rename from libnl to libnl3.
+
 * Tue Apr 14 2020 Nick Samson <nisamson@microsoft.com> - 3.4.0-3
 - Updated Source0, URL. License verified.
+
 * Tue Sep 03 2019 Mateusz Malisz <mamalisz@microsoft.com> - 3.4.0-2
-<<<<<<< HEAD
-- Initial import from Photon (license: dual Apache2/GPL2).
-=======
 - Initial CBL-Mariner import from Photon (license: Apache2).
->>>>>>> a6f8e0a4
+
 * Wed Sep 19 2018 Bo Gan <ganb@vmware.com> - 3.4.0-1
 - Updated to version 3.4.0
+
 * Tue Apr 11 2017 Harish Udaiya Kumar <hudaiyakumar@vmware.com> - 3.2.29-1
 - Updated to version 3.2.29.
+
 * Tue May 24 2016 Priyesh Padmavilasom <ppadmavilasom@vmware.com> - 3.2.27-2
 - GA - Bump release of all rpms
+
 * Fri Jan 15 2016 Xiaolin Li <xiaolinl@vmware.com> - 3.2.27-1
 - Updated to version 3.2.27
+
 * Tue Sep 22 2015 Harish Udaiya Kumar <hudaiyakumar@vmware.com> - 3.2.25-2
 - Updated build-requires after creating devel package for dbus.
+
 * Tue Jun 23 2015 Divya Thaluru <dthaluru@vmware.com> - 3.2.25-1
 - Initial build.