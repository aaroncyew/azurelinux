<<<<<<< HEAD
Summary:	    Dynamic host configuration protocol
Name:		    dhcp
Version:	    4.4.2
=======
Summary:        Dynamic host configuration protocol
Name:           dhcp
Version:        4.4.2
>>>>>>> a6f8e0a4
Release:        2%{?dist}
License:        MPLv2.0
Url:            https://www.isc.org/dhcp/
Source0:        ftp://ftp.isc.org/isc/dhcp/%{version}/%{name}-%{version}.tar.gz
Patch1:         CVE-2021-25217.patch
Group:          System Environment/Base
Vendor:         Microsoft Corporation
Distribution:   Mariner
BuildRequires:  systemd
%description
The ISC DHCP package contains both the client and server programs for DHCP. dhclient (the client) is used for connecting to a network which uses DHCP to assign network addresses. dhcpd (the server) is used for assigning network addresses on private networks

%package libs
Summary:    Libraries for dhcp
%description libs
Libraries for the dhcp.

%package devel
Summary:    Development Libraries and header files for dhcp
Requires:   dhcp-libs
%description devel
Headers and libraries for the dhcp.

%package server
Summary:    Provides the ISC DHCP server
Requires:   dhcp-libs
%description server
dhcpd is the name of a program that operates as a daemon on a server to provide Dynamic Host Configuration Protocol (DHCP) service to a network. Clients may solicit an IP address (IP) from a DHCP server when they need one

%package client
<<<<<<< HEAD
Summary:	Provides the ISC DHCP client daemon and dhclient-script
Requires:	dhcp-libs
Provides:	dhclient
=======
Summary:    Provides the ISC DHCP client daemon and dhclient-script
Requires:   dhcp-libs
>>>>>>> a6f8e0a4
%description client
The ISC DHCP Client, dhclient, provides a means for configuring one or more network interfaces using the Dynamic Host Configuration Protocol, BOOTP protocol, or if these protocols fail, by statically assigning an address.


%prep
%autosetup -p1

%setup -qn %{name}-%{version}

%build
CFLAGS="-D_PATH_DHCLIENT_SCRIPT='\"/sbin/dhclient-script\"'         \
        -D_PATH_DHCPD_CONF='\"/etc/dhcp/dhcpd.conf\"'               \
        -D_PATH_DHCLIENT_CONF='\"/etc/dhcp/dhclient.conf\"'"        \
./configure \
    --prefix=%{_prefix} \
    --sysconfdir=/etc/dhcp                                  \
    --localstatedir=/var                                    \
    --with-srv-lease-file=/var/lib/dhcpd/dhcpd.leases       \
    --with-srv6-lease-file=/var/lib/dhcpd/dhcpd6.leases     \
    --with-cli-lease-file=/var/lib/dhclient/dhclient.leases \
    --with-cli6-lease-file=/var/lib/dhclient/dhclient6.leases \
    --with-srv-pid-file=%{_localstatedir}/run/dhcpd.pid \
    --with-srv6-pid-file=%{_localstatedir}/run/dhcpd6.pid \
    --with-cli-pid-file=%{_localstatedir}/run/dhclient.pid \
    --with-cli6-pid-file=%{_localstatedir}/run/dhclient6.pid \
    --with-relay-pid-file=%{_localstatedir}/run/dhcrelay.pid \
    --enable-log-pid \
    --enable-paranoia --enable-early-chroot

make
%install
make DESTDIR=%{buildroot} install
install -v -m755 client/scripts/linux %{buildroot}/usr/sbin/dhclient-script

cat > %{buildroot}/etc/dhcp/dhclient.conf << "EOF"
# Begin /etc/dhcp/dhclient.conf
#
# Basic dhclient.conf(5)

#prepend domain-name-servers 127.0.0.1;
request subnet-mask, broadcast-address, time-offset, routers,
        domain-name, domain-name-servers, domain-search, host-name,
        netbios-name-servers, netbios-scope, interface-mtu,
        ntp-servers;
require subnet-mask, domain-name-servers;
#timeout 60;
#retry 60;
#reboot 10;
#select-timeout 5;
#initial-interval 2;

# End /etc/dhcp/dhclient.conf
EOF
install -v -dm 755 %{buildroot}/usr/lib/systemd/system
cat > %{buildroot}/usr/lib/systemd/system/dhcp.service << "EOF"
[Unit]
Description=ISC DHCP Server
Documentation=man:dhcpd(8) man:dhcpd.conf(5)
After=network.target

[Service]
EnvironmentFile=/etc/default/dhcpd
ExecStart=/usr/sbin/dhcpd -f --no-pid $DHCPD_OPTS

[Install]
WantedBy=multi-user.target
EOF

install -v -dm 755 %{buildroot}%{_localstatedir}/lib/dhclient
install -v -dm 755 %{buildroot}%{_sysconfdir}/default
cat > %{buildroot}%{_sysconfdir}/default/dhcpd << "EOF"
DHCPD_OPTS=
EOF

mkdir -p %{buildroot}%{_sysconfdir}/dhcp
touch %{buildroot}%{_sysconfdir}/dhcp/dhcpd.conf
touch %{buildroot}%{_sysconfdir}/dhcp/dhcpd6.conf

mkdir -p %{buildroot}%{_localstatedir}/lib/dhcpd/
touch %{buildroot}%{_localstatedir}/lib/dhcpd/dhcpd.leases
touch %{buildroot}%{_localstatedir}/lib/dhcpd/dhcpd6.leases
mkdir -p %{buildroot}%{_localstatedir}/lib/dhclient/

#%check
#Commented out %check due to missing support of ATF.

%post   libs -p /sbin/ldconfig
%postun libs -p /sbin/ldconfig

%files libs
%defattr(-,root,root)
%license LICENSE
%{_libdir}/libdhcp*.a
%{_libdir}/libomapi.a

%files devel
%defattr(-,root,root)
%{_includedir}/dhcpctl
%{_includedir}/omapip

%files server
%defattr(-,root,root)
%dir %{_sysconfdir}/dhcp
%dir %{_localstatedir}/lib/dhcpd
%{_sysconfdir}/dhcp/dhcpd.conf.example
%config(noreplace) %{_sysconfdir}/default/dhcpd
%config(noreplace) %{_sysconfdir}/dhcp/dhcpd.conf
%config(noreplace) %{_sysconfdir}/dhcp/dhcpd6.conf
%config(noreplace) %{_localstatedir}/lib/dhcpd/dhcpd.leases
%config(noreplace) %{_localstatedir}/lib/dhcpd/dhcpd6.leases
%{_bindir}/omshell
%{_sbindir}/dhcpd
%{_sbindir}/dhcrelay
%{_mandir}/man1/*
%{_mandir}/man3/*
%{_mandir}/man5/dhcp-eval.5.gz
%{_mandir}/man5/dhcp-options.5.gz
%{_mandir}/man5/dhcpd.conf.5.gz
%{_mandir}/man5/dhcpd.leases.5.gz
%{_mandir}/man8/dhcpd.8.gz
%{_mandir}/man8/dhcrelay.8.gz
/usr/lib/systemd/system/dhcp.service

%files client
%defattr(-,root,root)
%dir %{_sysconfdir}/dhcp
%{_sysconfdir}/dhcp/dhclient.conf.example
%config(noreplace) %{_sysconfdir}/dhcp/dhclient.conf
%{_sbindir}/dhclient
%{_sbindir}/dhclient-script
%dir %{_localstatedir}/lib/dhclient
%{_mandir}/man5/dhclient.conf.5.gz
%{_mandir}/man5/dhclient.leases.5.gz
%{_mandir}/man8/dhclient-script.8.gz
%{_mandir}/man8/dhclient.8.gz

%changelog
<<<<<<< HEAD
*   Tue Jun 08 2021 Muhammad Falak Wani <mwani@microsoft.com> 4.4.2-2
-   Add an explicit provides for dhclient.
=======
*   Wed May 26 2021 Jon Slobodzian <joslobo@microsoft.com> 4.4.2-2
-   Patch to fix CVE-2021-25217.
>>>>>>> a6f8e0a4
*   Thu May 28 2020 Nicolas Ontiveros <niontive@microsoft.com> 4.4.2-1
-   Update to version 4.4.2, which fixes CVE-2017-3144 and CVE-2018-5733.
-   License verified.
*   Sat May 09 2020 Nick Samson <nisamson@microsoft.com> 4.3.6-2
-   Added %%license line automatically
*   Thu Mar 26 2020 Nicolas Ontiveros <niontive@microsoft.com> 4.3.6-1
-   Update version to 4.3.6. License verified. URL updated.
*   Tue Sep 03 2019 Mateusz Malisz <mamalisz@microsoft.com> 4.3.5-5
-   Initial CBL-Mariner import from Photon (license: Apache2).
*   Wed Jul 05 2017 Chang Lee <changlee@vmware.com> 4.3.5-4
-   Commented out %check due to missing support of ATF.
*   Thu Apr 20 2017 Divya Thaluru <dthaluru@vmware.com> 4.3.5-3
-   Added default dhcp configuration and lease files
*   Wed Dec 7 2016 Divya Thaluru <dthaluru@vmware.com> 4.3.5-2
-   Added configuration file for dhcp service
*   Mon Nov 14 2016 Harish Udaiya Kumar <hudaiyakumar@vmware.com> 4.3.5-1
-   Upgraded to version 4.3.5.
*   Wed Oct 05 2016 ChangLee <changlee@vmware.com> 4.3.3-4
-   Modified %check
*   Tue May 24 2016 Priyesh Padmavilasom <ppadmavilasom@vmware.com> 4.3.3-3
-   GA - Bump release of all rpms
*   Wed Mar 30 2016 Anish Swaminathan <anishs@vmware.com>  4.3.3-2
-   Add patch for CVE-2016-2774
*   Fri Jan 22 2016 Xiaolin Li <xiaolinl@vmware.com> 4.3.3-1
-   Updated to version 4.3.3
*   Wed Jul 15 2015 Divya Thaluru <dthaluru@vmware.com> 4.3.2-1
-   Initial build.<|MERGE_RESOLUTION|>--- conflicted
+++ resolved
@@ -1,13 +1,7 @@
-<<<<<<< HEAD
 Summary:	    Dynamic host configuration protocol
 Name:		    dhcp
 Version:	    4.4.2
-=======
-Summary:        Dynamic host configuration protocol
-Name:           dhcp
-Version:        4.4.2
->>>>>>> a6f8e0a4
-Release:        2%{?dist}
+Release:        3%{?dist}
 License:        MPLv2.0
 Url:            https://www.isc.org/dhcp/
 Source0:        ftp://ftp.isc.org/isc/dhcp/%{version}/%{name}-%{version}.tar.gz
@@ -37,14 +31,9 @@
 dhcpd is the name of a program that operates as a daemon on a server to provide Dynamic Host Configuration Protocol (DHCP) service to a network. Clients may solicit an IP address (IP) from a DHCP server when they need one
 
 %package client
-<<<<<<< HEAD
 Summary:	Provides the ISC DHCP client daemon and dhclient-script
 Requires:	dhcp-libs
 Provides:	dhclient
-=======
-Summary:    Provides the ISC DHCP client daemon and dhclient-script
-Requires:   dhcp-libs
->>>>>>> a6f8e0a4
 %description client
 The ISC DHCP Client, dhclient, provides a means for configuring one or more network interfaces using the Dynamic Host Configuration Protocol, BOOTP protocol, or if these protocols fail, by statically assigning an address.
 
@@ -182,37 +171,48 @@
 %{_mandir}/man8/dhclient.8.gz
 
 %changelog
-<<<<<<< HEAD
-*   Tue Jun 08 2021 Muhammad Falak Wani <mwani@microsoft.com> 4.4.2-2
--   Add an explicit provides for dhclient.
-=======
-*   Wed May 26 2021 Jon Slobodzian <joslobo@microsoft.com> 4.4.2-2
--   Patch to fix CVE-2021-25217.
->>>>>>> a6f8e0a4
-*   Thu May 28 2020 Nicolas Ontiveros <niontive@microsoft.com> 4.4.2-1
--   Update to version 4.4.2, which fixes CVE-2017-3144 and CVE-2018-5733.
--   License verified.
-*   Sat May 09 2020 Nick Samson <nisamson@microsoft.com> 4.3.6-2
--   Added %%license line automatically
-*   Thu Mar 26 2020 Nicolas Ontiveros <niontive@microsoft.com> 4.3.6-1
--   Update version to 4.3.6. License verified. URL updated.
-*   Tue Sep 03 2019 Mateusz Malisz <mamalisz@microsoft.com> 4.3.5-5
--   Initial CBL-Mariner import from Photon (license: Apache2).
-*   Wed Jul 05 2017 Chang Lee <changlee@vmware.com> 4.3.5-4
--   Commented out %check due to missing support of ATF.
-*   Thu Apr 20 2017 Divya Thaluru <dthaluru@vmware.com> 4.3.5-3
--   Added default dhcp configuration and lease files
-*   Wed Dec 7 2016 Divya Thaluru <dthaluru@vmware.com> 4.3.5-2
--   Added configuration file for dhcp service
-*   Mon Nov 14 2016 Harish Udaiya Kumar <hudaiyakumar@vmware.com> 4.3.5-1
--   Upgraded to version 4.3.5.
-*   Wed Oct 05 2016 ChangLee <changlee@vmware.com> 4.3.3-4
--   Modified %check
-*   Tue May 24 2016 Priyesh Padmavilasom <ppadmavilasom@vmware.com> 4.3.3-3
--   GA - Bump release of all rpms
-*   Wed Mar 30 2016 Anish Swaminathan <anishs@vmware.com>  4.3.3-2
--   Add patch for CVE-2016-2774
-*   Fri Jan 22 2016 Xiaolin Li <xiaolinl@vmware.com> 4.3.3-1
--   Updated to version 4.3.3
-*   Wed Jul 15 2015 Divya Thaluru <dthaluru@vmware.com> 4.3.2-1
--   Initial build.+* Tue Jun 08 2021 Muhammad Falak Wani <mwani@microsoft.com> 4.4.2-3
+- Add an explicit provides for dhclient.
+
+* Wed May 26 2021 Jon Slobodzian <joslobo@microsoft.com> 4.4.2-2
+- Patch to fix CVE-2021-25217.
+
+* Thu May 28 2020 Nicolas Ontiveros <niontive@microsoft.com> 4.4.2-1
+- Update to version 4.4.2, which fixes CVE-2017-3144 and CVE-2018-5733.
+- License verified.
+
+* Sat May 09 2020 Nick Samson <nisamson@microsoft.com> 4.3.6-2
+- Added %%license line automatically
+
+* Thu Mar 26 2020 Nicolas Ontiveros <niontive@microsoft.com> 4.3.6-1
+- Update version to 4.3.6. License verified. URL updated.
+
+* Tue Sep 03 2019 Mateusz Malisz <mamalisz@microsoft.com> 4.3.5-5
+- Initial CBL-Mariner import from Photon (license: Apache2).
+
+* Wed Jul 05 2017 Chang Lee <changlee@vmware.com> 4.3.5-4
+- Commented out %check due to missing support of ATF.
+
+* Thu Apr 20 2017 Divya Thaluru <dthaluru@vmware.com> 4.3.5-3
+- Added default dhcp configuration and lease files
+
+* Wed Dec 7 2016 Divya Thaluru <dthaluru@vmware.com> 4.3.5-2
+- Added configuration file for dhcp service
+
+* Mon Nov 14 2016 Harish Udaiya Kumar <hudaiyakumar@vmware.com> 4.3.5-1
+- Upgraded to version 4.3.5.
+
+* Wed Oct 05 2016 ChangLee <changlee@vmware.com> 4.3.3-4
+- Modified %check
+
+* Tue May 24 2016 Priyesh Padmavilasom <ppadmavilasom@vmware.com> 4.3.3-3
+- GA - Bump release of all rpms
+
+* Wed Mar 30 2016 Anish Swaminathan <anishs@vmware.com>  4.3.3-2
+- Add patch for CVE-2016-2774
+
+* Fri Jan 22 2016 Xiaolin Li <xiaolinl@vmware.com> 4.3.3-1
+- Updated to version 4.3.3
+
+* Wed Jul 15 2015 Divya Thaluru <dthaluru@vmware.com> 4.3.2-1
+- Initial build.