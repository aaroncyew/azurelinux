Summary:        Utilities for file systems, consoles, partitions, and messages
Name:           util-linux
Version:        2.37.4
Release:        7%{?dist}
License:        GPLv2+
Vendor:         Microsoft Corporation
Distribution:   Mariner
Group:          Applications/System
URL:            https://git.kernel.org/pub/scm/utils/util-linux/util-linux.git/about/
Source0:        https://mirrors.edge.kernel.org/pub/linux/utils/%{name}/v2.37/%{name}-%{version}.tar.xz
Source1:        runuser
Source2:        runuser-l
Source3:        su
Source4:        su-l
Patch0:         libblkid-src-probe-check-for-ENOMEDIUM.patch
BuildRequires:  audit-devel
BuildRequires:  libcap-ng-devel
BuildRequires:  libselinux-devel
BuildRequires:  ncurses-devel
BuildRequires:  pam-devel
Requires:       %{name}-libs = %{version}-%{release}
Requires:       audit-libs
Conflicts:      toybox
Provides:       %{name}-ng = %{version}-%{release}
Provides:       hardlink = 1.3-9
Provides:       uuidd = %{version}-%{release}
%if %{with_check}
BuildRequires:  ncurses-term
%endif

%description
Utilities for handling file systems, consoles, partitions,
and messages.

%package lang
Summary:        Additional language files for util-linux
Group:          Applications/System
Requires:       %{name} = %{version}-%{release}

%description lang
These are the additional language files of util-linux.

%package devel
Summary:        Header and library files for util-linux
Group:          Development/Libraries
Requires:       %{name} = %{version}-%{release}
Requires:       %{name}-libs = %{version}-%{release}
Provides:       libmount-devel = %{version}-%{release}
Provides:       libblkid = %{version}-%{release}
Provides:       libblkid-devel = %{version}-%{release}
Provides:       libuuid-devel = %{version}-%{release}
Provides:       libuuid-devel%{?_isa} = %{version}-%{release}
Provides:       libsmartcols = %{version}-%{release}
Provides:       libsmartcols-devel = %{version}-%{release}

%description devel
These are the header and library files of util-linux.

%package libs
Summary:        library files for util-linux
Group:          Development/Libraries

%description libs
These are library files of util-linux.

%prep
%autosetup -p1
sed -i -e 's@etc/adjtime@var/lib/hwclock/adjtime@g' $(grep -rl '%{_sysconfdir}/adjtime' .)

%build
autoreconf -fi
./configure \
    --enable-hardlink \
    --disable-nologin \
    --disable-chfn-chsh \
    --disable-login \
    --disable-silent-rules \
    --disable-static \
    --disable-use-tty-group \
    --without-python \
    --with-selinux \
    --with-audit
make %{?_smp_mflags}

%install
install -vdm 755 %{buildroot}%{_sharedstatedir}/hwclock
make DESTDIR=%{buildroot} install
chmod 644 %{buildroot}%{_docdir}/util-linux/getopt*.tcsh
find %{buildroot} -type f -name "*.la" -delete -print

# Install 'uuidd' directories, which are not created by 'make'.
install -d %{buildroot}%{_prefix}%{_var}/run/uuidd
install -d %{buildroot}%{_sharedstatedir}/libuuid

%find_lang %{name}

install -vdm755 %{buildroot}%{_sysconfdir}/pam.d
install -vm644 %{SOURCE1} %{buildroot}%{_sysconfdir}/pam.d/
install -vm644 %{SOURCE2} %{buildroot}%{_sysconfdir}/pam.d/
install -vm644 %{SOURCE3} %{buildroot}%{_sysconfdir}/pam.d/
install -vm644 %{SOURCE4} %{buildroot}%{_sysconfdir}/pam.d/

%check
chown -Rv nobody .
sudo -u nobody -s /bin/bash -c "PATH=$PATH make -k check"
rm -rf %{buildroot}/lib/systemd/system

%post   -p /sbin/ldconfig
%postun -p /sbin/ldconfig

%files
%defattr(-,root,root)
%license COPYING
%dir %{_sharedstatedir}/hwclock
%dir %{_prefix}%{_var}/run/uuidd
%dir %{_sharedstatedir}/libuuid
/bin/*
%attr(4755,root,root) /bin/mount
%attr(4755,root,root) /bin/umount
/sbin/*
%{_bindir}/*
%{_sbindir}/*
%{_mandir}/man1/*
%{_mandir}/man5/*
%{_mandir}/man8/*
%{_datadir}/bash-completion/completions/*
%{_docdir}/util-linux/getopt*
%attr(0644,root,root) %config(noreplace) %{_sysconfdir}/pam.d/runuser
%attr(0644,root,root) %config(noreplace) %{_sysconfdir}/pam.d/runuser-l
%attr(0644,root,root) %config(noreplace) %{_sysconfdir}/pam.d/su
%attr(0644,root,root) %config(noreplace) %{_sysconfdir}/pam.d/su-l

%files lang -f %{name}.lang
%defattr(-,root,root)

%files libs
%defattr(-,root,root)
%{_libdir}/*.so
/lib/libblkid.so.*
/lib/libmount.so.*
/lib/libuuid.so.*
/lib/libsmartcols.so.*
/lib/libfdisk.so.*

%files devel
%defattr(-,root,root)
%license Documentation/licenses/COPYING.LGPL-2.1-or-later libsmartcols/COPYING
%license libblkid/COPYING
%{_libdir}/pkgconfig/*.pc
%{_includedir}/*
%{_mandir}/man3/*

%changelog
<<<<<<< HEAD
* Wed Sep 20 2023 Andrew Phelps <anphel@microsoft.com> - 2.37.4-7
- Add su-l file for PAM
=======
* Wed Sep 20 2023 Jon Slobodzian <joslobo@microsoft.com> - 2.37.4-7
- Recompile with stack-protection fixed gcc version (CVE-2023-4039)
>>>>>>> 6a8f378c

* Wed May 24 2023 Tobias Brick <tobiasb@microsoft.com> - 2.37.4-6
- Add SETUID bit to mount and umount.

* Mon Feb 06 2023 Mitch Zhu <mitchzhu@microsoft.com> - 2.37.4-5
- Add patch to prevent cdrom probe on Azure VMs

* Wed Jul 20 2022 Minghe Ren <mingheren@microsoft.com> - 2.37.4-4
- Modify su to improve security
- Change file permission on mount and umount to improve security

* Fri Jul 01 2022 Andrew Phelps <anphel@microsoft.com> - 2.37.4-3
- Enable su tool and related PAM config

* Mon Jun 13 2022 Rachel Menge <rachelmenge@microsoft.com> - 2.37.4-2
- Add Buildrequires libcap-ng-devel to build setpriv

* Tue Jun 07 2022 Pawel Winogrodzki <pawelwi@microsoft.com> - 2.37.4-1
- Updating to 2.37.4 to fix CVE-2022-0563.

* Tue May 03 2022 Sriram Nambakam <snambakam@microsoft.com> - 2.37.2-5
- Split libraries into the util-linux-libs package

* Mon Mar 14 2022 Daniel McIlvaney <damcilva@microsoft.com> - 2.37.2-4
- Add Debian's PAM configs for runuser tool
- Add build require on pam-devel so we have the pam headers

* Fri Mar 04 2022 Andrew Phelps <anphel@microsoft.com> - 2.37.2-3
- Build with audit support

* Fri Feb 04 2022 Pawel Winogrodzki <pawelwi@microsoft.com> - 2.37.2-2
- Removing epoch

* Tue Oct 12 2021 Andrew Phelps <anphel@microsoft.com> - 2.37.2-1
- Update to version 2.37.2

* Tue Sep 21 2021 Henry Li <lihl@microsoft.com> - 2.36.1-5
- Add libmount, libuuid and libfdisk shared library files to util-linux-devel
- Remove libblkid and libfdisk shared library files from util-linux
- Remove util-linux-libs subpackage

* Tue Aug 24 2021 Pawel Winogrodzki <pawelwi@microsoft.com> - 2.36.1-4
- Adding 'Provides' for 'uuidd' and fixing it.

* Mon Mar 15 2021 Henry Li <lihl@microsoft.com> - 2.36.1-3
- Provide util-linux-ng
- Add files to util-linux-devel
- Provides libblkid, libsmartcols and libsmartcols-devel from util-linux-devel

* Fri Feb 05 2021 Joe Schmitt <joschmit@microsoft.com> - 2.36.1-2
- Provide libuuid-devel%%{?_isa}

* Tue Jan 05 2021 Joe Schmitt <joschmit@microsoft.com> - 2.36.1-1
- Upgrade to version 2.36.1.
- Provide hardlink.

* Mon Sep 28 2020 Ruying Chen <v-ruyche@microsoft.com> 2.32.1-4
- Provide libmount-devel, libblkid-devel, libuuid-devel in util-linux-devel

* Fri Sep 04 2020 Daniel Burgener <daburgen@microsoft.com> 2.32.1-4
- Enable SELinux support (Merged from Mariner 1.0 branch)

* Sat May 09 2020 Nick Samson <nisamson@microsoft.com> 2.23.1-3
- Added %%license line automatically

* Tue Apr 14 2020 Emre Girgin <mrgirgin@microsoft.com> 2.32.1-2
- Rename ncurses-terminfo to ncurses-term.

* Tue Mar 17 2020 Andrew Phelps <anphel@microsoft.com> 2.32.1-1
- Update version to 2.32.1. License verified.

* Thu Feb 27 2020 Henry Beberman <hebeberm@microsoft.com> 2.32-4
- Disable chfn, chsh, login, and su builds. These are provided by shadow.

* Tue Dec 03 2019 Andrew Phelps <anphel@microsoft.com> 2.32-3
- Run autoconf to remake build system files

* Tue Sep 03 2019 Mateusz Malisz <mamalisz@microsoft.com> 2.32-2
- Initial CBL-Mariner import from Photon (license: Apache2).

* Mon Apr 09 2018 Xiaolin Li <xiaolinl@vmware.com> 2.32-1
- Update to version 2.32, fix CVE-2018-7738

* Wed Dec 27 2017 Anish Swaminathan <anishs@vmware.com> 2.31.1-1
- Upgrade to version 2.31.1.

* Mon Oct 02 2017 Alexey Makhalov <amakhalov@vmware.com> 2.29.2-5
- Added conflicts toybox

* Fri Sep 15 2017 Bo Gan <ganb@vmware.com> 2.29.2-4
- Cleanup check

* Mon Jul 31 2017 Xiaolin Li <xiaolinl@vmware.com> 2.29.2-3
- Fixed rpm check errors.

* Thu Apr 20 2017 Alexey Makhalov <amakhalov@vmware.com> 2.29.2-2
- Added -libs subpackage to strip docker image.

* Wed Apr 05 2017 Xiaolin Li <xiaolinl@vmware.com> 2.29.2-1
- Updated to version 2.29.2.

* Wed Dec 07 2016 Xiaolin Li <xiaolinl@vmware.com> 2.27.1-5
- Moved man3 to devel subpackage.

* Thu Nov 17 2016 Alexey Makhalov <amakhalov@vmware.com> 2.27.1-4
- Disable use tty droup

* Wed Oct 05 2016 ChangLee <changlee@vmware.com> 2.27.1-3
- Modified %check

* Tue May 24 2016 Priyesh Padmavilasom <ppadmavilasom@vmware.com> 2.27.1-2
- GA - Bump release of all rpms

* Fri Dec 11 2015 Anish Swaminathan <anishs@vmware.com> 2.27.1-1
- Upgrade version.

* Tue Oct 6 2015 Xiaolin Li <xiaolinl@vmware.com> 2.24.1-3
- Disable static, move header files, .so and config files to devel package.

* Mon May 18 2015 Touseef Liaqat <tliaqat@vmware.com> 2.24.1-2
- Update according to UsrMove.

* Wed Nov 5 2014 Divya Thaluru <dthaluru@vmware.com> 2.24.1-1
- Initial build. First version<|MERGE_RESOLUTION|>--- conflicted
+++ resolved
@@ -151,13 +151,11 @@
 %{_mandir}/man3/*
 
 %changelog
-<<<<<<< HEAD
-* Wed Sep 20 2023 Andrew Phelps <anphel@microsoft.com> - 2.37.4-7
+* Wed Sep 21 2023 Andrew Phelps <anphel@microsoft.com> - 2.37.4-8
 - Add su-l file for PAM
-=======
+
 * Wed Sep 20 2023 Jon Slobodzian <joslobo@microsoft.com> - 2.37.4-7
 - Recompile with stack-protection fixed gcc version (CVE-2023-4039)
->>>>>>> 6a8f378c
 
 * Wed May 24 2023 Tobias Brick <tobiasb@microsoft.com> - 2.37.4-6
 - Add SETUID bit to mount and umount.
