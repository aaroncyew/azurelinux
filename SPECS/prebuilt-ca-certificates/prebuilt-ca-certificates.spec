--- conflicted
+++ resolved
@@ -19,15 +19,9 @@
 
 %prep -q
 
-<<<<<<< HEAD
-# Remove 'ca-certificate-base', if present. We don't want them
-# to get mixed into the bundle provided by 'ca-certificates'.
-if rpm -q ca-certificates-base &>/dev/null ; then rpm -e ca-certificates-base; fi
-=======
 # Remove 'ca-certificates-base', if present. We don't want them
 # to get mixed into the bundle provided by 'ca-certificates'.
 if rpm -q ca-certificates-base &>/dev/null ; then rpm -e --nodeps ca-certificates-base; fi
->>>>>>> 774b5ffb
 
 %build
 
@@ -51,9 +45,7 @@
 
 %changelog
 * Wed Dec 15 2021 Pawel Winogrodzki <pawelwi@microsoft.com> - 2.0.0-1
-- Making removal of 'ca-certificates-base' account for the package not being installed.
 - Updating 'URL' and 'Version' tags for CBL-Mariner 2.0.
-- License verified.
 
 * Tue Oct 12 2021 Pawel Winogrodzki <pawelwi@microsoft.com> - 20200720-20
 - Removing conflicts with 'ca-certificates-shared'.
