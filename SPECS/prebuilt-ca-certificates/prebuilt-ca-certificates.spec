Summary:        Prebuilt version of ca-certificates package.
Name:           prebuilt-ca-certificates
# When updating, "Epoch, "Version", AND "Release" tags must be updated in the "ca-certificates" package as well.
Epoch:          1
Version:        2.0.0
Release:        5%{?dist}
License:        MIT
Vendor:         Microsoft Corporation
Distribution:   Mariner
Group:          System Environment/Security
URL:            https://docs.microsoft.com/en-us/security/trusted-root/program-requirements
BuildArch:      noarch

BuildRequires:  ca-certificates = %{epoch}:%{version}-%{release}

Provides:       %{name}-microsoft = %{version}-%{release}
Provides:       %{name}-mozilla = %{version}-%{release}

Conflicts:      ca-certificates-shared
Conflicts:      prebuilt-ca-certificates-base

%description
Prebuilt version of the ca-certificates package with no runtime dependencies.

%prep -q

# Remove 'ca-certificates-base', if present. We don't want them
# to get mixed into the bundle provided by 'ca-certificates'.
if rpm -q ca-certificates-base &>/dev/null ; then rpm -e --nodeps ca-certificates-base; fi

%build

%install

mkdir -p %{buildroot}%{_sysconfdir}/pki/{tls/certs,ca-trust/extracted,java}

cp %{_sysconfdir}/pki/tls/cert.pem %{buildroot}%{_sysconfdir}/pki/tls/
cp -r %{_sysconfdir}/pki/tls/certs/* %{buildroot}%{_sysconfdir}/pki/tls/certs/
cp -r %{_sysconfdir}/pki/ca-trust/extracted/* %{buildroot}%{_sysconfdir}/pki/ca-trust/extracted/
cp %{_sysconfdir}/pki/java/cacerts %{buildroot}%{_sysconfdir}/pki/java/

find %{buildroot} -name README -delete

%files
# Certs bundle file with trust
%{_sysconfdir}/pki/tls/cert.pem
%{_sysconfdir}/pki/tls/certs/*
%{_sysconfdir}/pki/ca-trust/extracted/*
%{_sysconfdir}/pki/java/cacerts

%changelog
<<<<<<< HEAD
* Mon Jun 27 2022 Pawel Winogrodzki <pawelwi@microsoft.com> - 2.0.0-5
- Adding conflict information with "ca-certificates-shared".
=======
* Wed Jun 29 2022 CBL-Mariner Service Account <cblmargh@microsoft.com> - 2.0.0-5
- Making 'Release' match with 'ca-certificates'.
>>>>>>> f019e7cd

* Thu Jun 02 2022 Pawel Winogrodzki <pawelwi@microsoft.com> - 2.0.0-4
- Add provides for '%%{name}-microsoft' and '%%{name}-mozilla' for consistency with 'ca-certificates'.

* Fri May 20 2022 CBL-Mariner Service Account <cblmargh@microsoft.com> - 2.0.0-3
- Making 'Release' match with 'ca-certificates'.

* Fri May 06 2022 CBL-Mariner Service Account <cblmargh@microsoft.com> - 2.0.0-2
- Making 'Release' match with 'ca-certificates'.

* Wed Dec 15 2021 Pawel Winogrodzki <pawelwi@microsoft.com> - 1:2.0.0-1
- Updating 'URL' and 'Version' tags for CBL-Mariner 2.0.

* Tue Oct 12 2021 Pawel Winogrodzki <pawelwi@microsoft.com> - 20200720-20
- Removing conflicts with 'ca-certificates-shared'.
- License verified.

* Thu Sep 23 2021 Pawel Winogrodzki <pawelwi@microsoft.com> - 20200720-19
- Original version for CBL-Mariner.<|MERGE_RESOLUTION|>--- conflicted
+++ resolved
@@ -3,7 +3,7 @@
 # When updating, "Epoch, "Version", AND "Release" tags must be updated in the "ca-certificates" package as well.
 Epoch:          1
 Version:        2.0.0
-Release:        5%{?dist}
+Release:        6%{?dist}
 License:        MIT
 Vendor:         Microsoft Corporation
 Distribution:   Mariner
@@ -49,13 +49,11 @@
 %{_sysconfdir}/pki/java/cacerts
 
 %changelog
-<<<<<<< HEAD
-* Mon Jun 27 2022 Pawel Winogrodzki <pawelwi@microsoft.com> - 2.0.0-5
+* Mon Jun 29 2022 Pawel Winogrodzki <pawelwi@microsoft.com> - 2.0.0-6
 - Adding conflict information with "ca-certificates-shared".
-=======
+
 * Wed Jun 29 2022 CBL-Mariner Service Account <cblmargh@microsoft.com> - 2.0.0-5
 - Making 'Release' match with 'ca-certificates'.
->>>>>>> f019e7cd
 
 * Thu Jun 02 2022 Pawel Winogrodzki <pawelwi@microsoft.com> - 2.0.0-4
 - Add provides for '%%{name}-microsoft' and '%%{name}-mozilla' for consistency with 'ca-certificates'.
