%{!?python2_sitelib: %define python2_sitelib %(python2 -c "from distutils.sysconfig import get_python_lib;print(get_python_lib())")}
%{!?python3_sitelib: %define python3_sitelib %(python3 -c "from distutils.sysconfig import get_python_lib;print(get_python_lib())")}
%{!?python2_version: %define python2_version %(python2 -c "import sys; sys.stdout.write(sys.version[:3])")}
%{!?python3_version: %define python3_version %(python3 -c "import sys; sys.stdout.write(sys.version[:3])")}
Summary:        pytest is a mature full-featured Python testing tool that helps you write better programs
Name:           pytest
Version:        3.8.2
Release:        7%{?dist}
License:        MIT
Vendor:         Microsoft Corporation
Distribution:   Mariner
Group:          Development/Languages/Python
URL:            https://docs.pytest.org
#Source0:        https://github.com/pytest-dev/pytest/archive/%{version}.tar.gz
Source0:        https://files.pythonhosted.org/packages/5f/d2/7f77f406ac505abda02ab4afb50d06ebf304f6ea42fca34f8f37529106b2/pytest-%{version}.tar.gz
BuildRequires:  python-hypothesis
BuildRequires:  python-py
BuildRequires:  python-setuptools
BuildRequires:  python-setuptools_scm
BuildRequires:  python-twisted
BuildRequires:  python-xml
BuildRequires:  python2
BuildRequires:  python2-devel
BuildRequires:  python2-libs
BuildRequires:  python3
BuildRequires:  python3-devel
BuildRequires:  python3-hypothesis
BuildRequires:  python3-py
BuildRequires:  python3-setuptools
BuildRequires:  python3-setuptools_scm
BuildRequires:  python3-twisted
BuildRequires:  python3-xml
Requires:       python-py
Requires:       python2
Requires:       python2-libs
AutoReqProv:    no
Provides:       python2dist(pytest) = %{version}-%{release}
Provides:       python2.7dist(pytest) = %{version}-%{release}
BuildArch:      noarch

%description
pytest framework makes it easy to write small tests, yet scales to support complex functional testing for applications and libraries.

%package -n     python3-pytest
Summary:        pytest is a mature full-featured Python testing tool that helps you write better programs
Requires:       python3
Requires:       python3-libs
Requires:       python3-py
AutoReqProv:    no
Provides:       python3dist(pytest) = %{version}-%{release}
Provides:       python3.7dist(pytest) = %{version}-%{release}

%description -n python3-pytest

Python 3 version.

%prep
%setup -q
rm -rf ../p3dir
cp -a . ../p3dir

%build
python2 setup.py build
pushd ../p3dir
python3 setup.py build
popd

%install
python2 setup.py install --prefix=%{_prefix} --root=%{buildroot}

mv %{buildroot}%{_bindir}/pytest %{buildroot}%{_bindir}/pytest%{python2_version}
ln -snf pytest%{python2_version} %{buildroot}%{_bindir}/pytest2
mv %{buildroot}%{_bindir}/py.test %{buildroot}%{_bindir}/py.test%{python2_version}
ln -snf py.test%{python2_version} %{buildroot}%{_bindir}/py.test2


pushd ../p3dir
python3 setup.py install --prefix=%{_prefix} --root=%{buildroot}
mv %{buildroot}%{_bindir}/pytest %{buildroot}%{_bindir}/pytest%{python3_version}
ln -snf pytest%{python3_version} %{buildroot}%{_bindir}/pytest3
mv %{buildroot}%{_bindir}/py.test %{buildroot}%{_bindir}/py.test%{python3_version}
ln -snf py.test%{python3_version} %{buildroot}%{_bindir}/py.test3
popd

%check
make -k check |& tee %{_specdir}/%{name}-check-log || %{nocheck}

%files
%defattr(-,root,root,-)
%license LICENSE
%{_bindir}/pytest2
%{_bindir}/pytest%{python2_version}
%{_bindir}/py.test2
%{_bindir}/py.test%{python2_version}
%{python2_sitelib}/*

%files -n python3-pytest
%defattr(-,root,root,-)
%{_bindir}/pytest3
%{_bindir}/pytest%{python3_version}
%{_bindir}/py.test3
%{_bindir}/py.test%{python3_version}
%{python3_sitelib}/*

%changelog
<<<<<<< HEAD
* Tue Jan 05 2021 Ruying Chen <v-ruyche@microsoft.com> - 3.8.2-7
- Disable auto dependency generator.

* Sat May 09 00:21:35 PST 2020 Nick Samson <nisamson@microsoft.com> - 3.8.2-6
=======
* Sat May 09 2020 Nick Samson <nisamson@microsoft.com> - 3.8.2-6
>>>>>>> a6f8e0a4
- Added %%license line automatically

*   Thu Apr 30 2020 Emre Girgin <mrgirgin@microsoft.com> 3.8.2-5
-   Renaming python-pytest to pytest

*   Tue Apr 28 2020 Emre Girgin <mrgirgin@microsoft.com> 3.8.2-4
-   Renaming python-Twisted to python-twisted

*   Mon Apr 20 2020 Eric Li <eli@microsoft.com> 3.8.2-3
-   Update Source0:, add #Source0, and delete sha1. License verified.

*   Tue Sep 03 2019 Mateusz Malisz <mamalisz@microsoft.com> 3.8.2-2
-   Initial CBL-Mariner import from Photon (license: Apache2).

*   Tue Oct 09 2018 Tapas Kundu <tkundu@vmware.com> 3.8.2-1
-   Updated to release 3.8.2
-   Removed buildrequires from subpackage.

*   Wed Jun 07 2017 Xiaolin Li <xiaolinl@vmware.com> 3.0.7-3
-   Add python3-setuptools and python3-xml to python3 sub package Buildrequires.

*   Thu Jun 01 2017 Dheeraj Shetty <dheerajs@vmware.com> 3.0.7-2
-   Use python2 instead of python and rename the scripts in bin directory

*   Tue Apr 25 2017 Dheeraj Shetty <dheerajs@vmware.com> 3.0.7-1
-   Initial<|MERGE_RESOLUTION|>--- conflicted
+++ resolved
@@ -103,37 +103,33 @@
 %{python3_sitelib}/*
 
 %changelog
-<<<<<<< HEAD
 * Tue Jan 05 2021 Ruying Chen <v-ruyche@microsoft.com> - 3.8.2-7
 - Disable auto dependency generator.
 
-* Sat May 09 00:21:35 PST 2020 Nick Samson <nisamson@microsoft.com> - 3.8.2-6
-=======
 * Sat May 09 2020 Nick Samson <nisamson@microsoft.com> - 3.8.2-6
->>>>>>> a6f8e0a4
 - Added %%license line automatically
 
-*   Thu Apr 30 2020 Emre Girgin <mrgirgin@microsoft.com> 3.8.2-5
--   Renaming python-pytest to pytest
+* Thu Apr 30 2020 Emre Girgin <mrgirgin@microsoft.com> 3.8.2-5
+- Renaming python-pytest to pytest
 
-*   Tue Apr 28 2020 Emre Girgin <mrgirgin@microsoft.com> 3.8.2-4
--   Renaming python-Twisted to python-twisted
+* Tue Apr 28 2020 Emre Girgin <mrgirgin@microsoft.com> 3.8.2-4
+- Renaming python-Twisted to python-twisted
 
-*   Mon Apr 20 2020 Eric Li <eli@microsoft.com> 3.8.2-3
--   Update Source0:, add #Source0, and delete sha1. License verified.
+* Mon Apr 20 2020 Eric Li <eli@microsoft.com> 3.8.2-3
+- Update Source0:, add #Source0, and delete sha1. License verified.
 
-*   Tue Sep 03 2019 Mateusz Malisz <mamalisz@microsoft.com> 3.8.2-2
--   Initial CBL-Mariner import from Photon (license: Apache2).
+* Tue Sep 03 2019 Mateusz Malisz <mamalisz@microsoft.com> 3.8.2-2
+- Initial CBL-Mariner import from Photon (license: Apache2).
 
-*   Tue Oct 09 2018 Tapas Kundu <tkundu@vmware.com> 3.8.2-1
--   Updated to release 3.8.2
--   Removed buildrequires from subpackage.
+* Tue Oct 09 2018 Tapas Kundu <tkundu@vmware.com> 3.8.2-1
+- Updated to release 3.8.2
+- Removed buildrequires from subpackage.
 
-*   Wed Jun 07 2017 Xiaolin Li <xiaolinl@vmware.com> 3.0.7-3
--   Add python3-setuptools and python3-xml to python3 sub package Buildrequires.
+* Wed Jun 07 2017 Xiaolin Li <xiaolinl@vmware.com> 3.0.7-3
+- Add python3-setuptools and python3-xml to python3 sub package Buildrequires.
 
-*   Thu Jun 01 2017 Dheeraj Shetty <dheerajs@vmware.com> 3.0.7-2
--   Use python2 instead of python and rename the scripts in bin directory
+* Thu Jun 01 2017 Dheeraj Shetty <dheerajs@vmware.com> 3.0.7-2
+- Use python2 instead of python and rename the scripts in bin directory
 
-*   Tue Apr 25 2017 Dheeraj Shetty <dheerajs@vmware.com> 3.0.7-1
--   Initial+* Tue Apr 25 2017 Dheeraj Shetty <dheerajs@vmware.com> 3.0.7-1
+- Initial