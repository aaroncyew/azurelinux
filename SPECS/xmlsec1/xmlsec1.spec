--- conflicted
+++ resolved
@@ -99,7 +99,6 @@
 %{_mandir}/man1/xmlsec1-config.1.gz
 
 %changelog
-<<<<<<< HEAD
 * Fri Feb 05 2021 Joe Schmitt <joschmit@microsoft.com> - 1.2.26-7
 - Replace incorrect %%{_lib} usage with %%{_libdir}
 
@@ -107,20 +106,17 @@
 - Enable gcrypt and gnutls support and add explicit provides.
 
 * Sat May 09 00:21:10 PST 2020 Nick Samson <nisamson@microsoft.com> - 1.2.26-5
-=======
-* Sat May 09 2020 Nick Samson <nisamson@microsoft.com> - 1.2.26-5
->>>>>>> a6f8e0a4
 - Added %%license line automatically
 
-*   Fri Apr 24 2020 Pawel Winogrodzki <pawelwi@microsoft.com> 1.2.26-4
--   License verified.
--   Fixed Source0 tag.
+* Fri Apr 24 2020 Pawel Winogrodzki <pawelwi@microsoft.com> 1.2.26-4
+- License verified.
+- Fixed Source0 tag.
 
-*   Tue Sep 03 2019 Mateusz Malisz <mamalisz@microsoft.com> 1.2.26-3
--   Initial CBL-Mariner import from Photon (license: Apache2).
+* Tue Sep 03 2019 Mateusz Malisz <mamalisz@microsoft.com> 1.2.26-3
+- Initial CBL-Mariner import from Photon (license: Apache2).
 
-*   Tue Sep 25 2018 Alexey Makhalov <amakhalov@vmware.com> 1.2.26-2
--   Fix requires.
+* Tue Sep 25 2018 Alexey Makhalov <amakhalov@vmware.com> 1.2.26-2
+- Fix requires.
 
-*   Mon Jul 02 2018 Ankit Jain <ankitja@vmware.com> 1.2.26-1
--   Initial version+* Mon Jul 02 2018 Ankit Jain <ankitja@vmware.com> 1.2.26-1
+- Initial version