Summary:        Next generation system logger facilty
Name:           syslog-ng
Version:        3.33.2
<<<<<<< HEAD
Release:        6%{?dist}
=======
Release:        7%{?dist}
>>>>>>> 78094693
License:        BSD AND GPLv2+ AND LGPLv2+
Vendor:         Microsoft Corporation
Distribution:   Mariner
Group:          System Environment/Daemons
URL:            https://syslog-ng.org/
Source0:        https://github.com/balabit/%{name}/releases/download/%{name}-%{version}/%{name}-%{version}.tar.gz
Source1:        60-syslog-ng-journald.conf
Source2:        syslog-ng.service
Patch0:         CVE-2022-38725.patch
BuildRequires:  glib-devel
BuildRequires:  json-c-devel
BuildRequires:  json-glib-devel
BuildRequires:  python3-devel
BuildRequires:  systemd-devel
%if %{with_check}
BuildRequires:  curl-devel
BuildRequires:  python3-pip
%endif
Requires:       glib
Requires:       json-c
Requires:       json-glib
Requires:       systemd
Obsoletes:      eventlog

Provides: syslog

%description
 The syslog-ng application is a flexible and highly scalable
 system logging tool. It is often used to manage log messages and implement
 centralized logging, where the aim is to collect the log messages of several
 devices to a single, central log server.

%package -n     python3-syslog-ng
Summary:        python3-syslog-ng
Requires:       python3
Requires:       python3-libs

%description -n python3-syslog-ng
Python 3 version.

%package        devel
Summary:        Header and development files for syslog-ng
Requires:       %{name} = %{version}-%{release}

%description    devel
 syslog-ng-devel package contains header files, pkfconfig files, and libraries
 needed to build applications using syslog-ng APIs.

%prep
%autosetup -p1
rm -rf ../p3dir
cp -a . ../p3dir

%build
%configure \
    CFLAGS="%{optflags}" \
    CXXFLAGS="%{optflags}" \
    --disable-silent-rules \
    --sysconfdir=%{_sysconfdir}/syslog-ng \
    --enable-systemd \
    --with-systemdsystemunitdir=%{_libdir}/systemd/system \
    --enable-json=yes \
    --with-jsonc=system \
    --disable-java \
    --disable-redis \
    --with-python=3 \
    PYTHON=/bin/python3 \
    PKG_CONFIG_PATH=%{_prefix}/local/lib/pkgconfig/
make %{?_smp_mflags}

%install
make DESTDIR=%{buildroot} install
find %{buildroot} -name "*.la" -exec rm -f {} \;
rm %{buildroot}/%{_libdir}/systemd/system/syslog-ng@.service
rm -rf %{buildroot}/%{_infodir}
install -vd %{buildroot}%{_sysconfdir}/systemd/journald.conf.d/
install -p -m 644 %{SOURCE1} %{buildroot}%{_sysconfdir}/systemd/journald.conf.d/
install -p -m 644 %{SOURCE2} %{buildroot}%{_libdir}/systemd/system/
%{_fixperms} %{buildroot}/*
sed -i 's/eventlog//g'  %{buildroot}%{_libdir}/pkgconfig/syslog-ng.pc

install -vdm755 %{buildroot}%{_libdir}/systemd/system-preset
echo "disable syslog-ng.service" > %{buildroot}%{_libdir}/systemd/system-preset/50-syslog-ng.preset

<<<<<<< HEAD
%check
pip3 install unittest2 nose ply pep8
#make %{?_smp_mflags} check # TODO: fix tests. Look at comments in https://github.com/microsoft/CBL-Mariner/pull/6431
=======
# TODO: fix tests. Look at comments in https://github.com/microsoft/CBL-Mariner/pull/6431
# %check
# pip3 install unittest2 nose ply pep8
# make %{?_smp_mflags} check
>>>>>>> 78094693

%post
if [ $1 -eq 1 ] ; then
  mkdir -p %{_prefix}%{_var}/
fi
%systemd_post syslog-ng.service

%preun
%systemd_preun syslog-ng.service

%postun
%systemd_postun_with_restart syslog-ng.service

%files
%defattr(-,root,root)
%license COPYING GPL.txt LGPL.txt
%config(noreplace) %{_sysconfdir}/syslog-ng/syslog-ng.conf
%config(noreplace) %{_sysconfdir}/syslog-ng/scl.conf
%{_sysconfdir}/systemd/journald.conf.d/*
%{_libdir}/systemd/system/syslog-ng.service
%{_libdir}/systemd/system-preset/50-syslog-ng.preset
%{_bindir}/*
%{_sbindir}/syslog-ng
%{_sbindir}/syslog-ng-ctl
%{_sbindir}/syslog-ng-debun
%{_libdir}/libsyslog-ng-*.so.*
%{_libdir}/libevtlog-*.so.*
%{_libdir}/libloggen_helper*
%{_libdir}/libloggen_plugin*
%{_libdir}/libsecret-storage*
%{_libdir}/%{name}/loggen/*
%{_libdir}/syslog-ng/lib*.so
%{_mandir}/man1/dqtool.1.gz
%{_mandir}/man1/loggen.1.gz
%{_mandir}/man1/pdbtool.1.gz
%{_mandir}/man1/persist-tool.1.gz
%{_mandir}/man1/slogencrypt.1.gz
%{_mandir}/man1/slogkey.1.gz
%{_mandir}/man1/slogverify.1.gz
%{_mandir}/man1/syslog-ng-ctl.1.gz
%{_mandir}/man1/syslog-ng-debun.1.gz
%{_mandir}/man5/syslog-ng.conf.5.gz
%{_mandir}/man7/secure-logging.7.gz
%{_mandir}/man8/syslog-ng.8.gz
%{_datadir}/syslog-ng/*

%files -n python3-syslog-ng
%defattr(-,root,root,-)
%{_libdir}/syslog-ng/python/*

%files devel
%defattr(-,root,root)
%{_includedir}/syslog-ng/*
%{_libdir}/libsyslog-ng.so
%{_libdir}/libevtlog.so
%{_libdir}/libsyslog-ng-native-connector.a
%{_libdir}/pkgconfig/*

%changelog
<<<<<<< HEAD
=======
* Mon Nov 27 2023 Saul Paredes <saulparedes@microsoft.com> - 3.33.2-7
- Comment %check section

>>>>>>> 78094693
* Wed Nov 22 2023 Saul Paredes <saulparedes@microsoft.com> - 3.33.2-6
- Remove 'make check' from %check section

* Fri Oct 13 2023 Mykhailo Bykhovtsev <mbykhovtsev@microsoft.com> - 3.33.2-5
- Patched CVE-2022-38725

* Wed Sep 20 2023 Jon Slobodzian <joslobo@microsoft.com> - 3.33.2-4
- Recompile with stack-protection fixed gcc version (CVE-2023-4039)

* Mon Jan 31 2022 Thomas Crain <thcrain@microsoft.com> - 3.33.2-3
- Remove python2 subpackage

* Wed Jan 19 2022 Pawel Winogrodzki <pawelwi@microsoft.com> - 3.33.2-2
- Added "Provides: syslog".

* Fri Jan 14 2022 Neha Agarwal <nehaagarwal@microsoft.com> - 3.33.2-1
- Update to version 3.33.2.

* Thu Dec 16 2021 Pawel Winogrodzki <pawelwi@microsoft.com> - 3.23.1-4
- Removing the explicit %%clean stage.

* Fri Dec 03 2021 Thomas Crain <thcrain@microsoft.com> - 3.23.1-3
- Replace easy_install usage with pip in %%check sections

* Tue Oct 13 2020 Pawel Winogrodzki <pawelwi@microsoft.com> 3.23.1-2
- Added the %%license macro.
- License verified.

* Wed Mar 18 2020 Henry Beberman <henry.beberman@microsoft.com> 3.23.1-1
- Update to 3.23.1. License fixed.

* Tue Sep 03 2019 Mateusz Malisz <mamalisz@microsoft.com> 3.17.2-2
- Initial CBL-Mariner import from Photon (license: Apache2).

* Wed Oct 10 2018 Ankit Jain <ankitja@vmware.com> 3.17.2-1
- Update to version 3.17.2

* Mon Sep 11 2017 Dheeraj Shetty <dheerajs@vmware.com> 3.11.1-3
- Obsolete eventlog.

* Mon Sep 04 2017 Dheeraj Shetty <dheerajs@vmware.com> 3.11.1-2
- Use old service file.

* Fri Aug 18 2017 Dheeraj Shetty <dheerajs@vmware.com> 3.11.1-1
- Update to version 3.11.1

* Thu Jun 29 2017 Divya Thaluru <dthaluru@vmware.com>  3.9.1-3
- Disabled syslog-ng service by default

* Thu May 18 2017 Xiaolin Li <xiaolinl@vmware.com> 3.9.1-2
- Move python2 requires to python2 subpackage and added python3 binding.

* Tue Apr 11 2017 Vinay Kulkarni <kulkarniv@vmware.com> 3.9.1-1
- Update to version 3.9.1

* Tue Oct 04 2016 ChangLee <changlee@vmware.com> 3.6.4-6
- Modified %check

* Thu May 26 2016 Divya Thaluru <dthaluru@vmware.com>  3.6.4-5
- Fixed logic to restart the active services after upgrade

* Tue May 24 2016 Priyesh Padmavilasom <ppadmavilasom@vmware.com> 3.6.4-4
- GA - Bump release of all rpms

* Wed May 4 2016 Priyesh Padmavilasom <ppadmavilasom@vmware.com>  3.6.4-3
- Fix for upgrade issues

* Wed Feb 17 2016 Anish Swaminathan <anishs@vmware.com>  3.6.4-2
- Add journald conf file.

* Wed Jan 20 2016 Anish Swaminathan <anishs@vmware.com> 3.6.4-1
- Upgrade version.

* Tue Jan 12 2016 Anish Swaminathan <anishs@vmware.com>  3.6.2-5
- Change config file attributes.

* Wed Dec 09 2015 Mahmoud Bassiouny <mbassiouny@vmware.com> 3.6.2-4
- Moving files from devel rpm to the main package.

* Wed Aug 05 2015 Kumar Kaushik <kaushikk@vmware.com> 3.6.2-3
- Adding preun section.

* Sat Jul 18 2015 Vinay Kulkarni <kulkarniv@vmware.com> 3.6.2-2
- Split headers and unshared libs over to devel package.

* Thu Jun 4 2015 Vinay Kulkarni <kulkarniv@vmware.com> 3.6.2-1
- Add syslog-ng support to photon.<|MERGE_RESOLUTION|>--- conflicted
+++ resolved
@@ -1,11 +1,7 @@
 Summary:        Next generation system logger facilty
 Name:           syslog-ng
 Version:        3.33.2
-<<<<<<< HEAD
-Release:        6%{?dist}
-=======
 Release:        7%{?dist}
->>>>>>> 78094693
 License:        BSD AND GPLv2+ AND LGPLv2+
 Vendor:         Microsoft Corporation
 Distribution:   Mariner
@@ -90,16 +86,10 @@
 install -vdm755 %{buildroot}%{_libdir}/systemd/system-preset
 echo "disable syslog-ng.service" > %{buildroot}%{_libdir}/systemd/system-preset/50-syslog-ng.preset
 
-<<<<<<< HEAD
-%check
-pip3 install unittest2 nose ply pep8
-#make %{?_smp_mflags} check # TODO: fix tests. Look at comments in https://github.com/microsoft/CBL-Mariner/pull/6431
-=======
 # TODO: fix tests. Look at comments in https://github.com/microsoft/CBL-Mariner/pull/6431
 # %check
 # pip3 install unittest2 nose ply pep8
 # make %{?_smp_mflags} check
->>>>>>> 78094693
 
 %post
 if [ $1 -eq 1 ] ; then
@@ -159,12 +149,9 @@
 %{_libdir}/pkgconfig/*
 
 %changelog
-<<<<<<< HEAD
-=======
 * Mon Nov 27 2023 Saul Paredes <saulparedes@microsoft.com> - 3.33.2-7
 - Comment %check section
 
->>>>>>> 78094693
 * Wed Nov 22 2023 Saul Paredes <saulparedes@microsoft.com> - 3.33.2-6
 - Remove 'make check' from %check section
 
