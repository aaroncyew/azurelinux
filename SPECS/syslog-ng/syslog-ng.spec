%{!?python2_sitelib: %global python2_sitelib %(python2 -c "from distutils.sysconfig import get_python_lib;print(get_python_lib())")}
%{!?python3_sitelib: %global python3_sitelib %(python3 -c "from distutils.sysconfig import get_python_lib;print(get_python_lib())")}
Summary:        Next generation system logger facilty
Name:           syslog-ng
<<<<<<< HEAD
Version:        3.23.1
Release:        5%{?dist}
License:        BSD and GPLv2+ and LGPLv2+
URL:            https://syslog-ng.org/
Group:          System Environment/Daemons
=======
Version:        3.33.2
Release:        1%{?dist}
License:        BSD AND GPLv2+ AND LGPLv2+
>>>>>>> fc7564dc
Vendor:         Microsoft Corporation
Distribution:   Mariner
Group:          System Environment/Daemons
URL:            https://syslog-ng.org/
Source0:        https://github.com/balabit/%{name}/releases/download/%{name}-%{version}/%{name}-%{version}.tar.gz
Source1:        60-syslog-ng-journald.conf
Source2:        syslog-ng.service
BuildRequires:  glib-devel
BuildRequires:  json-c-devel
BuildRequires:  json-glib-devel
BuildRequires:  python2
BuildRequires:  python2-devel
BuildRequires:  python2-libs
BuildRequires:  python3
BuildRequires:  python3-devel
BuildRequires:  python3-libs
BuildRequires:  systemd-devel
%if %{with_check}
BuildRequires:  curl-devel
BuildRequires:  python3-pip
%endif
Requires:       glib
Requires:       json-c
Requires:       json-glib
Requires:       systemd
Obsoletes:      eventlog

Provides: syslog

%description
 The syslog-ng application is a flexible and highly scalable
 system logging tool. It is often used to manage log messages and implement
 centralized logging, where the aim is to collect the log messages of several
 devices to a single, central log server.

%package -n     python2-syslog-ng
Summary:        python2-syslog-ng
Requires:       python2
Requires:       python2-libs

%description -n python2-syslog-ng
Python 2 version.

%package -n     python3-syslog-ng
Summary:        python3-syslog-ng
Requires:       python3
Requires:       python3-libs

%description -n python3-syslog-ng
Python 3 version.

%package        devel
Summary:        Header and development files for syslog-ng
Requires:       %{name} = %{version}-%{release}

%description    devel
 syslog-ng-devel package contains header files, pkfconfig files, and libraries
 needed to build applications using syslog-ng APIs.

%prep
%setup -q
rm -rf ../p3dir
cp -a . ../p3dir

%build

%configure \
    CFLAGS="%{optflags}" \
    CXXFLAGS="%{optflags}" \
    --disable-silent-rules \
    --sysconfdir=%{_sysconfdir}/syslog-ng \
    --enable-systemd \
    --with-systemdsystemunitdir=%{_libdir}/systemd/system \
    --enable-json=yes \
    --with-jsonc=system \
    --disable-java \
    --disable-redis \
    --with-python=2 \
    PKG_CONFIG_PATH=%{_prefix}/local/lib/pkgconfig/
make %{?_smp_mflags}

pushd ../p3dir
%configure \
    CFLAGS="%{optflags}" \
    CXXFLAGS="%{optflags}" \
    --disable-silent-rules \
    --sysconfdir=%{_sysconfdir}/syslog-ng \
    --enable-systemd \
    --with-systemdsystemunitdir=%{_libdir}/systemd/system \
    --enable-json=yes \
    --with-jsonc=system \
    --disable-java \
    --disable-redis \
    --with-python=3 \
    PYTHON=/bin/python3 \
    PKG_CONFIG_PATH=%{_prefix}/local/lib/pkgconfig/
make %{?_smp_mflags}

popd

%install
[ %{buildroot} != "/"] && rm -rf %{buildroot}/*
make DESTDIR=%{buildroot} install
find %{buildroot} -name "*.la" -exec rm -f {} \;
rm %{buildroot}/%{_libdir}/systemd/system/syslog-ng@.service
rm -rf %{buildroot}/%{_infodir}
install -vd %{buildroot}%{_sysconfdir}/systemd/journald.conf.d/
install -p -m 644 %{SOURCE1} %{buildroot}%{_sysconfdir}/systemd/journald.conf.d/
install -p -m 644 %{SOURCE2} %{buildroot}%{_libdir}/systemd/system/
%{_fixperms} %{buildroot}/*

pushd ../p3dir
make DESTDIR=%{buildroot} install
rm %{buildroot}/%{_libdir}/systemd/system/syslog-ng@.service
rm -rf %{buildroot}/%{_infodir}
sed -i 's/eventlog//g'  %{buildroot}%{_libdir}/pkgconfig/syslog-ng.pc
find %{buildroot} -name "*.la" -exec rm -f {} \;
popd

install -vdm755 %{buildroot}%{_libdir}/systemd/system-preset
echo "disable syslog-ng.service" > %{buildroot}%{_libdir}/systemd/system-preset/50-syslog-ng.preset

%check
easy_install_2=$(ls %{_bindir} |grep easy_install |grep 2)
$easy_install_2 unittest2
$easy_install_2 nose
$easy_install_2 ply
$easy_install_2 pep8
make %{?_smp_mflags} check
pushd ../p3dir
pip3 install unittest2 nose ply pep8
make %{?_smp_mflags} check
popd

%post
if [ $1 -eq 1 ] ; then
  mkdir -p %{_prefix}%{_var}/
fi
%systemd_post syslog-ng.service

%preun
%systemd_preun syslog-ng.service

%postun
%systemd_postun_with_restart syslog-ng.service

%files
%defattr(-,root,root)
%license COPYING GPL.txt LGPL.txt
%config(noreplace) %{_sysconfdir}/syslog-ng/syslog-ng.conf
%config(noreplace) %{_sysconfdir}/syslog-ng/scl.conf
%{_sysconfdir}/systemd/journald.conf.d/*
%{_libdir}/systemd/system/syslog-ng.service
%{_libdir}/systemd/system-preset/50-syslog-ng.preset
%{_bindir}/*
%{_sbindir}/syslog-ng
%{_sbindir}/syslog-ng-ctl
%{_sbindir}/syslog-ng-debun
%{_libdir}/libsyslog-ng-*.so.*
%{_libdir}/libevtlog-*.so.*
%{_libdir}/libloggen_helper*
%{_libdir}/libloggen_plugin*
%{_libdir}/libsecret-storage*
%{_libdir}/%{name}/loggen/*
%{_libdir}/syslog-ng/lib*.so
%{_mandir}/man1/dqtool.1.gz
%{_mandir}/man1/loggen.1.gz
%{_mandir}/man1/pdbtool.1.gz
%{_mandir}/man1/persist-tool.1.gz
%{_mandir}/man1/slogencrypt.1.gz
%{_mandir}/man1/slogkey.1.gz
%{_mandir}/man1/slogverify.1.gz
%{_mandir}/man1/syslog-ng-ctl.1.gz
%{_mandir}/man1/syslog-ng-debun.1.gz
%{_mandir}/man5/syslog-ng.conf.5.gz
%{_mandir}/man7/secure-logging.7.gz
%{_mandir}/man8/syslog-ng.8.gz
%{_datadir}/syslog-ng/*

%files -n python2-syslog-ng
%defattr(-,root,root)
%{_libdir}/syslog-ng/python/*

%files -n python3-syslog-ng
%defattr(-,root,root,-)
%{_libdir}/syslog-ng/python/*

%files devel
%defattr(-,root,root)
%{_includedir}/syslog-ng/*
%{_libdir}/libsyslog-ng.so
%{_libdir}/libevtlog.so
%{_libdir}/libsyslog-ng-native-connector.a
%{_libdir}/pkgconfig/*

%changelog
<<<<<<< HEAD
* Wed Jan 19 2022 Pawel Winogrodzki <pawelwi@microsoft.com> - 3.23.1-5
- Added "Provides: syslog".
=======
* Fri Jan 14 2022 Neha Agarwal <nehaagarwal@microsoft.com> - 3.33.2-1
- Update to version 3.33.2.
>>>>>>> fc7564dc

* Thu Dec 16 2021 Pawel Winogrodzki <pawelwi@microsoft.com> - 3.23.1-4
- Removing the explicit %%clean stage.

* Fri Dec 03 2021 Thomas Crain <thcrain@microsoft.com> - 3.23.1-3
- Replace easy_install usage with pip in %%check sections

* Tue Oct 13 2020 Pawel Winogrodzki <pawelwi@microsoft.com> 3.23.1-2
- Added the %%license macro.
- License verified.

* Wed Mar 18 2020 Henry Beberman <henry.beberman@microsoft.com> 3.23.1-1
- Update to 3.23.1. License fixed.

* Tue Sep 03 2019 Mateusz Malisz <mamalisz@microsoft.com> 3.17.2-2
- Initial CBL-Mariner import from Photon (license: Apache2).

* Wed Oct 10 2018 Ankit Jain <ankitja@vmware.com> 3.17.2-1
- Update to version 3.17.2

* Mon Sep 11 2017 Dheeraj Shetty <dheerajs@vmware.com> 3.11.1-3
- Obsolete eventlog.

* Mon Sep 04 2017 Dheeraj Shetty <dheerajs@vmware.com> 3.11.1-2
- Use old service file.

* Fri Aug 18 2017 Dheeraj Shetty <dheerajs@vmware.com> 3.11.1-1
- Update to version 3.11.1

* Thu Jun 29 2017 Divya Thaluru <dthaluru@vmware.com>  3.9.1-3
- Disabled syslog-ng service by default

* Thu May 18 2017 Xiaolin Li <xiaolinl@vmware.com> 3.9.1-2
- Move python2 requires to python2 subpackage and added python3 binding.

* Tue Apr 11 2017 Vinay Kulkarni <kulkarniv@vmware.com> 3.9.1-1
- Update to version 3.9.1

* Tue Oct 04 2016 ChangLee <changlee@vmware.com> 3.6.4-6
- Modified %check

* Thu May 26 2016 Divya Thaluru <dthaluru@vmware.com>  3.6.4-5
- Fixed logic to restart the active services after upgrade

* Tue May 24 2016 Priyesh Padmavilasom <ppadmavilasom@vmware.com> 3.6.4-4
- GA - Bump release of all rpms

* Wed May 4 2016 Priyesh Padmavilasom <ppadmavilasom@vmware.com>  3.6.4-3
- Fix for upgrade issues

* Wed Feb 17 2016 Anish Swaminathan <anishs@vmware.com>  3.6.4-2
- Add journald conf file.

* Wed Jan 20 2016 Anish Swaminathan <anishs@vmware.com> 3.6.4-1
- Upgrade version.

* Tue Jan 12 2016 Anish Swaminathan <anishs@vmware.com>  3.6.2-5
- Change config file attributes.

* Wed Dec 09 2015 Mahmoud Bassiouny <mbassiouny@vmware.com> 3.6.2-4
- Moving files from devel rpm to the main package.

* Wed Aug 05 2015 Kumar Kaushik <kaushikk@vmware.com> 3.6.2-3
- Adding preun section.

* Sat Jul 18 2015 Vinay Kulkarni <kulkarniv@vmware.com> 3.6.2-2
- Split headers and unshared libs over to devel package.

* Thu Jun 4 2015 Vinay Kulkarni <kulkarniv@vmware.com> 3.6.2-1
- Add syslog-ng support to photon.<|MERGE_RESOLUTION|>--- conflicted
+++ resolved
@@ -2,17 +2,9 @@
 %{!?python3_sitelib: %global python3_sitelib %(python3 -c "from distutils.sysconfig import get_python_lib;print(get_python_lib())")}
 Summary:        Next generation system logger facilty
 Name:           syslog-ng
-<<<<<<< HEAD
-Version:        3.23.1
-Release:        5%{?dist}
-License:        BSD and GPLv2+ and LGPLv2+
-URL:            https://syslog-ng.org/
-Group:          System Environment/Daemons
-=======
 Version:        3.33.2
-Release:        1%{?dist}
+Release:        2%{?dist}
 License:        BSD AND GPLv2+ AND LGPLv2+
->>>>>>> fc7564dc
 Vendor:         Microsoft Corporation
 Distribution:   Mariner
 Group:          System Environment/Daemons
@@ -209,13 +201,11 @@
 %{_libdir}/pkgconfig/*
 
 %changelog
-<<<<<<< HEAD
-* Wed Jan 19 2022 Pawel Winogrodzki <pawelwi@microsoft.com> - 3.23.1-5
+* Wed Jan 19 2022 Pawel Winogrodzki <pawelwi@microsoft.com> - 3.33.2-2
 - Added "Provides: syslog".
-=======
+
 * Fri Jan 14 2022 Neha Agarwal <nehaagarwal@microsoft.com> - 3.33.2-1
 - Update to version 3.33.2.
->>>>>>> fc7564dc
 
 * Thu Dec 16 2021 Pawel Winogrodzki <pawelwi@microsoft.com> - 3.23.1-4
 - Removing the explicit %%clean stage.
