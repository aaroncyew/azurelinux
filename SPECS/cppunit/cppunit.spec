--- conflicted
+++ resolved
@@ -60,21 +60,17 @@
 * Mon Feb 08 2021 Henry Li <lihl@microsoft.com> - 1.12.1-6
 - Add cppunit as Requires for cppunit-devel
 
-*   Thu Jun 11 2020 Henry Beberman <henry.beberman@microsoft.com> - 1.12.1-5
--   Disable link as-needed to fix compilation errors updated ldflags.
-<<<<<<< HEAD
+* Thu Jun 11 2020 Henry Beberman <henry.beberman@microsoft.com> - 1.12.1-5
+- Disable link as-needed to fix compilation errors updated ldflags.
 
-*   Sat May 09 00:21:26 PST 2020 Nick Samson <nisamson@microsoft.com> - 1.12.1-4
-=======
-*   Sat May 09 2020 Nick Samson <nisamson@microsoft.com> - 1.12.1-4
->>>>>>> a6f8e0a4
--   Added %%license line automatically
+* Sat May 09 2020 Nick Samson <nisamson@microsoft.com> - 1.12.1-4
+- Added %%license line automatically
 
-*   Tue Sep 03 2019 Mateusz Malisz <mamalisz@microsoft.com> 1.12.1-3
--   Initial CBL-Mariner import from Photon (license: Apache2).
+* Tue Sep 03 2019 Mateusz Malisz <mamalisz@microsoft.com> 1.12.1-3
+- Initial CBL-Mariner import from Photon (license: Apache2).
 
-*   Fri Oct 13 2017 Alexey Makhalov <amakhalov@vmware.com> 1.12.1-2
--   Use standard configure macros
+* Fri Oct 13 2017 Alexey Makhalov <amakhalov@vmware.com> 1.12.1-2
+- Use standard configure macros
 
-*   Sun Mar 26 2017 Vinay Kulkarni <kulkarniv@vmware.com> 1.12.1-1
--   Initial version of cppunit for Photon.+* Sun Mar 26 2017 Vinay Kulkarni <kulkarniv@vmware.com> 1.12.1-1
+- Initial version of cppunit for Photon.