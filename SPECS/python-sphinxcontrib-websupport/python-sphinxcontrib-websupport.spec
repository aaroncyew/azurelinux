%global pypi_name_prefix sphinxcontrib
%global pypi_name_suffix websupport
%global pypi_name %{pypi_name_prefix}-%{pypi_name_suffix}
%global pypi_name_underscore %{pypi_name_prefix}_%{pypi_name_suffix}

Summary:        Python API to integrate Sphinx into a web application
Name:           python-%{pypi_name}
Version:        1.2.7
Release:        2%{?dist}
License:        BSD
Vendor:         Microsoft Corporation
Distribution:   Azure Linux
URL:            https://github.com/sphinx-doc/%{pypi_name}
Source0:        https://github.com/sphinx-doc/%{pypi_name}/archive/%{version}.tar.gz#/%{pypi_name}-%{version}.tar.gz
BuildArch:      noarch

%description
Python API to integrate Sphinx into a web application

%package -n python3-%{pypi_name}
Summary:        %{summary}
BuildRequires:  python3-devel
BuildRequires:  python-flit-core
%if %{with check}
BuildRequires:  python3-pip
BuildRequires:  python3-packaging
BuildRequires:  python3-sphinx
%endif

Requires:       python3
Requires:       python3-sphinxcontrib-serializinghtml

%description -n python3-%{pypi_name}
The python-sphinxcontrib-websupport package provides a Python API to easily integrate Sphinx documentation into your Web application.

%pyproject_extras_subpkg -n python3-%{pypi_name} whoosh

%prep
%autosetup -n %{pypi_name}-%{version} -p 1

%generate_buildrequires
%pyproject_buildrequires -t

%build
%pyproject_wheel
%install
%pyproject_install
%pyproject_save_files %{pypi_name_prefix}

%check
pip3 install tox tox-current-env pytest
%tox
%files -n python3-%{pypi_name} -f %{pyproject_files}
%license LICENSE
%doc README.rst

%changelog
<<<<<<< HEAD
* Web Mar 06 2024 Andrew Phelps <anphel@microsoft.com> - 1.2.7-2
- Fix macro usage in pyproject_extras_subpkg
=======
* Mon Mar 06 2024 Karim Eldegwy <karimeldegwy@microsoft.com> - 1.2.7-2
- Fix bug in macro usage
>>>>>>> 7cb4c74f

* Mon Feb 19 2024 Karim Eldegwy <karimeldegwy@microsoft.com> - 1.2.7-1
- Auto-upgrade to 1.2.7 - 3.0 - Upgrade
- Use pypi macros

* Wed Apr 27 2022 Pawel Winogrodzki <pawelwi@microsoft.com> - 1.2.4-3
- Updating source URL.

* Sun Mar 27 2022 Pawel Winogrodzki <pawelwi@microsoft.com> - 1.2.4-2
- Adding a dependency on "python3-sphinxcontrib-serializinghtml".

* Fri Mar 25 2022 Pawel Winogrodzki <pawelwi@microsoft.com> - 1.2.4-1
- Updating to version 1.2.4.

* Wed Oct 20 2021 Thomas Crain <thcrain@microsoft.com> - 0.5.0-2
- Remove python2 package
- Lint spec

* Fri Aug 21 2020 Thomas Crain <thcrain@microsoft.com> - 0.5.0-1
- Original version for CBL-Mariner.
- License verified.<|MERGE_RESOLUTION|>--- conflicted
+++ resolved
@@ -55,13 +55,8 @@
 %doc README.rst
 
 %changelog
-<<<<<<< HEAD
-* Web Mar 06 2024 Andrew Phelps <anphel@microsoft.com> - 1.2.7-2
-- Fix macro usage in pyproject_extras_subpkg
-=======
 * Mon Mar 06 2024 Karim Eldegwy <karimeldegwy@microsoft.com> - 1.2.7-2
 - Fix bug in macro usage
->>>>>>> 7cb4c74f
 
 * Mon Feb 19 2024 Karim Eldegwy <karimeldegwy@microsoft.com> - 1.2.7-1
 - Auto-upgrade to 1.2.7 - 3.0 - Upgrade
