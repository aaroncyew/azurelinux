--- conflicted
+++ resolved
@@ -251,13 +251,7 @@
 Various tcl packages (extensions) for the graphviz tools.
 
 %prep
-<<<<<<< HEAD
-%setup -q
-%patch 0 -p1 -b .dotty-menu-fix
-%patch 1 -p1 -b .coverity-scan-fixes
-=======
 %autosetup -p1
->>>>>>> dddeff47
 
 # Attempt to fix rpmlint warnings about executable sources
 find -type f -regex '.*\.\(c\|h\)$' -exec chmod a-x {} ';'
