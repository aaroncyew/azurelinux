Summary:        Programs for processing and formatting text
Name:           groff
Version:        1.22.3
<<<<<<< HEAD
Release:        7%{?dist}
=======
Release:        6%{?dist}
>>>>>>> a6f8e0a4
License:        GPLv3+
URL:            http://www.gnu.org/software/groff
Group:          Applications/Text
Vendor:         Microsoft Corporation
Distribution:   Mariner
Source0:        http://ftp.gnu.org/gnu/groff/%{name}-%{version}.tar.gz
# No patch has been made available for CVE-2000-0803
Patch0:         CVE-2000-0803.nopatch

Provides:       perl(oop_fh.pl) = %{version}-%{release}
Provides:       perl(main_subs.pl) = %{version}-%{release}
Provides:       perl(man.pl) = %{version}-%{release}
Provides:       perl(subs.pl) = %{version}-%{release}
Provides:       groff-base = %{version}-%{release}

Requires:       perl(:MODULE_COMPAT_%(eval "`perl -V:version`"; echo $version))
Requires:       perl-DBI
Requires:       perl-DBIx-Simple
Requires:       perl-DBD-SQLite
Requires:       perl-File-HomeDir

AutoReq:        no

%description
The Groff package contains programs for processing
and formatting text.

%prep
%setup -q

%build
PAGE=letter ./configure \
    --prefix=%{_prefix} \
    --with-grofferdir=%{_datadir}/%{name}/%{version}/groffer \
    --without-x
make

%install
install -vdm 755 %{_defaultdocdir}/%{name}-1.22/pdf
make DESTDIR=%{buildroot} install

# some binaries need alias with 'g' or 'z' prefix
for file in g{nroff,troff,tbl,pic,eqn,neqn,refer,lookbib,indxbib,soelim} zsoelim; do
    ln -s ${file#?} %{buildroot}%{_bindir}/${file}
    ln -s ${file#?}.1.gz %{buildroot}%{_mandir}/man1/${file}.1.gz
done

rm -rf %{buildroot}%{_infodir}

%post	-p /sbin/ldconfig

%postun	-p /sbin/ldconfig

%files
%defattr(-,root,root)
%license LICENSES
%{_bindir}/*
%{_libdir}/groff/*
%{_defaultdocdir}/%{name}-%{version}/*
%{_datarootdir}/%{name}/*
%{_mandir}/*/*

%changelog
<<<<<<< HEAD
*   Fri Apr 30 2021 Pawel Winogrodzki <pawelwi@microsoft.com> 1.22.3-7
-   Adding Fedora's symbolic links to provide the same set of file paths.
*   Mon Oct 12 2020 Joe Schmitt <joschmit@microsoft.com> 1.22.3-6
-   Use new perl package names.
-   Provide groff-base.
=======
*   Mon Oct 05 2020 Daniel Burgener <daburgen@microsoft.com> 1.22.3-6
-   Ensure build without X11 support
-   Don't automatically add requirements when built in the toolchain
>>>>>>> a6f8e0a4
*   Mon Sep 28 2020 Daniel McIlvaney <damcilva@microsoft.com> 1.22.3-5
-   Nopatch CVE-2000-0803.nopatch
*   Sat May 09 2020 Nick Samson <nisamson@microsoft.com> 1.22.3-4
-   Added %%license line automatically
*   Tue Sep 03 2019 Mateusz Malisz <mamalisz@microsoft.com> 1.22.3-3
-   Initial CBL-Mariner import from Photon (license: Apache2).
*   Tue May 24 2016 Priyesh Padmavilasom <ppadmavilasom@vmware.com> 1.22.3-2
-   GA - Bump release of all rpms
*   Tue Feb 23 2016 Xiaolin Li <xiaolinl@vmware.com> 1.22.3-1
-   Updated to version 1.22.3
*   Wed Nov 5 2014 Divya Thaluru <dthaluru@vmware.com> 1.22.2-1
-   Initial build. First version<|MERGE_RESOLUTION|>--- conflicted
+++ resolved
@@ -1,11 +1,7 @@
 Summary:        Programs for processing and formatting text
 Name:           groff
 Version:        1.22.3
-<<<<<<< HEAD
 Release:        7%{?dist}
-=======
-Release:        6%{?dist}
->>>>>>> a6f8e0a4
 License:        GPLv3+
 URL:            http://www.gnu.org/software/groff
 Group:          Applications/Text
@@ -69,26 +65,31 @@
 %{_mandir}/*/*
 
 %changelog
-<<<<<<< HEAD
 *   Fri Apr 30 2021 Pawel Winogrodzki <pawelwi@microsoft.com> 1.22.3-7
 -   Adding Fedora's symbolic links to provide the same set of file paths.
-*   Mon Oct 12 2020 Joe Schmitt <joschmit@microsoft.com> 1.22.3-6
+
+*   Mon Oct 12 2020 Joe Schmitt <joschmit@microsoft.com> 1.22.3-6 (from dev branch)
 -   Use new perl package names.
 -   Provide groff-base.
-=======
-*   Mon Oct 05 2020 Daniel Burgener <daburgen@microsoft.com> 1.22.3-6
+
+*   Mon Oct 05 2020 Daniel Burgener <daburgen@microsoft.com> 1.22.3-6 (from 1.0 branch)
 -   Ensure build without X11 support
 -   Don't automatically add requirements when built in the toolchain
->>>>>>> a6f8e0a4
+
 *   Mon Sep 28 2020 Daniel McIlvaney <damcilva@microsoft.com> 1.22.3-5
 -   Nopatch CVE-2000-0803.nopatch
+
 *   Sat May 09 2020 Nick Samson <nisamson@microsoft.com> 1.22.3-4
 -   Added %%license line automatically
+
 *   Tue Sep 03 2019 Mateusz Malisz <mamalisz@microsoft.com> 1.22.3-3
 -   Initial CBL-Mariner import from Photon (license: Apache2).
+
 *   Tue May 24 2016 Priyesh Padmavilasom <ppadmavilasom@vmware.com> 1.22.3-2
 -   GA - Bump release of all rpms
+
 *   Tue Feb 23 2016 Xiaolin Li <xiaolinl@vmware.com> 1.22.3-1
 -   Updated to version 1.22.3
+
 *   Wed Nov 5 2014 Divya Thaluru <dthaluru@vmware.com> 1.22.2-1
 -   Initial build. First version