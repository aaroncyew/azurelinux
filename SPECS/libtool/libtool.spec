--- conflicted
+++ resolved
@@ -82,25 +82,29 @@
 %{_libdir}/libltdl.so.7.3.1
 
 %changelog
-<<<<<<< HEAD
 * Fri Feb 05 2021 Joe Schmitt <joschmit@microsoft.com> - 2.4.6-6
 - Provide libtool-ltdl-devel%%{?_isa}
-=======
+
 * Sat May 09 2020 Nick Samson <nisamson@microsoft.com> - 2.4.6-5
 - Added %%license line automatically
->>>>>>> a6f8e0a4
 
-*   Mon Sep 28 2020 Ruying Chen <v-ruyche@microsoft.com> 2.4.6-6
--   Add explicit provides for libtool-ltdl, libtool-ltdl-devel
-*   Sat May 09 00:21:36 PST 2020 Nick Samson <nisamson@microsoft.com> - 2.4.6-5
--   Added %%license line automatically
-*   Tue Sep 03 2019 Mateusz Malisz <mamalisz@microsoft.com> 2.4.6-4
--   Initial CBL-Mariner import from Photon (license: Apache2).
-*   Fri Jun 23 2017 Xiaolin Li <xiaolinl@vmware.com> 2.4.6-3
--   Move header file and source code to libltdl-devel package.
-*   Tue May 24 2016 Priyesh Padmavilasom <ppadmavilasom@vmware.com> 2.4.6-2
--   GA - Bump release of all rpms
-*   Wed Jan 13 2016 Xiaolin Li <xiaolinl@vmware.com> 2.4.6-1
--   Updated to version 2.4.6
-*   Wed Nov 5 2014 Divya Thaluru <dthaluru@vmware.com> 2.4.2-1
--   Initial build.  First version+* Mon Sep 28 2020 Ruying Chen <v-ruyche@microsoft.com> 2.4.6-6
+- Add explicit provides for libtool-ltdl, libtool-ltdl-devel
+
+* Sat May 09 00:21:36 PST 2020 Nick Samson <nisamson@microsoft.com> - 2.4.6-5
+- Added %%license line automatically
+
+* Tue Sep 03 2019 Mateusz Malisz <mamalisz@microsoft.com> 2.4.6-4
+- Initial CBL-Mariner import from Photon (license: Apache2).
+
+* Fri Jun 23 2017 Xiaolin Li <xiaolinl@vmware.com> 2.4.6-3
+- Move header file and source code to libltdl-devel package.
+
+* Tue May 24 2016 Priyesh Padmavilasom <ppadmavilasom@vmware.com> 2.4.6-2
+- GA - Bump release of all rpms
+
+* Wed Jan 13 2016 Xiaolin Li <xiaolinl@vmware.com> 2.4.6-1
+- Updated to version 2.4.6
+
+* Wed Nov 5 2014 Divya Thaluru <dthaluru@vmware.com> 2.4.2-1
+- Initial build.  First version