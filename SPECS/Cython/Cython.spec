--- conflicted
+++ resolved
@@ -1,4 +1,3 @@
-<<<<<<< HEAD
 %{!?python3_sitelib: %define python3_sitelib %(python3 -c "from distutils.sysconfig import get_python_lib;print(get_python_lib())")}
 %define python3_sitearch %(python3 -c "from distutils.sysconfig import get_python_lib; import sys; sys.stdout.write(get_python_lib(1))")
 
@@ -35,32 +34,6 @@
 %description -n python3-%{name} %{_description}
 
 Python 3 version.
-=======
-%{!?python2_sitelib: %define python2_sitelib %(python2 -c "from distutils.sysconfig import get_python_lib;print(get_python_lib())")}
-%{!?python3_sitelib: %define python3_sitelib %(python3 -c "from distutils.sysconfig import get_python_lib;print(get_python_lib())")}
-Summary:       C extensions for Python 2
-Name:          Cython
-Version:       0.28.5
-Release:       8%{?dist}
-Group:         Development/Libraries
-License:       ASL 2.0
-URL:           https://cython.org
-#Source0:      https://github.com/cython/cython/archive/%{version}.tar.gz
-Source0:       %{name}-%{version}.tar.gz
-Patch0:        fix_abc_tests.patch
-Patch1:        cython_testfix_with_outer_raising.patch
-Vendor:        Microsoft Corporation
-Distribution:  Mariner
-BuildRequires: python2-devel
-BuildRequires: python2-libs
-BuildRequires: python-xml
-Requires:      python2
-Provides:      python2-%{name}
-Provides:      cython
-
-%description
-Cython is an optimising static compiler for both the Python programming language and the extended Cython programming language (based on Pyrex). It makes writing C extensions for Python as easy as Python itself.
->>>>>>> a6f8e0a4
 
 %package -n python3-%{name}
 Summary:       C extensions for Python 3
@@ -74,7 +47,6 @@
 Cython is an optimising static compiler for both the Python programming language and the extended Cython programming language (based on Pyrex). It makes writing C extensions for Python as easy as Python itself.
 
 %prep
-<<<<<<< HEAD
 %setup -n %{upname}-%{version}
 
 %build
@@ -431,80 +403,4 @@
 - Add docs
 
 * Tue Feb 26 2008 Neal Becker <ndbecker2@gmail.com> - 0.9.6.12-1
-- Initial version
-=======
-%autosetup -p1 -n cython-%{version}
-
-%build
-python2 setup.py build
-python3 setup.py build
-
-%install
-python3 setup.py install --prefix=%{_prefix} --root=%{buildroot}
-mv %{buildroot}/%{_bindir}/cygdb %{buildroot}/%{_bindir}/cygdb3
-mv %{buildroot}/%{_bindir}/cython %{buildroot}/%{_bindir}/cython3
-mv %{buildroot}/%{_bindir}/cythonize %{buildroot}/%{_bindir}/cythonize3
-python2 setup.py install --skip-build --root %{buildroot}
-
-%check
-# Skip lvalue_refs test which was fixed in a later release: https://github.com/cython/cython/pull/2783
-echo "lvalue_refs" >> tests/bugs.txt
-python2 runtests.py -vv
-python3 runtests.py -vv
-
-%files
-%defattr(-,root,root,-)
-%license LICENSE.txt
-%{_bindir}/cygdb
-%{_bindir}/cython
-%{_bindir}/cythonize
-%{python2_sitelib}/Cython-%{version}-*.egg-info
-%{python2_sitelib}/Cython/*
-%{python2_sitelib}/cython.py*
-%{python2_sitelib}/pyximport/*
-
-%files -n python3-%{name}
-%license LICENSE.txt
-%{_bindir}/cygdb3
-%{_bindir}/cython3
-%{_bindir}/cythonize3
-%{python3_sitelib}/Cython-%{version}-*.egg-info
-%{python3_sitelib}/Cython/*
-%{python3_sitelib}/cython.py*
-%{python3_sitelib}/pyximport/*
-%{python3_sitelib}/__pycache__/*
-
-%changelog
-*   Wed Apr 28 2021 Andrew Phelps <anphel@microsoft.com> 0.28.5-8
--   Build for python3.
--   Add patch to fix python3.7 test failure.
-*   Mon Dec 07 2020 Andrew Phelps <anphel@microsoft.com> 0.28.5-7
--   Fix check tests.
-*   Sat May 09 2020 Nick Samson <nisamson@microsoft.com> 0.28.5-6
--   Added %%license line automatically
-*   Wed Apr 29 2020 Emre Girgin <mrgirgin@microsoft.com> 0.28.5-5
--   Renaming cython to Cython
-*   Thu Apr 09 2020 Joe Schmitt <joschmit@microsoft.com> 0.28.5-4
--   Update URL.
--   Update Source0 with valid URL.
--   Update license.
--   Remove sha1 macro.
--   Fix changelog styling.
--   License verified.
-*   Tue Sep 03 2019 Mateusz Malisz <mamalisz@microsoft.com> 0.28.5-3
--   Initial CBL-Mariner import from Photon (license: Apache2).
-*   Thu Jan 10 2019 Michelle Wang <michellew@vmware.com> 0.28.5-2
--   Add fix_abc_tests.patch to fix make check test.
-*   Mon Sep 10 2018 Ajay Kaher <akaher@vmware.com> 0.28.5-1
--   Upgraded to version 0.28.5.
-*   Thu Jul 13 2017 Dheeraj Shetty <dheerajs@vmware.com> 0.25.2-2
--   Build using python2 explicity.
-*   Mon Apr 24 2017 Bo Gan <ganb@vmware.com> 0.25.2-1
--   Update to 0.25.2.
-*   Wed Oct 05 2016 ChangLee <changlee@vmware.com> 0.23.4-3
--   Modified %check.
-*   Tue May 24 2016 Priyesh Padmavilasom <ppadmavilasom@vmware.com> 0.23.4-2
--   GA - Bump release of all rpms.
-*   Wed Oct 28 2015 Divya Thaluru <dthaluru@vmware.com> 0.23.4-1
--   Initial build.
->>>>>>> a6f8e0a4
+- Initial version