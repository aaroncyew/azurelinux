%define _unpackaged_files_terminate_build 0
# Add option to build without examples
%define target %{machine_arch}-%{machine_tmpl}-linuxapp-gcc
# machine_arch maps between rpm and dpdk arch name, often same as _target_cpu
# machine_tmpl is the config template machine name, often "native"
# machine is the actual machine name used in the dpdk make system
%ifarch x86_64
%define machine_arch x86_64
%define machine_tmpl native
%define machine default
%endif
%ifarch i686
%define machine_arch i686
%define machine_tmpl native
%define machine default
%endif
%ifarch aarch64
%define machine_arch arm64
%define machine_tmpl armv8a
%define machine armv8a
%endif
%ifarch ppc64le
%define machine_arch ppc_64
%define machine_tmpl power8
%define machine power8
%endif
# Add option to build with examples, tools subpackages
%bcond_with examples
%bcond_without tools
Summary:        Set of libraries and drivers for fast packet processing
Name:           dpdk
<<<<<<< HEAD
Version:        21.11.2
Release:        3%{?dist}
=======
Version:        23.11
Release:        1%{?dist}
>>>>>>> b049d948
License:        BSD AND LGPLv2 AND GPLv2
Vendor:         Microsoft Corporation
Distribution:   Azure Linux
Group:          System Environment/Libraries
URL:            https://dpdk.org
Source0:        https://fast.%{name}.org/rel/%{name}-%{version}.tar.xz
BuildRequires:  azurelinux-rpm-macros
BuildRequires:  doxygen
BuildRequires:  gcc
BuildRequires:  kernel-headers
BuildRequires:  libnuma-devel
BuildRequires:  libpcap-devel
BuildRequires:  meson
BuildRequires:  python3-pyelftools
BuildRequires:  python3-sphinx
BuildRequires:  zlib-devel
#
# The DPDK is designed to optimize througput of network traffic using, among
# other techniques, carefully crafted assembly instructions.  As such it
# needs extensive work to port it to other architectures.
#
ExclusiveArch:  x86_64 i686 aarch64 ppc64le

%description
The Data Plane Development Kit is a set of libraries and drivers for
fast packet processing in the user space.

%package devel
Summary:        Data Plane Development Kit development files
Requires:       %{name}%{?_isa} = %{version}-%{release}
Requires:       python3

%description devel
This package contains the headers and other files needed for developing
applications with the Data Plane Development Kit.

%package doc
Summary:        Data Plane Development Kit API documentation
BuildArch:      noarch

%description doc
API programming documentation for the Data Plane Development Kit.

%if %{with tools}
%package tools
Summary:        Tools for setting up Data Plane Development Kit environment
Requires:       %{name} = %{version}-%{release}
Requires:       findutils
Requires:       iproute
Requires:       kmod
Requires:       pciutils
Requires:       python3-pyelftools

%description tools
%{summary}
%endif

%if %{with examples}
%package examples
Summary:        Data Plane Development Kit example applications
BuildRequires:  libvirt-devel

%description examples
Example applications utilizing the Data Plane Development Kit, such
as L2 and L3 forwarding.
%endif

%define sdkdir  %{_datadir}/%{name}
%define docdir  %{_docdir}/%{name}
%define incdir %{_includedir}/%{name}
%define pmddir %{_libdir}/%{name}-pmds
Vendor:         Microsoft Corporation
Distribution:   Azure Linux

%prep
%autosetup -p1 -n dpdk-%{version}

%build
CFLAGS="$(echo %{optflags} -fcommon)" \
%meson --includedir=include/dpdk \
       -Ddrivers_install_subdir=dpdk-pmds \
       -Denable_docs=true \
       -Dmachine=default \
%if %{with examples}
       -Dexamples=all \
%endif
%if %{with shared}
  --default-library=shared
%else
  --default-library=static
%endif

%meson_build

%install
%meson_install

%files
# BSD
%doc README MAINTAINERS
%license license/README
%license license/bsd-3-clause.txt
%license license/exceptions.txt
%license license/gpl-2.0.txt
%license license/lgpl-2.1.txt
%{_bindir}/dpdk-testpmd
%{_bindir}/dpdk-proc-info
%{_libdir}/*.so.*
%{pmddir}/*.so.*

%files devel
#BSD
%{incdir}/
%{sdkdir}
%ghost %{sdkdir}/mk/exec-env/bsdapp
%ghost %{sdkdir}/mk/exec-env/linuxapp
%if %{with tools}
%exclude %{_bindir}/dpdk-*.py
%endif
%if %{with examples}
%exclude %{sdkdir}/examples/
%endif
%if ! %{with shared}
%{_libdir}/*.a
%exclude %{_libdir}/*.so
%exclude %{pmddir}/*.so
%else
%{_libdir}/*.so
%{pmddir}/*.so
%exclude %{_libdir}/*.a
%endif
%{_libdir}/pkgconfig/libdpdk.pc
%{_libdir}/pkgconfig/libdpdk-libs.pc

%if %{with tools}
%files tools
%{_bindir}/dpdk-pdump
%{_bindir}/dpdk-test
%{_bindir}/dpdk-test-*
%{_bindir}/dpdk-*.py
%endif
%if %{with examples}
%files examples
%{_bindir}/dpdk_example_*
%doc %{sdkdir}/examples
%endif

%changelog
<<<<<<< HEAD
* Thu Feb 22 2024 Pawel Winogrodzki <pawelwi@microsoft.com> - 21.11.2-3
- Updating naming for 3.0 version of Azure Linux.
=======
* Tue Jan 23 2024 Rakshaa Viswanathan <rviswanathan@microsoft.com> - 23.07-1
- Update to version 23.11 for 3.0 upgrades
>>>>>>> b049d948

* Wed Sep 20 2023 Jon Slobodzian <joslobo@microsoft.com> - 21.11.2-2
- Recompile with stack-protection fixed gcc version (CVE-2023-4039)

* Tue Aug 30 2022 Muhammad Falak <mwani@microsoft.com> - 21.11.2-1
- Bump version to 21.11.2 to address CVE-2022-2132

* Wed Jan 12 2022 Rachel Menge <rachelmenge@microsoft.com> - 21.11-1
- Update to version 21.11

* Wed Oct 27 2021 Muhammad Falak <mwani@microsoft.com> - 18.11.2-7
- Remove epoch

* Sat Sep 25 2021 Muhammad Falak <mwani@microsoft.com> - 2:18.11.2-6
- Enable `tools` subpackage by default

* Thu Aug 05 2021 Thomas Crain <thcrain@microsoft.com> - 2:18.11.2-5
- Disable examples subpackage by default

* Thu Nov 05 2020 Joe Schmit <joschmit@microsoft.com> - 2:18.11.2-4
- Build without tools subpackage and dependencies.
- Set _unpackaged_files_terminate_build since tools are not being packaged.

* Wed Oct 28 2020 Pawel Winogrodzki <pawelwi@microsoft.com> - 2:18.11.2-3
- Initial CBL-Mariner import from Fedora 31 (license: MIT).
- Added the "Vendor" and "Distribution" tags.
- License verified.
- Added the %%license macro.
- Removed redundant or unused variables.

* Wed Jul 24 2019 Fedora Release Engineering <releng@fedoraproject.org> - 2:18.11.2-2
- Rebuilt for https://fedoraproject.org/wiki/Fedora_31_Mass_Rebuild

* Tue Jun 25 2019 Timothy Redaelli <tredaelli@redhat.com> - 2:18.11.2-1
- Update to latest 18.11 LTS (bz1721056)

* Thu Feb 28 2019 Timothy Redaelli <tredaelli@redhat.com> - 2:18.11.0-1
- Update to latest LTS release (bz1684107)

* Wed Feb 13 2019 Neil Horman <nhorman@redhat.com> - 2:17.11.2-6
- Fix some FTBFS errors (1674825)

* Thu Jan 31 2019 Fedora Release Engineering <releng@fedoraproject.org> - 2:17.11.2-5
- Rebuilt for https://fedoraproject.org/wiki/Fedora_30_Mass_Rebuild

* Tue Nov 27 2018 Neil Horman <nhorman@redhat.com> - 2:17.11.2-4
- Add wdiff to BuildRequires

* Thu Sep 27 2018 Neil Horman <nhorman@tuxdriver.com> - 2:17.11.2-3
- quiet annocheck complaints (bz1548404)

* Thu Jul 12 2018 Fedora Release Engineering <releng@fedoraproject.org> - 2:17.11.2-2
- Rebuilt for https://fedoraproject.org/wiki/Fedora_29_Mass_Rebuild

* Tue Apr 24 2018 Neil Horman <nhorman@redhat.com> 2:17.11.2-1
- Update to latest 17.11 LTS (fixes bz 1571361)

* Tue Apr 10 2018 Timothy Redaelli <tredaelli@redhat.com> - 2:17.11.1-3
- Fix Requires dpdk by adding epoch

* Fri Apr 06 2018 Neil Horman <nhorman@redhat.com> 2:17.11.1-2
- Fix aarch64 build issue

* Fri Apr 06 2018 Neil Horman <nhorman@redhat.com> 2:17.11.1-1
- Update to latest LTS release for OVS

* Fri Apr 06 2018 Timothy Redaelli <tredaelli@redhat.com> -  18.02 -6
- Replace "/usr/bin/env python" with "/usr/bin/python3" (bz 1564215)

* Thu Apr 05 2018 Neil Horman <nhorman@redhat.com> - 18.02-5
- Fix compiler flag error (bz 1548404)
- Update spec file to switch to python3

* Wed Mar 14 2018 Neil Horman <nhorman@redhat.com>< -18.02-4
- Fixing date in changelog below

* Thu Mar 08 2018 Neil Horman <nhorman@redhat.com> - 18.02-3
- Fixing missing c/ldflags for pmdinfogen (bz 1548404)

* Tue Feb 27 2018 Neil Horman <nhorman@redhat.com> - 18.02-2
- Fix rpm ldflags usage (bz 1548404)

* Mon Feb 19 2018 Neil Horman <nhorman@redhat.com> - 18.02-1
- update to latest upstream

* Wed Feb 07 2018 Fedora Release Engineering <releng@fedoraproject.org> - 17.11-4
- Rebuilt for https://fedoraproject.org/wiki/Fedora_28_Mass_Rebuild

* Wed Jan 03 2018 Iryna Shcherbina <ishcherb@redhat.com> - 17.11-3
- Update Python 2 dependency declarations to new packaging standards
  (See https://fedoraproject.org/wiki/FinalizingFedoraSwitchtoPython3)

* Thu Nov 30 2017 Neil Horman <nhorman@redhat.com> - 17.11-2
- Fix dangling symlinks (bz 1519322)
- Fix devtools->usertools conversion (bz 1519332)
- Fix python-pyelftools requirement (bz 1519336)

* Thu Nov 16 2017 Neil Horman <nhorman@redhat.com> - 17.11-1
- Update to latest upstream

* Wed Aug 09 2017 Neil Horman <nhorman@redhat.com> - 17.08-1
- Update to latest upstream

* Mon Jul 31 2017 Neil Horman <nhorman@redhat.com> - 17.05-2
- backport rte_eth_tx_done_cleanup map fix (#1476341)

* Wed Jul 26 2017 Fedora Release Engineering <releng@fedoraproject.org> - 17.05-2
- Rebuilt for https://fedoraproject.org/wiki/Fedora_27_Mass_Rebuild

* Mon May 15 2017 Neil Horman <nhorman@redhat.com> - 17.05-1
- Update to latest upstream

* Fri Feb 24 2017 Neil Horman <nhorman@redhat.com> - 17-02-2
- Add python dependency (#1426561)

* Wed Feb 15 2017 Fedora Release Monitoring  <release-monitoring@fedoraproject.org> - 17.02-1
- Update to 17.02 (#1422285)

* Mon Feb 06 2017 Yaakov Selkowitz <yselkowi@redhat.com> - 16.11-2
- Enable aarch64, ppc64le (#1419731)

* Tue Nov 15 2016 Neil Horman <nhorman@redhat.com> - 16.11-1
- Update to 16.11

* Tue Aug 02 2016 Neil Horman <nhorman@redhat.com> - 16.07-1

* Update to 16.07

* Thu Apr 14 2016 Panu Matilainen <pmatilai@redhat.com> - 16.04-1
- Update to 16.04
- Drop all patches, they're not needed anymore
- Drop linker script generation, its upstream now
- Enable vhost numa support again

* Wed Mar 16 2016 Panu Matilainen <pmatilai@redhat.com> - 2.2.0-7
- vhost numa code causes crashes, disable until upstream fixes
- Generalize target/machine/etc macros to enable i686 builds

* Tue Mar 01 2016 Panu Matilainen <pmatilai@redhat.com> - 2.2.0-6
- Drop no longer needed bnx2x patch, the gcc false positive has been fixed
- Drop no longer needed -Wno-error=array-bounds from CFLAGS
- Eliminate the need for the enic patch by eliminating second -Wall from CFLAGS
- Disable unmaintained librte_power as per upstream recommendation

* Mon Feb 15 2016 Neil Horman <nhorman@redhat.com> 2.2.0-5
- Fix ftbfs isssue (1307431)

* Wed Feb 03 2016 Fedora Release Engineering <releng@fedoraproject.org> - 2.2.0-4
- Rebuilt for https://fedoraproject.org/wiki/Fedora_24_Mass_Rebuild

* Tue Jan 26 2016 Panu Matilainen <pmatilai@redhat.com> - 2.2.0-3
- Use a different quoting method to avoid messing up vim syntax highlighting
- A string is expected as CONFIG_RTE_MACHINE value, quote it too

* Mon Jan 25 2016 Panu Matilainen <pmatilai@redhat.com> - 2.2.0-2
- Enable librte_vhost NUMA-awareness

* Wed Jan 20 2016 Panu Matilainen <pmatilai@redhat.com> - 2.2.0-1
- Update to 2.2.0
- Establish a driver directory for automatic driver loading
- Move the unversioned pmd symlinks from libdir -devel
- Make option matching stricter in spec setconf
- Spec cleanups
- Adopt upstream standard installation layout

* Thu Oct 22 2015 Aaron Conole <aconole@redhat.com> - 2.1.0-3
- Include examples binaries
- Enable the Broadcom NetXtreme II 10Gb PMD
- Fix up linkages for the dpdk-devel package

* Wed Sep 30 2015 Aaron Conole <aconole@redhat.com> - 2.1.0-2
- Re-enable the IGB, IXGBE, I40E PMDs
- Bring the Fedora and RHEL packages more in-line.

* Wed Aug 26 2015 Neil Horman <nhorman@redhat.com> - 2.1.0-1
- Update to latest version

* Wed Jun 17 2015 Fedora Release Engineering <rel-eng@lists.fedoraproject.org> - 2.0.0-2
- Rebuilt for https://fedoraproject.org/wiki/Fedora_23_Mass_Rebuild

* Mon Apr 06 2015 Neil Horman <nhorman@redhat.com> - 2.0.0-1
- Update to dpdk 2.0
- converted --with shared option to --without shared option

* Wed Jan 28 2015 Panu Matilainen <pmatilai@redhat.com> - 1.7.0-8
- Always build with -fPIC

* Wed Jan 28 2015 Panu Matilainen <pmatilai@redhat.com> - 1.7.0-7
- Policy compliance: move static libraries to -devel, provide dpdk-static
- Add a spec option to build as shared libraries

* Wed Jan 28 2015 Panu Matilainen <pmatilai@redhat.com> - 1.7.0-6
- Avoid variable expansion in the spec here-documents during build
- Drop now unnecessary debug flags patch
- Add a spec option to build a combined library

* Tue Jan 27 2015 Panu Matilainen <pmatilai@redhat.com> - 1.7.0-5
- Avoid unnecessary use of %%global, lazy expansion is normally better
- Drop unused destdir macro while at it
- Arrange for RTE_SDK environment + directory layout expected by DPDK apps
- Drop config from main package, it shouldn't be needed at runtime

* Tue Jan 27 2015 Panu Matilainen <pmatilai@redhat.com> - 1.7.0-4
- Copy the headers instead of broken symlinks into -devel package
- Force sane mode on the headers
- Avoid unnecessary %%exclude by not copying unpackaged content to buildroot
- Clean up summaries and descriptions
- Drop unnecessary kernel-devel BR, we are not building kernel modules

* Sat Aug 16 2014 Fedora Release Engineering <rel-eng@lists.fedoraproject.org> - 1.7.0-3
- Rebuilt for https://fedoraproject.org/wiki/Fedora_21_22_Mass_Rebuild

* Thu Jul 17 2014 - John W. Linville <linville@redhat.com> - 1.7.0-2
- Use EXTRA_CFLAGS to include standard Fedora compiler flags in build
- Set CONFIG_RTE_MACHINE=default to build for least-common-denominator machines
- Turn-off build of librte_acl, since it does not build on default machines
- Turn-off build of physical device PMDs that require kernel support
- Clean-up the install rules to match current packaging
- Correct changelog versions 1.0.7 -> 1.7.0
- Remove ix86 from ExclusiveArch -- it does not build with above changes

* Thu Jul 10 2014 - Neil Horman <nhorman@tuxdriver.com> - 1.7.0-1.0
- Update source to official 1.7.0 release

* Thu Jul 03 2014 - Neil Horman <nhorman@tuxdriver.com>
- Fixing up release numbering

* Tue Jul 01 2014 - Neil Horman <nhorman@tuxdriver.com> - 1.7.0-0.9.1.20140603git5ebbb1728
- Fixed some build errors (empty debuginfo, bad 32 bit build)

* Wed Jun 11 2014 - Neil Horman <nhorman@tuxdriver.com> - 1.7.0-0.9.20140603git5ebbb1728
- Fix another build dependency

* Mon Jun 09 2014 - Neil Horman <nhorman@tuxdriver.com> - 1.7.0-0.8.20140603git5ebbb1728
- Fixed doc arch versioning issue

* Mon Jun 09 2014 - Neil Horman <nhorman@tuxdriver.com> - 1.7.0-0.7.20140603git5ebbb1728
- Added verbose output to build

* Tue May 13 2014 - Neil Horman <nhorman@tuxdriver.com> - 1.7.0-0.6.20140603git5ebbb1728
- Initial Build<|MERGE_RESOLUTION|>--- conflicted
+++ resolved
@@ -29,13 +29,8 @@
 %bcond_without tools
 Summary:        Set of libraries and drivers for fast packet processing
 Name:           dpdk
-<<<<<<< HEAD
-Version:        21.11.2
-Release:        3%{?dist}
-=======
 Version:        23.11
-Release:        1%{?dist}
->>>>>>> b049d948
+Release:        2%{?dist}
 License:        BSD AND LGPLv2 AND GPLv2
 Vendor:         Microsoft Corporation
 Distribution:   Azure Linux
@@ -184,13 +179,11 @@
 %endif
 
 %changelog
-<<<<<<< HEAD
-* Thu Feb 22 2024 Pawel Winogrodzki <pawelwi@microsoft.com> - 21.11.2-3
+* Thu Feb 22 2024 Pawel Winogrodzki <pawelwi@microsoft.com> - 23.11-2
 - Updating naming for 3.0 version of Azure Linux.
-=======
-* Tue Jan 23 2024 Rakshaa Viswanathan <rviswanathan@microsoft.com> - 23.07-1
+
+* Tue Jan 23 2024 Rakshaa Viswanathan <rviswanathan@microsoft.com> - 23.11-1
 - Update to version 23.11 for 3.0 upgrades
->>>>>>> b049d948
 
 * Wed Sep 20 2023 Jon Slobodzian <joslobo@microsoft.com> - 21.11.2-2
 - Recompile with stack-protection fixed gcc version (CVE-2023-4039)
