--- conflicted
+++ resolved
@@ -1,17 +1,9 @@
 %{!?python2_sitelib: %define python2_sitelib %(python2 -c "from distutils.sysconfig import get_python_lib;print(get_python_lib())")}
 %{!?python3_sitelib: %define python3_sitelib %(python3 -c "from distutils.sysconfig import get_python_lib;print(get_python_lib())")}
-<<<<<<< HEAD
-%bcond_without python2
-Summary:        Python documentation generator
-Name:           python-sphinx
-Version:        1.7.9
-Release:        14%{?dist}
-=======
 Summary:        Python documentation generator
 Name:           python-sphinx
 Version:        1.7.9
 Release:        12%{?dist}
->>>>>>> a6f8e0a4
 License:        BSD
 Vendor:         Microsoft Corporation
 Distribution:   Mariner
@@ -19,8 +11,6 @@
 URL:            https://www.sphinx-doc.org
 #Source0:      https://github.com/sphinx-doc/sphinx/archive/v%{version}.tar.gz
 Source0:        Sphinx-%{version}.tar.gz
-<<<<<<< HEAD
-=======
 BuildRequires:  babel
 BuildRequires:  pytest
 BuildRequires:  python-docutils
@@ -51,7 +41,6 @@
 Requires:       python2
 Requires:       python2-libs
 Requires:       python2-sphinxcontrib-websupport
->>>>>>> a6f8e0a4
 BuildArch:      noarch
 %if %{with python2}
 BuildRequires:  babel
@@ -119,10 +108,7 @@
 Requires:       python3-libs
 Requires:       python3-pygments
 Requires:       python3-requests
-<<<<<<< HEAD
-=======
 Requires:       python3-setuptools
->>>>>>> a6f8e0a4
 Requires:       python3-six
 Requires:       python3-snowballstemmer
 Requires:       python3-sphinx-theme-alabaster
@@ -155,17 +141,6 @@
 %endif
 pushd ../p3dir
 python3 setup.py install --prefix=%{_prefix} --root=%{buildroot}
-<<<<<<< HEAD
-ln -sfv sphinx-quickstart %{buildroot}%{_bindir}/sphinx-quickstart-3
-ln -sfv sphinx-quickstart %{buildroot}%{_bindir}/sphinx-quickstart3
-ln -sfv sphinx-build %{buildroot}%{_bindir}/sphinx-build-3
-ln -sfv sphinx-build %{buildroot}%{_bindir}/sphinx-build-%{python3_version}
-ln -sfv sphinx-build %{buildroot}%{_bindir}/sphinx-build3
-ln -sfv sphinx-autogen %{buildroot}%{_bindir}/sphinx-autogen-3
-ln -sfv sphinx-autogen %{buildroot}%{_bindir}/sphinx-autogen3
-ln -sfv sphinx-apidoc %{buildroot}%{_bindir}/sphinx-apidoc-3
-ln -sfv sphinx-apidoc %{buildroot}%{_bindir}/sphinx-apidoc3
-=======
 mv %{buildroot}/%{_bindir}/sphinx-quickstart %{buildroot}/%{_bindir}/sphinx-quickstart3
 mv %{buildroot}/%{_bindir}/sphinx-build %{buildroot}/%{_bindir}/sphinx-build3
 mv %{buildroot}/%{_bindir}/sphinx-autogen %{buildroot}/%{_bindir}/sphinx-autogen3
@@ -174,18 +149,12 @@
 ln -sfv sphinx-build3 %{buildroot}%{_bindir}/sphinx-build-3
 ln -sfv sphinx-autogen3 %{buildroot}%{_bindir}/sphinx-autogen-3
 ln -sfv sphinx-apidoc3 %{buildroot}%{_bindir}/sphinx-apidoc-3
->>>>>>> a6f8e0a4
 popd
 
 
 %check
 make -k check |& tee %{_specdir}/%{name}-check-log || %{nocheck}
 
-<<<<<<< HEAD
-%clean
-%if %{with python2}
-=======
->>>>>>> a6f8e0a4
 %files
 %defattr(-,root,root)
 %license LICENSE
@@ -204,28 +173,6 @@
 %{_bindir}/sphinx-apidoc3
 %{_bindir}/sphinx-quickstart-3
 %{_bindir}/sphinx-build-3
-<<<<<<< HEAD
-%{_bindir}/sphinx-build-%{python3_version}
-%{_bindir}/sphinx-autogen-3
-%{_bindir}/sphinx-apidoc-3
-%{_bindir}/sphinx-quickstart
-%{_bindir}/sphinx-build
-%{_bindir}/sphinx-autogen
-%{_bindir}/sphinx-apidoc
-%{python3_sitelib}/*
-
-%changelog
-* Mon Feb 15 2021 Henry Li <lihl@microsoft.com> - 1.7.9-14
-- Provides python-sphinx-locale, python-sphinx-doc.
-
-* Thu Feb 04 2021 Joe Schmitt <joschmit@microsoft.com> - 1.7.9-13
-- Ship sphinx-build-3.7 symlink.
-
-* Mon Dec 14 2020 Ruying Chen <v-ruyche@microsoft.com> - 1.7.9-12
-- Make python3- package default and python2- optional.
-- Reserve unversioned sphinx-* binaries for python3.
-- Rename python2 sphinx-* binaries to sphinx-*-2.
-=======
 %{_bindir}/sphinx-autogen-3
 %{_bindir}/sphinx-apidoc-3
 %{python3_sitelib}/*
@@ -234,16 +181,12 @@
 * Mon Jun 14 2021 Tom Fay <tomfay@microsoft.com> - 1.7.9-12
 - Add python*-setuptools as a runtime dependency.
 - Clean spec.
->>>>>>> a6f8e0a4
 
 *   Fri Aug 21 2020 Thomas Crain <thcrain@microsoft.com> 1.7.9-11
 -   Add sphinx-*-3 binary symlinks for Fedora compatibility
 -   Add Requires: python(2/3)-sphinxcontrib-websupport
 -   Correct license shortname
-<<<<<<< HEAD
-=======
 -   License verified
->>>>>>> a6f8e0a4
 
 *   Tue Jun 02 2020 Jon Slobodzian <joslobo@microsoft.com> 1.7.9-10
 -   Add python-typing back.
