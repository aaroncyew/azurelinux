%global rcdir %{_lib}/rpm/mariner
%global rcluadir %{_lib}/rpm/lua/mariner
Summary:        Mariner specific rpm macro files
Name:           mariner-rpm-macros
Version:        1.0
<<<<<<< HEAD
Release:        16%{?dist}
=======
Release:        12%{?dist}
>>>>>>> d30af126
License:        GPL+
Vendor:         Microsoft Corporation
Distribution:   Mariner
Group:          Development/System
Source0:        macros
Source1:        rpmrc
Source2:        default-hardened-cc1
Source3:        default-hardened-ld
Source4:        default-annobin-cc1
Source5:        macros.check
Source6:        macros.python
Source7:        macros.python2
Source8:        macros.python3
Source9:        macros.python-srpm
Source10:       macros.openblas-srpm
Source11:       macros.nodejs-srpm
Source12:       macros.mono-srpm
Source13:       macros.ocaml-srpm
Source14:       macros.perl-srpm
Source15:       gpgverify
Source16:       pythondist.attr
<<<<<<< HEAD
Source17:       pythondistdeps.py
Source18:       macros.forge
Source19:       common.lua
Source20:       forge.lua
=======
>>>>>>> d30af126
Provides:       redhat-rpm-config
Provides:       openblas-srpm-macros
Provides:       ocaml-srpm-macros
Provides:       perl-srpm-macros
BuildArch:      noarch

%description
Mariner specific rpm macro files.

%package -n mariner-check-macros
Summary:        Mariner specific rpm macros to override default %%check behavior
Group:          Development/System

%description -n mariner-check-macros
Mariner specific rpm macros to override default %%check behavior

%package -n mariner-python-macros
Summary:        Mariner python macros
Group:          Development/System
Provides:       python-srpm-macros
Provides:       python-rpm-macros
Provides:       python2-rpm-macros
Provides:       python3-rpm-macros

%description -n mariner-python-macros
Mariner python macros

%prep
%setup -q -c -T
cp -p %{sources} .

%install
mkdir -p %{buildroot}%{rcdir}
install -p -m 644 -t %{buildroot}%{rcdir} macros rpmrc
install -p -m 444 -t %{buildroot}%{rcdir} default-hardened-*
install -p -m 444 -t %{buildroot}%{rcdir} default-annobin-*
install -p -m 755 -t %{buildroot}%{rcdir} gpgverify

mkdir -p %{buildroot}%{_rpmconfigdir}/macros.d
install -p -m 644 -t %{buildroot}%{_rpmconfigdir}/macros.d macros.*
mkdir -p %{buildroot}%{_fileattrsdir}
install -p -m 644 -t %{buildroot}%{_fileattrsdir} pythondist.attr

mkdir -p %{buildroot}%{rcluadir}/{rpm,srpm}
install -p -m 644 -t %{buildroot}%{rcluadir} common.lua
install -p -m 644 -t %{buildroot}%{rcluadir}/srpm forge.lua

%files
%defattr(-,root,root)
%{rcdir}/macros
%{rcdir}/rpmrc
%{rcdir}/default-hardened-*
%{rcdir}/default-annobin-*
%{rcdir}/gpgverify
%{_rpmconfigdir}/macros.d/macros.openblas-srpm
%{_rpmconfigdir}/macros.d/macros.nodejs-srpm
%{_rpmconfigdir}/macros.d/macros.mono-srpm
%{_rpmconfigdir}/macros.d/macros.ocaml-srpm
%{_rpmconfigdir}/macros.d/macros.perl-srpm
%{_rpmconfigdir}/macros.d/macros.forge
%dir %{rcluadir}
%dir %{rcluadir}/srpm
%dir %{rcluadir}/rpm
%{rcluadir}/*.lua
%{rcluadir}/srpm/*lua

%files -n mariner-check-macros
%{_rpmconfigdir}/macros.d/macros.check

%files -n mariner-python-macros
%{_rpmconfigdir}/macros.d/macros.python*
%{_fileattrsdir}/pythondist.attr

%changelog
* Tue Jan 19 2021 Joe Schmitt <joschmit@microsoft.com> - 1.0-12
- Disable python requirement generator.

* Thu Jan 14 2021 Ruying Chen <v-ruyche@microsoft.com> - 1.0-11
- Remove pythondistdeps.py.

* Mon Jan 04 2021 Ruying Chen <v-ruyche@microsoft.com> - 1.0-10
- Enable python dependency generator for dist provides.

* Wed Nov 04 2020 Joe Schmitt <joschmit@microsoft.com> - 1.0-9
- Define meson macros.

* Mon Nov 02 2020 Ruying Chen <v-ruyche@microsoft.com> - 1.0-8
- Define gpgverify macro.

* Thu Oct 22 2020 Joe Schmitt <joschmit@microsoft.com> - 1.0-7
- Define __make macro.

* Mon Sep 28 2020 Joe Schmitt <joschmit@microsoft.com> - 1.0-6
- Add backwards compatibility macros for compiling and linking.
- Define _fmoddir macro.
- Turn on perl_bootstrap by default.
- Add perl-srpm macros.

* Mon Sep 28 2020 Ruying Chen <v-ruyche@microsoft.com> - 1.0-5
- Add srpm macros.
- Add python related macros derived from Fedora 32 python-rpm-macros.

* Mon Sep 28 2020 Joe Schmitt <joschmit@microsoft.com> - 1.0-4
- Add ldconfig_scriptlets related macros derived from Fedora 32 redhat-rpm-config.

* Tue Jun 23 2020 Henry Beberman <henry.beberman@microsoft.com> - 1.0-3
- Add macros.check to support non-fatal check section runs for log collection.

* Mon Jun 08 2020 Henry Beberman <henry.beberman@microsoft.com> - 1.0-2
- Add vendor folder. Add optflags related macros and rpmrc derived from Fedora 32.

* Fri May 22 2020 Ruying Chen <v-ruyche@microsoft.com> - 1.0-1
- Original version for CBL-Mariner<|MERGE_RESOLUTION|>--- conflicted
+++ resolved
@@ -3,11 +3,7 @@
 Summary:        Mariner specific rpm macro files
 Name:           mariner-rpm-macros
 Version:        1.0
-<<<<<<< HEAD
-Release:        16%{?dist}
-=======
-Release:        12%{?dist}
->>>>>>> d30af126
+Release:        13%{?dist}
 License:        GPL+
 Vendor:         Microsoft Corporation
 Distribution:   Mariner
@@ -29,13 +25,9 @@
 Source14:       macros.perl-srpm
 Source15:       gpgverify
 Source16:       pythondist.attr
-<<<<<<< HEAD
-Source17:       pythondistdeps.py
-Source18:       macros.forge
-Source19:       common.lua
-Source20:       forge.lua
-=======
->>>>>>> d30af126
+Source17:       macros.forge
+Source18:       common.lua
+Source19:       forge.lua
 Provides:       redhat-rpm-config
 Provides:       openblas-srpm-macros
 Provides:       ocaml-srpm-macros
@@ -110,6 +102,9 @@
 %{_fileattrsdir}/pythondist.attr
 
 %changelog
+* Wed Jan 20 2021 Joe Schmitt <joschmit@microsoft.com> - 1.0-12
+- Include forge macros and scripts.
+
 * Tue Jan 19 2021 Joe Schmitt <joschmit@microsoft.com> - 1.0-12
 - Disable python requirement generator.
 
