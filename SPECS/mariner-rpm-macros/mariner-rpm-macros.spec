--- conflicted
+++ resolved
@@ -1,16 +1,12 @@
-<<<<<<< HEAD
-%global rcdir %{_lib}/rpm/mariner
-%global rcluadir %{_lib}/rpm/lua/mariner
-=======
 %global rcdir %{_libdir}/rpm/mariner
+%global rcluadir %{_libdir}/rpm/lua/mariner
 # Turn off auto byte compilation since when building this spec in the toolchain the needed scripts are not installed yet.
 # __brp_python_bytecompile
 %global __brp_python_bytecompile %{nil}
->>>>>>> 38d213e3
 Summary:        Mariner specific rpm macro files
 Name:           mariner-rpm-macros
 Version:        1.0
-Release:        13%{?dist}
+Release:        14%{?dist}
 License:        GPL+
 Vendor:         Microsoft Corporation
 Distribution:   Mariner
@@ -32,16 +28,13 @@
 Source14:       macros.perl-srpm
 Source15:       gpgverify
 Source16:       pythondist.attr
-<<<<<<< HEAD
-Source17:       macros.forge
-Source18:       common.lua
-Source19:       forge.lua
-=======
 Source17:       brp-python-bytecompile
 Source18:       macros.pybytecompile
 # Use an enhanced copy of Python's compileall module for Python >= 3.4
 Source19:       https://github.com/fedora-python/compileall2/raw/v0.7.1/compileall2.py
->>>>>>> 38d213e3
+Source20:       macros.forge
+Source21:       common.lua
+Source22:       forge.lua
 Provides:       redhat-rpm-config
 Provides:       openblas-srpm-macros
 Provides:       ocaml-srpm-macros
@@ -98,33 +91,28 @@
 %{_rpmconfigdir}/macros.d/macros.mono-srpm
 %{_rpmconfigdir}/macros.d/macros.ocaml-srpm
 %{_rpmconfigdir}/macros.d/macros.perl-srpm
-<<<<<<< HEAD
 %{_rpmconfigdir}/macros.d/macros.forge
 %dir %{rcluadir}
 %dir %{rcluadir}/srpm
 %dir %{rcluadir}/rpm
 %{rcluadir}/*.lua
 %{rcluadir}/srpm/*lua
-=======
 %{_rpmconfigdir}/macros.d/macros.pybytecompile
 %{_rpmconfigdir}/macros.d/macros.python*
 %{_fileattrsdir}/pythondist.attr
->>>>>>> 38d213e3
 
 %files -n mariner-check-macros
 %{_rpmconfigdir}/macros.d/macros.check
 
 %changelog
-<<<<<<< HEAD
-* Wed Jan 20 2021 Joe Schmitt <joschmit@microsoft.com> - 1.0-13
+* Thu Feb 25 2021 Joe Schmitt <joschmit@microsoft.com> - 1.0-14
 - Add forge macros and scripts.
-=======
-* Fri Feb 05 2021 Joe Schmitt <joschmit@microsoft.com>
+
+* Fri Feb 05 2021 Joe Schmitt <joschmit@microsoft.com> - 1.0-13
 - Import brp-python-bytecompile, compileall2.py, macros.pybytecompile, and python byte compilation in macros from Fedora 32 (license: MIT).
 - Fix %%{_lib} and %%{_lib64} macros to reference the folder names instead of paths.
 - Combine mariner-python-macros into the main package for byte compilation support.
 - Make python3 the default python interpreter for byte compilation.
->>>>>>> 38d213e3
 
 * Tue Jan 19 2021 Joe Schmitt <joschmit@microsoft.com> - 1.0-12
 - Disable python requirement generator.
