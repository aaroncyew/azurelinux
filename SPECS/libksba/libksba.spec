--- conflicted
+++ resolved
@@ -46,21 +46,20 @@
 %exclude %{_datadir}/info/dir
 
 %changelog
-<<<<<<< HEAD
-*   Mon Sep 28 2020 Ruying Chen <v-ruyche@microsoft.com> 1.3.5-4
--   Provide libksba-devel for base package
-*   Sat May 09 2020 Nick Samson <nisamson@microsoft.com> 1.3.5-3
--   Added %%license line automatically
-=======
-* Sat May 09 2020 Nick Samson <nisamson@microsoft.com> - 1.3.5-3
+* Mon Sep 28 2020 Ruying Chen <v-ruyche@microsoft.com> 1.3.5-4
+- Provide libksba-devel for base package
+
+* Sat May 09 2020 Nick Samson <nisamson@microsoft.com> 1.3.5-3
 - Added %%license line automatically
 
->>>>>>> a6f8e0a4
-*   Tue Sep 03 2019 Mateusz Malisz <mamalisz@microsoft.com> 1.3.5-2
--   Initial CBL-Mariner import from Photon (license: Apache2).
-*	Tue	Apr 11 2017 Harish Udaiya Kumar <hudaiyakumar@vmware.com> 1.3.5-1
--	Udpated to version 1.3.5
-*   Thu Nov 24 2016 Alexey Makhalov <amakhalov@vmware.com> 1.3.4-2
--   BuildRequired libgpg-error-devel.
-*   Wed Jul 27 2016 Kumar Kaushik <kaushikk@vmware.com> 1.3.4-1
--   Initial Build.+* Tue Sep 03 2019 Mateusz Malisz <mamalisz@microsoft.com> 1.3.5-2
+- Initial CBL-Mariner import from Photon (license: Apache2).
+
+* Tue	Apr 11 2017 Harish Udaiya Kumar <hudaiyakumar@vmware.com> 1.3.5-1
+- Udpated to version 1.3.5
+
+* Thu Nov 24 2016 Alexey Makhalov <amakhalov@vmware.com> 1.3.4-2
+- BuildRequired libgpg-error-devel.
+
+* Wed Jul 27 2016 Kumar Kaushik <kaushikk@vmware.com> 1.3.4-1
+- Initial Build.