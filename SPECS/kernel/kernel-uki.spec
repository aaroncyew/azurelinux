%global debug_package %{nil}

# This should be a subpackage of the kernel package, but due to
# "circular dependencies" that is not possible, so this is instead a
# separate source package

# Note - while Fedora's kernel version includes the %%_target_cpu as a
# suffix, our kernel version does not.
%define kernelver %{version}-%{release}

# noxsaves: Azure CVM instances have trouble booting due to the hypervisor
# not reporting an available CPU feature - shadow stack (X86_FEATURE_SHSTK).
# We need to temporarily turn it off by disabling xsaves until the problem
# is fixed on Azure. Since shadow stack depends on xsaves, disabling xsaves
# ensures the feature bit for shadow stack is also turned off.
%define cmdline console=ttyS0 noxsaves

Summary:        Unified Kernel Image
Name:           kernel-uki
Version:        6.6.29.1
Release:        5%{?dist}
License:        GPLv2
Vendor:         Microsoft Corporation
Distribution:   Azure Linux
Group:          System Environment/Kernel
URL:            https://github.com/microsoft/CBL-Mariner-Linux-Kernel
Source0:        kernel-uki-dracut.conf

BuildRequires:  kernel = %{version}-%{release}
BuildRequires:  systemd-ukify
BuildRequires:  dracut
BuildRequires:  binutils
BuildRequires:  systemd-boot-unsigned
BuildRequires:  systemd-udev
BuildRequires:  system-release
BuildRequires:  tpm2-tools
BuildRequires:  cryptsetup
BuildRequires:  device-mapper
BuildRequires:  kbd

%description
The kernel-uki package contains the Linux kernel packaged as a Unified
Kernel Image (UKI).

%prep
%setup -c -T

%build
dracut --conf=%{SOURCE0} --confdir=$(mktemp -d) --logfile=$(mktemp) \
       --verbose \
       --kver %{kernelver} \
       --kernel-image /lib/modules/%{kernelver}/vmlinuz \
       --kernel-cmdline "%{cmdline}" initrd
ukify build \
      --uname %{kernelver} \
      --linux /lib/modules/%{kernelver}/vmlinuz \
      --initrd initrd \
      --cmdline "%{cmdline}" \
      --output vmlinuz-uki.efi

%install
install -D -t %{buildroot}/lib/modules/%{kernelver} vmlinuz-uki.efi

%files
/lib/modules/%{kernelver}/vmlinuz-uki.efi

%changelog
<<<<<<< HEAD
* Wed Jun 12 2024 Dan Streetman <ddstreet@microsoft.com> - 6.6.29.1-5
- include i18n (kbd package) in UKI, to provide loadkeys binary so
  systemd-vconsole-setup works
=======
* Tue Jun 11 2024 Juan Camposeco <juanarturoc@microsoft.com> - 6.6.29.1-5
- Bump release to match kernel
>>>>>>> 90f521f3

* Thu Apr 25 2024 Dan Streetman <ddstreet@microsoft.com> - 6.6.29.1-4
- Original version for Azure Linux.
- License verified.<|MERGE_RESOLUTION|>--- conflicted
+++ resolved
@@ -18,7 +18,7 @@
 Summary:        Unified Kernel Image
 Name:           kernel-uki
 Version:        6.6.29.1
-Release:        5%{?dist}
+Release:        6%{?dist}
 License:        GPLv2
 Vendor:         Microsoft Corporation
 Distribution:   Azure Linux
@@ -65,14 +65,12 @@
 /lib/modules/%{kernelver}/vmlinuz-uki.efi
 
 %changelog
-<<<<<<< HEAD
-* Wed Jun 12 2024 Dan Streetman <ddstreet@microsoft.com> - 6.6.29.1-5
+* Wed Jun 12 2024 Dan Streetman <ddstreet@microsoft.com> - 6.6.29.1-6
 - include i18n (kbd package) in UKI, to provide loadkeys binary so
   systemd-vconsole-setup works
-=======
+
 * Tue Jun 11 2024 Juan Camposeco <juanarturoc@microsoft.com> - 6.6.29.1-5
 - Bump release to match kernel
->>>>>>> 90f521f3
 
 * Thu Apr 25 2024 Dan Streetman <ddstreet@microsoft.com> - 6.6.29.1-4
 - Original version for Azure Linux.
