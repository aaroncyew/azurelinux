--- conflicted
+++ resolved
@@ -17,13 +17,8 @@
 
 Summary:        Linux Kernel
 Name:           kernel
-<<<<<<< HEAD
-Version:        5.15.80.1
+Version:        5.15.86.1
 Release:        2%{?dist}
-=======
-Version:        5.15.86.1
-Release:        1%{?dist}
->>>>>>> 8eb2670c
 License:        GPLv2
 Vendor:         Microsoft Corporation
 Distribution:   Mariner
@@ -97,7 +92,7 @@
 %package drivers-gpu
 Summary:        Kernel gpu modules
 Group:          System Environment/Kernel
-Requires:       %{name} = %{version}-%{release}
+Requires:       %{name} = %{version}-%{release}5.15.80.1-2
 
 %description drivers-gpu
 This package contains the Linux kernel gpu support
@@ -411,10 +406,9 @@
 %{_sysconfdir}/bash_completion.d/bpftool
 
 %changelog
-<<<<<<< HEAD
-* Wed Jan 04 2023 Minghe Ren <mingheren@microsoft.com> - 5.15.80.1-2
+* Wed Jan 04 2023 Minghe Ren <mingheren@microsoft.com> - 5.15.86.1-2
 - Disable CONFIG_INIT_ON_ALLOC_DEFAULT_ON and CONFIG_INIT_ON_FREE_DEFAULT_ON
-=======
+
 * Tue Jan 03 2023 CBL-Mariner Servicing Account <cblmargh@microsoft.com> - 5.15.86.1-1
 - Auto-upgrade to 5.15.86.1
 
@@ -432,7 +426,6 @@
 
 * Mon Dec 05 2022 Betty Lakes <bettylakes@microsoft.com> - 5.15.80.1-2
 - Turn on hibernation and its dependencies
->>>>>>> 8eb2670c
 
 * Tue Nov 29 2022 CBL-Mariner Servicing Account <cblmargh@microsoft.com> - 5.15.80.1-1
 - Auto-upgrade to 5.15.80.1
