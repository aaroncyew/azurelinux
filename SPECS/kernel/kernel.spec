--- conflicted
+++ resolved
@@ -18,7 +18,7 @@
 Summary:        Linux Kernel
 Name:           kernel
 Version:        5.15.48.1
-Release:        5%{?dist}
+Release:        6%{?dist}
 License:        GPLv2
 Vendor:         Microsoft Corporation
 Distribution:   Mariner
@@ -391,14 +391,12 @@
 %{_sysconfdir}/bash_completion.d/bpftool
 
 %changelog
-<<<<<<< HEAD
-* Thu Jul 21 2022 Henry Li <lihl@microsoft.com> - 5.15.48.1-5
+* Thu Jul 21 2022 Henry Li <lihl@microsoft.com> - 5.15.48.1-6
 - Add turbostat and cpupower to kernel-tools
-=======
+
 * Fri Jul 08 2022 Francis Laniel <flaniel@linux.microsoft.com> - 5.15.48.1-5
 - Add back CONFIG_FTRACE_SYSCALLS to enable eBPF CO-RE syscalls tracers.
 - Add CONFIG_IKHEADERS=m to enable eBPF standard tracers.
->>>>>>> a5960fae
 
 * Mon Jun 27 2022 Neha Agarwal <nehaagarwal@microsoft.com> - 5.15.48.1-4
 - Remove 'quiet' from commandline to enable verbose log
