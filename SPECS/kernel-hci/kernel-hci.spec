--- conflicted
+++ resolved
@@ -8,13 +8,8 @@
 
 Summary:        Linux Kernel for HCI
 Name:           kernel-hci
-<<<<<<< HEAD
-Version:        5.15.86.1
+Version:        5.15.92.1
 Release:        2%{?dist}
-=======
-Version:        5.15.92.1
-Release:        1%{?dist}
->>>>>>> ff1c5636
 License:        GPLv2
 Vendor:         Microsoft Corporation
 Distribution:   Mariner
@@ -413,10 +408,9 @@
 %{_sysconfdir}/bash_completion.d/bpftool
 
 %changelog
-<<<<<<< HEAD
-* Thu Feb 09 2023 Minghe Ren <mingheren@microsoft.com> - 5.15.86.1-2
+* Thu Feb 09 2023 Minghe Ren <mingheren@microsoft.com> - 5.15.92.1-2
 - Disable CONFIG_INIT_ON_FREE_DEFAULT_ON
-=======
+
 * Mon Feb 06 2023 CBL-Mariner Servicing Account <cblmargh@microsoft.com> - 5.15.92.1-1
 - Auto-upgrade to 5.15.92.1
 
@@ -425,7 +419,6 @@
 
 * Sat Jan 14 2023 CBL-Mariner Servicing Account <cblmargh@microsoft.com> - 5.15.87.1-1
 - Auto-upgrade to 5.15.87.1
->>>>>>> ff1c5636
 
 * Tue Jan 03 2023 CBL-Mariner Servicing Account <cblmargh@microsoft.com> - 5.15.86.1-1
 - Auto-upgrade to 5.15.86.1
