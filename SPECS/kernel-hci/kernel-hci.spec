--- conflicted
+++ resolved
@@ -8,13 +8,8 @@
 
 Summary:        Linux Kernel for HCI
 Name:           kernel-hci
-<<<<<<< HEAD
 Version:        5.15.95.1
 Release:        1%{?dist}
-=======
-Version:        5.15.94.1
-Release:        2%{?dist}
->>>>>>> 924025d9
 License:        GPLv2
 Vendor:         Microsoft Corporation
 Distribution:   Mariner
@@ -423,13 +418,11 @@
 %{_sysconfdir}/bash_completion.d/bpftool
 
 %changelog
-<<<<<<< HEAD
 * Sat Feb 25 2023 CBL-Mariner Servicing Account <cblmargh@microsoft.com> - 5.15.95.1-1
 - Auto-upgrade to 5.15.95.1
-=======
+
 * Mon Feb 27 2023 Vince Perri <viperri@microsoft.com> - 5.15.94.1-2
 - Add net/mlx5 patches (patches 21-25) for QinQ support
->>>>>>> 924025d9
 
 * Wed Feb 22 2023 CBL-Mariner Servicing Account <cblmargh@microsoft.com> - 5.15.94.1-1
 - Auto-upgrade to 5.15.94.1
