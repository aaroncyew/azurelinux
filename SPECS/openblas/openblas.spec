# Version of bundled lapack
%global lapackver 3.11.0
# Do we have execstack?
%global execstack 1
%bcond_without cpp_thread_check
%global base_description \
OpenBLAS is an optimized BLAS library based on GotoBLAS2 1.13 BSD \
version. The project is supported by the Lab of Parallel Software and \
Computational Science, ISCAS. http://www.rdcps.ac.cn
%bcond_with system_lapack
Summary:        An optimized BLAS library based on GotoBLAS2
# DO NOT "CLEAN UP" OR MODIFY THIS SPEC FILE WITHOUT ASKING THE
# MAINTAINER FIRST!
#
# OpenBLAS is hand written assembler code and it has a limited number
# of supported architectures. Don't enable any new architectures /
# processors a) without checking that it is actually supported and b)
# without modifying the target flags.
#
# The same spec is also used on the EPEL branches, meaninng that some
# "obsoleted" features are still kept in the spec.
Name:           openblas
Version:        0.3.26
Release:        1%{?dist}
License:        BSD-3-Clause
Vendor:         Microsoft Corporation
<<<<<<< HEAD
Distribution:   Mariner
URL:            https://github.com/OpenMathLib/OpenBLAS
Source0:        https://github.com/OpenMathLib/OpenBLAS/archive/v%{version}/openblas-%{version}.tar.gz
=======
Distribution:   Azure Linux
URL:            https://github.com/xianyi/OpenBLAS/
Source0:        https://github.com/xianyi/OpenBLAS/archive/v%{version}/openblas-%{version}.tar.gz
>>>>>>> da8b7112
# Use system lapack
Patch0:         openblas-0.2.15-system_lapack.patch
# Drop extra p from threaded library name
Patch1:         openblas-0.2.5-libname.patch
# Don't use constructor priorities on too old architectures
Patch2:         openblas-0.2.15-constructor.patch
# Supply the proper flags to the test makefile
# patch imported from Fedora
Patch3:         openblas-0.3.11-tests.patch
BuildRequires:  gcc
BuildRequires:  gcc-c++
BuildRequires:  gcc-gfortran
BuildRequires:  make
BuildRequires:  multilib-rpm-config
BuildRequires:  perl-devel
%if %{with system_lapack}
# Do we have LAPACKE? (Needs at least lapack 3.4.0)
BuildRequires:  lapack-static
%else
# Use bundled LAPACK
Provides:       bundled(lapack) = %{lapackver}
%endif
# Rblas library is no longer necessary
Obsoletes:      %{name}-Rblas < %{version}-%{release}
# Upstream supports the package only on these architectures.
# Runtime processor detection is not available on other archs.
ExclusiveArch:  %{openblas_arches}
%if %{execstack}
BuildRequires:  %{_bindir}/execstack
%endif
%if %{with system_lapack}
BuildRequires:  lapack64-static
%endif

%description
%{base_description}

%package serial
Summary:        An optimized BLAS library based on GotoBLAS2, serial version
Requires:       %{name} = %{version}-%{release}

%description serial
%{base_description}

This package contains the sequential library compiled with a 32-bit
integer interface.

%package openmp
Summary:        An optimized BLAS library based on GotoBLAS2, OpenMP version
Requires:       %{name} = %{version}-%{release}

%description openmp
%{base_description}

This package contains the library compiled with OpenMP support with
32-bit integer interface.

%package threads
Summary:        An optimized BLAS library based on GotoBLAS2, pthreads version
Requires:       %{name} = %{version}-%{release}

%description threads
%{base_description}

This package contains the library compiled with threading support and
a 32-bit integer interface.

%package serial64
Summary:        An optimized BLAS library based on GotoBLAS2, serial version
Requires:       %{name} = %{version}-%{release}

%description serial64
%{base_description}

This package contains the sequential library compiled with a 64-bit
integer interface.

%package openmp64
Summary:        An optimized BLAS library based on GotoBLAS2, OpenMP version
Requires:       %{name} = %{version}-%{release}

%description openmp64
%{base_description}

This package contains the library compiled with OpenMP support and
64-bit integer interface.

%package threads64
Summary:        An optimized BLAS library based on GotoBLAS2, pthreads version
Requires:       %{name} = %{version}-%{release}

%description threads64
%{base_description}

This package contains the library compiled with threading support and
64-bit integer interface.

%package serial64_
Summary:        An optimized BLAS library based on GotoBLAS2, serial version
Requires:       %{name} = %{version}-%{release}

%description serial64_
%{base_description}

This package contains the sequential library compiled with a 64-bit
integer interface and a symbol name suffix.

%package openmp64_
Summary:        An optimized BLAS library based on GotoBLAS2, OpenMP version
Requires:       %{name} = %{version}-%{release}

%description openmp64_
%{base_description}

This package contains the library compiled with OpenMP support and
64-bit integer interface and a symbol name suffix.

%package threads64_
Summary:        An optimized BLAS library based on GotoBLAS2, pthreads version
Requires:       %{name} = %{version}-%{release}

%description threads64_
%{base_description}

This package contains the library compiled with threading support and
64-bit integer interface and a symbol name suffix.

%package devel
Summary:        Development headers and libraries for OpenBLAS
Requires:       %{name}%{?_isa} = %{version}-%{release}
Requires:       %{name}-openmp%{?_isa} = %{version}-%{release}
Requires:       %{name}-serial%{?_isa} = %{version}-%{release}
Requires:       %{name}-srpm-macros
Requires:       %{name}-threads%{?_isa} = %{version}-%{release}
Requires:       %{name}-openmp64%{?_isa} = %{version}-%{release}
Requires:       %{name}-openmp64_%{?_isa} = %{version}-%{release}
Requires:       %{name}-serial64%{?_isa} = %{version}-%{release}
Requires:       %{name}-serial64_%{?_isa} = %{version}-%{release}
Requires:       %{name}-threads64%{?_isa} = %{version}-%{release}
Requires:       %{name}-threads64_%{?_isa} = %{version}-%{release}

%description devel
%{base_description}

This package contains the development headers and libraries.

%package static
Summary:        Static version of OpenBLAS
Requires:       %{name}-devel%{?_isa} = %{version}-%{release}

%description static
%{base_description}

This package contains the static libraries.

%prep
%setup -q -c -T

# Untar source
tar zxf %{SOURCE0}
cd OpenBLAS-%{version}
%if %{with system_lapack}
%patch0 -p1 -b .system_lapack
%endif
%patch1 -p1 -b .libname
%patch3 -p1 -b .tests

# Fix source permissions
find -name \*.f -exec chmod 644 {} \;

%if %{with system_lapack}
# Get rid of bundled LAPACK sources
rm -rf lapack-netlib
%endif

# Make serial, threaded and OpenMP versions; as well as 64-bit versions
cd ..
cp -ar OpenBLAS-%{version} openmp
cp -ar OpenBLAS-%{version} threaded
for d in {serial,threaded,openmp}64{,_}; do
    cp -ar OpenBLAS-%{version} $d
done
mv OpenBLAS-%{version} serial

%if %{with system_lapack}
# Setup 32-bit interface LAPACK
mkdir netliblapack
cd netliblapack
ar x %{_libdir}/liblapack_pic.a
# Get rid of duplicate functions. See list in Makefile of lapack directory
for f in laswp getf2 getrf potf2 potrf lauu2 lauum trti2 trtri getrs; do
    \rm {c,d,s,z}$f.o
done

# LAPACKE
ar x %{_libdir}/liblapacke.a

# Create makefile
echo "TOPDIR = .." > Makefile
echo "include ../Makefile.system" >> Makefile
echo "COMMONOBJS = \\" >> Makefile
for i in *.o; do
 echo "$i \\" >> Makefile
done
echo -e "\n\ninclude \$(TOPDIR)/Makefile.tail" >> Makefile

# Copy include files
cp -a %{_includedir}/lapacke .
cd ..

# Copy in place
for d in serial threaded openmp; do
    cp -pr netliblapack $d
done
rm -rf netliblapack


# Setup 64-bit interface LAPACK
mkdir netliblapack64
cd netliblapack64
ar x %{_libdir}/liblapack64_pic.a
# Get rid of duplicate functions. See list in Makefile of lapack directory
for f in laswp getf2 getrf potf2 potrf lauu2 lauum trti2 trtri getrs; do
    \rm {c,d,s,z}$f.o
done

# LAPACKE, no 64-bit interface
ar x %{_libdir}/liblapacke.a

# Create makefile
echo "TOPDIR = .." > Makefile
echo "include ../Makefile.system" >> Makefile
echo "COMMONOBJS = \\" >> Makefile
for i in *.o; do
    echo "$i \\" >> Makefile
done
echo -e "\n\ninclude \$(TOPDIR)/Makefile.tail" >> Makefile

# Copy include files
cp -a %{_includedir}/lapacke .
cd ..

# Copy in place
for d in {serial,threaded,openmp}64{,_}; do
    cp -pr netliblapack64 $d/netliblapack
done
rm -rf netliblapack64
%endif

%build
# openblas fails to build with LTO due to undefined symbols.  These could
# well be the result of the assembly code used in this package
%define _lto_cflags %{nil}

# Maximum possible amount of processors
NMAX="NUM_THREADS=128"

%ifarch %{ix86} x86_64
TARGET="TARGET=CORE2 DYNAMIC_ARCH=1 DYNAMIC_OLDER=1"

%endif
%ifarch armv7hl
# ARM v7 still doesn't have runtime cpu detection...
TARGET="TARGET=ARMV7 DYNAMIC_ARCH=0"
%endif
%ifarch ppc64
TARGET="TARGET=POWER6 DYNAMIC_ARCH=1 DYNAMIC_OLDER=1"
%endif
%ifarch ppc64p7
TARGET="TARGET=POWER7 DYNAMIC_ARCH=1 DYNAMIC_OLDER=1"
%endif
%ifarch ppc64le
TARGET="TARGET=POWER8 DYNAMIC_ARCH=1 DYNAMIC_OLDER=1"
%endif
%ifarch aarch64
TARGET="TARGET=ARMV8 DYNAMIC_ARCH=1 DYNAMIC_OLDER=1"
%endif
%ifarch s390x
TARGET="TARGET=ZARCH_GENERIC DYNAMIC_ARCH=1 DYNAMIC_OLDER=1"
%endif

COMMON="%{optflags} -fPIC"
FCOMMON="%{optflags} -fPIC -frecursive"
# Use Fedora linker flags
export LDFLAGS="%{__global_ldflags}"

# Declare some necessary build flags
COMMON="%{optflags} -fPIC"
FCOMMON="$COMMON -frecursive"
make -C serial     $TARGET USE_THREAD=0 USE_LOCKING=1 USE_OPENMP=0 FC=gfortran CC=gcc COMMON_OPT="$COMMON" FCOMMON_OPT="$FCOMMON" $NMAX LIBPREFIX="libopenblas"      $AVX $LAPACKE INTERFACE64=0
make -C threaded   $TARGET USE_THREAD=1 USE_OPENMP=0 FC=gfortran CC=gcc COMMON_OPT="$COMMON" FCOMMON_OPT="$FCOMMON" $NMAX LIBPREFIX="libopenblasp"     $AVX $LAPACKE INTERFACE64=0

# USE_THREAD determines use of SMP, not of pthreads
COMMON="%{optflags} -fPIC -fopenmp -pthread"
FCOMMON="$COMMON -frecursive"
make -C openmp     $TARGET USE_THREAD=1 USE_OPENMP=1 FC=gfortran CC=gcc COMMON_OPT="$COMMON" FCOMMON_OPT="$FCOMMON" $NMAX LIBPREFIX="libopenblaso"     $AVX $LAPACKE INTERFACE64=0 %{with cpp_thread_check:CPP_THREAD_SAFETY_TEST=1}

COMMON="%{optflags} -fPIC"
FCOMMON="$COMMON -frecursive -fdefault-integer-8"
make -C serial64   $TARGET USE_THREAD=0 USE_LOCKING=1 USE_OPENMP=0 FC=gfortran CC=gcc COMMON_OPT="$COMMON" FCOMMON_OPT="$FCOMMON" $NMAX LIBPREFIX="libopenblas64"    $AVX $LAPACKE INTERFACE64=1
make -C threaded64 $TARGET USE_THREAD=1 USE_OPENMP=0 FC=gfortran CC=gcc COMMON_OPT="$COMMON" FCOMMON_OPT="$FCOMMON" $NMAX LIBPREFIX="libopenblasp64"   $AVX $LAPACKE INTERFACE64=1

COMMON="%{optflags} -fPIC -fopenmp -pthread"
FCOMMON="$COMMON -frecursive -fdefault-integer-8"
make -C openmp64   $TARGET USE_THREAD=1 USE_OPENMP=1 FC=gfortran CC=gcc COMMON_OPT="$COMMON" FCOMMON_OPT="$FCOMMON" $NMAX LIBPREFIX="libopenblaso64"   $AVX $LAPACKE INTERFACE64=1 CPP_THREAD_SAFETY_TEST=1

COMMON="%{optflags} -fPIC"
FCOMMON="$COMMON -frecursive  -fdefault-integer-8"
make -C serial64_   $TARGET USE_THREAD=0 USE_LOCKING=1 USE_OPENMP=0 FC=gfortran CC=gcc COMMON_OPT="$COMMON" FCOMMON_OPT="$FCOMMON" $NMAX LIBPREFIX="libopenblas64_"  $AVX $LAPACKE INTERFACE64=1 SYMBOLSUFFIX=64_
make -C threaded64_ $TARGET USE_THREAD=1 USE_OPENMP=0 FC=gfortran CC=gcc COMMON_OPT="$COMMON" FCOMMON_OPT="$FCOMMON" $NMAX LIBPREFIX="libopenblasp64_" $AVX $LAPACKE INTERFACE64=1 SYMBOLSUFFIX=64_

COMMON="%{optflags} -fPIC -fopenmp -pthread"
FCOMMON="$COMMON -frecursive -fdefault-integer-8"
make -C openmp64_   $TARGET USE_THREAD=1 USE_OPENMP=1 FC=gfortran CC=gcc COMMON_OPT="$COMMON" FCOMMON_OPT="$FCOMMON" $NMAX LIBPREFIX="libopenblaso64_" $AVX $LAPACKE INTERFACE64=1 SYMBOLSUFFIX=64_ CPP_THREAD_SAFETY_TEST=1

%install
# Install serial library and headers
make -C serial USE_THREAD=0 PREFIX=%{buildroot} OPENBLAS_LIBRARY_DIR=%{buildroot}%{_libdir} OPENBLAS_INCLUDE_DIR=%{buildroot}%{_includedir}/%{name} OPENBLAS_BINARY_DIR=%{buildroot}%{_bindir} OPENBLAS_CMAKE_DIR=%{buildroot}%{_libdir}/cmake install

# Copy lapacke include files
%if %{with system_lapack}
cp -a %{_includedir}/lapacke %{buildroot}%{_includedir}/%{name}
%endif

# Fix i686-x86_64 multilib difference
%multilib_fix_c_header --file %{_includedir}/openblas/openblas_config.h

# Fix name of libraries: runtime CPU detection has none
suffix=""
# but archs that don't have it do have one
%ifarch armv7hl
suffix="_armv7"
%endif
slibname=`basename %{buildroot}%{_libdir}/libopenblas${suffix}-*.so .so`
mv %{buildroot}%{_libdir}/${slibname}.a %{buildroot}%{_libdir}/lib%{name}.a
if [[ "$suffix" != "" ]]; then
   sname=$(echo $slibname | sed "s|$suffix||g")
   mv %{buildroot}%{_libdir}/${slibname}.so %{buildroot}%{_libdir}/${sname}.so
else
   sname=${slibname}
fi

# Install the OpenMP library
olibname=`echo ${slibname} | sed "s|lib%{name}|lib%{name}o|g"`
install -D -p -m 644 openmp/${olibname}.a %{buildroot}%{_libdir}/lib%{name}o.a
if [[ "$suffix" != "" ]]; then
   oname=$(echo $olibname | sed "s|$suffix||g")
else
   oname=${olibname}
fi
install -D -p -m 755 openmp/${olibname}.so %{buildroot}%{_libdir}/${oname}.so

# Install the threaded library
plibname=`echo ${slibname} | sed "s|lib%{name}|lib%{name}p|g"`
install -D -p -m 644 threaded/${plibname}.a %{buildroot}%{_libdir}/lib%{name}p.a
if [[ "$suffix" != "" ]]; then
   pname=$(echo $plibname | sed "s|$suffix||g")
else
   pname=${plibname}
fi
install -D -p -m 755 threaded/${plibname}.so %{buildroot}%{_libdir}/${pname}.so

# Install the 64-bit interface libraries
slibname64=`echo ${slibname} | sed "s|lib%{name}|lib%{name}64|g"`
install -D -p -m 644 serial64/${slibname64}.a %{buildroot}%{_libdir}/lib%{name}64.a
slibname64_=`echo ${slibname} | sed "s|lib%{name}|lib%{name}64_|g"`
install -D -p -m 644 serial64_/${slibname64_}.a %{buildroot}%{_libdir}/lib%{name}64_.a

if [[ "$suffix" != "" ]]; then
   sname64=$(echo ${slibname64} | sed "s|$suffix||g")
   sname64_=$(echo ${slibname64_} | sed "s|$suffix||g")
else
   sname64=${slibname64}
   sname64_=${slibname64_}
fi
install -D -p -m 755 serial64/${slibname64}.so %{buildroot}%{_libdir}/${sname64}.so
install -D -p -m 755 serial64_/${slibname64_}.so %{buildroot}%{_libdir}/${sname64_}.so

olibname64=`echo ${slibname} | sed "s|lib%{name}|lib%{name}o64|g"`
install -D -p -m 644 openmp64/${olibname64}.a %{buildroot}%{_libdir}/lib%{name}o64.a
olibname64_=`echo ${slibname} | sed "s|lib%{name}|lib%{name}o64_|g"`
install -D -p -m 644 openmp64_/${olibname64_}.a %{buildroot}%{_libdir}/lib%{name}o64_.a

if [[ "$suffix" != "" ]]; then
   oname64=$(echo ${olibname64} | sed "s|$suffix||g")
   oname64_=$(echo ${olibname64_} | sed "s|$suffix||g")
else
   oname64=${olibname64}
   oname64_=${olibname64_}
fi
install -D -p -m 755 openmp64/${olibname64}.so %{buildroot}%{_libdir}/${oname64}.so
install -D -p -m 755 openmp64_/${olibname64_}.so %{buildroot}%{_libdir}/${oname64_}.so

plibname64=`echo ${slibname} | sed "s|lib%{name}|lib%{name}p64|g"`
install -D -p -m 644 threaded64/${plibname64}.a %{buildroot}%{_libdir}/lib%{name}p64.a
plibname64_=`echo ${slibname} | sed "s|lib%{name}|lib%{name}p64_|g"`
install -D -p -m 644 threaded64_/${plibname64_}.a %{buildroot}%{_libdir}/lib%{name}p64_.a

if [[ "$suffix" != "" ]]; then
   pname64=$(echo $plibname64 | sed "s|$suffix||g")
   pname64_=$(echo $plibname64_ | sed "s|$suffix||g")
else
   pname64=${plibname64}
   pname64_=${plibname64_}
fi
install -D -p -m 755 threaded64/${plibname64}.so %{buildroot}%{_libdir}/${pname64}.so
install -D -p -m 755 threaded64_/${plibname64_}.so %{buildroot}%{_libdir}/${pname64_}.so

# Fix symlinks
pushd %{buildroot}%{_libdir}
# Serial libraries
ln -sf ${sname}.so lib%{name}.so
ln -sf ${sname}.so lib%{name}.so.0
# OpenMP libraries
ln -sf ${oname}.so lib%{name}o.so
ln -sf ${oname}.so lib%{name}o.so.0
# Threaded libraries
ln -sf ${pname}.so lib%{name}p.so
ln -sf ${pname}.so lib%{name}p.so.0

# Serial libraries
ln -sf ${sname64}.so lib%{name}64.so
ln -sf ${sname64}.so lib%{name}64.so.0
ln -sf ${sname64_}.so lib%{name}64_.so
ln -sf ${sname64_}.so lib%{name}64_.so.0
# OpenMP libraries
ln -sf ${oname64}.so lib%{name}o64.so
ln -sf ${oname64}.so lib%{name}o64.so.0
ln -sf ${oname64_}.so lib%{name}o64_.so
ln -sf ${oname64_}.so lib%{name}o64_.so.0
# Threaded libraries
ln -sf ${pname64}.so lib%{name}p64.so
ln -sf ${pname64}.so lib%{name}p64.so.0
ln -sf ${pname64_}.so lib%{name}p64_.so
ln -sf ${pname64_}.so lib%{name}p64_.so.0

%if %{execstack}
# Get rid of executable stacks
for lib in %{buildroot}%{_libdir}/libopenblas*.so; do
 execstack -c $lib
done
%endif

# Get rid of generated CMake config
rm -rf %{buildroot}%{_libdir}/cmake
# Get rid of generated pkgconfig
rm -rf %{buildroot}%{_libdir}/pkgconfig

%ldconfig_scriptlets

%ldconfig_scriptlets openmp

%ldconfig_scriptlets threads

%ldconfig_scriptlets openmp64
%ldconfig_scriptlets openmp64_

%ldconfig_scriptlets serial64
%ldconfig_scriptlets serial64_

%ldconfig_scriptlets threads64
%ldconfig_scriptlets threads64_

%files
%license serial/LICENSE
%doc serial/Changelog.txt serial/GotoBLAS*

%files serial
%{_libdir}/lib%{name}-*.so
%{_libdir}/lib%{name}.so.*

%files openmp
%{_libdir}/lib%{name}o-*.so
%{_libdir}/lib%{name}o.so.*

%files threads
%{_libdir}/lib%{name}p-*.so
%{_libdir}/lib%{name}p.so.*

%files serial64
%{_libdir}/lib%{name}64-*.so
%{_libdir}/lib%{name}64.so.*

%files openmp64
%{_libdir}/lib%{name}o64-*.so
%{_libdir}/lib%{name}o64.so.*

%files threads64
%{_libdir}/lib%{name}p64-*.so
%{_libdir}/lib%{name}p64.so.*

%files serial64_
%{_libdir}/lib%{name}64_-*.so
%{_libdir}/lib%{name}64_.so.*

%files openmp64_
%{_libdir}/lib%{name}o64_-*.so
%{_libdir}/lib%{name}o64_.so.*

%files threads64_
%{_libdir}/lib%{name}p64_-*.so
%{_libdir}/lib%{name}p64_.so.*

%files devel
%{_includedir}/%{name}/
%{_libdir}/lib%{name}.so
%{_libdir}/lib%{name}o.so
%{_libdir}/lib%{name}p.so
%{_libdir}/lib%{name}64.so
%{_libdir}/lib%{name}o64.so
%{_libdir}/lib%{name}p64.so
%{_libdir}/lib%{name}64_.so
%{_libdir}/lib%{name}o64_.so
%{_libdir}/lib%{name}p64_.so

%files static
%{_libdir}/lib%{name}.a
%{_libdir}/lib%{name}o.a
%{_libdir}/lib%{name}p.a
%{_libdir}/lib%{name}64.a
%{_libdir}/lib%{name}o64.a
%{_libdir}/lib%{name}p64.a
%{_libdir}/lib%{name}64_.a
%{_libdir}/lib%{name}o64_.a
%{_libdir}/lib%{name}p64_.a

%changelog
* Mon Feb 05 2024 Nan Liu <liunan@microsoft.com> - 0.3.26-1
- Upgrade to 0.3.26
- Update License to BSD-3-Clause
- Remove uneeded patches

* Wed Sep 20 2023 Jon Slobodzian <joslobo@microsoft.com> - 0.3.21-3
- Recompile with stack-protection fixed gcc version (CVE-2023-4039)

* Tue Nov 15 2022 Osama Esmail <osamaesmail@microsoft.com> - 0.3.21-2
- Moved from SPECS-EXTENDED to SPECS
- Linted spec file

* Mon Aug 29 2022 Riken Maharjan <rmaharjan@microsoft.com> - 0.3.21-1
- Update to 0.3.21.

* Tue Apr 05 2022 Nicolas Guibourge <nicolasg@microsoft.com> - 0.3.9-5
- Do not build Fortran.
- License verified.

* Fri Oct 15 2021 Pawel Winogrodzki <pawelwi@microsoft.com> - 0.3.9-4
- Initial CBL-Mariner import from Fedora 32 (license: MIT).

* Thu May 28 2020 Susi Lehtola <jussilehtola@fedoraproject.org> - 0.3.9-3
- Enable USE_LOCKING in the sequential versions of the library for
  thread safety.

* Thu Apr 02 2020 Susi Lehtola <jussilehtola@fedoraproject.org> - 0.3.9-2
- Patch for BZ #1820131.

* Mon Mar 02 2020 Susi Lehtola <jussilehtola@fedoraproject.org> - 0.3.9-1
- Update to 0.3.9.

* Tue Feb 11 2020 Susi Lehtola <jussilehtola@fedoraproject.org> - 0.3.8-1
- Update to 0.3.8; dynamic runtime cpu detection on all architectures.
- Also updates bundled LAPACK to 3.9.0.

* Wed Jan 29 2020 Fedora Release Engineering <releng@fedoraproject.org> - 0.3.7-3
- Rebuilt for https://fedoraproject.org/wiki/Fedora_32_Mass_Rebuild

* Wed Dec 11 2019 Dominik Mierzejewski <rpm@greysector.net> - 0.3.7-2
- enable C++ thread safety test where possible

* Mon Aug 12 2019 Susi Lehtola <jussilehtola@fedoraproject.org> - 0.3.7-1
- Update to 0.3.7.

* Thu Jul 25 2019 Fedora Release Engineering <releng@fedoraproject.org> - 0.3.6-3
- Rebuilt for https://fedoraproject.org/wiki/Fedora_31_Mass_Rebuild

* Tue Jul 02 2019 Susi Lehtola <jussilehtola@fedoraproject.org> - 0.3.6-2
- Rebuild since older build doesn't show up in updates system.

* Tue Apr 30 2019 Susi Lehtola <jussilehtola@fedoraproject.org> - 0.3.6-1
- Update to 0.3.6.

* Tue Feb 26 2019 Susi Lehtola <jussilehtola@fedoraproject.org> - 0.3.5-5
- Even more assembly kernel patches.

* Mon Feb 25 2019 Susi Lehtola <jussilehtola@fedoraproject.org> - 0.3.5-4
- Another assembly kernel patch.

* Sun Feb 17 2019 Susi Lehtola <jussilehtola@fedoraproject.org> - 0.3.5-3
- Patch assembly kernels to satisfy gcc 9 demands.

* Fri Feb 01 2019 Fedora Release Engineering <releng@fedoraproject.org> - 0.3.5-2
- Rebuilt for https://fedoraproject.org/wiki/Fedora_30_Mass_Rebuild

* Mon Jan 07 2019 Susi Lehtola <jussilehtola@fedoraproject.org> - 0.3.5-1
- Update to 0.3.5, with dynamic CPU detection on aarch64.

* Fri Nov 09 2018 Nikola Forró <nforro@redhat.com> - 0.3.3-3
- Fix i686-x86_64 multilib difference.
- Get rid of executable stack in libRblas.so.

* Sat Sep 29 2018 Susi Lehtola <jussilehtola@fedoraproject.org> - 0.3.3-2
- Fix segfault (BZ #1634060).

* Sun Sep 09 2018 Susi Lehtola <jussilehtola@fedoraproject.org> - 0.3.3-1
- Update to 0.3.3.

* Wed Aug 29 2018 Dan Horák <dan[at]danny.cz> - 0.3.2-5
- Fix precision in generic target on s390x

* Fri Aug 24 2018 Susi Lehtola <jussilehtola@fedoraproject.org> - 0.3.2-4
- Patch to avoid threading issues.

* Fri Aug 24 2018 Susi Lehtola <jussilehtola@fedoraproject.org> - 0.3.2-3
- Add missing %%{optflags} to COMMON (see discussion in #1619074).

* Wed Aug 15 2018 Dan Horák <dan[at]danny.cz> - 0.3.2-2
- Explicitly set the target to generic on s390x to avoid surprises (#1615760)

* Thu Aug 02 2018 Susi Lehtola <jussilehtola@fedoraproject.org> - 0.3.2-1
- Update to 0.3.2.

* Sun Jul 22 2018 Susi Lehtola <jussilehtola@fedoraproject.org> - 0.3.1-3
- Fix crash with multiple instances (BZ #1605231).

* Fri Jul 13 2018 Fedora Release Engineering <releng@fedoraproject.org> - 0.3.1-2
- Rebuilt for https://fedoraproject.org/wiki/Fedora_29_Mass_Rebuild

* Sun Jul 01 2018 Susi Lehtola <jussilehtola@fedoraproject.org> - 0.3.1-1
- Update to 0.3.1.

* Mon Jun 11 2018 Susi Lehtola <jussilehtola@fedoraproject.org> - 0.3.0-2
- Split sequential libraries from core package to openblas-serial.

* Thu May 24 2018 Susi Lehtola <jussilehtola@fedoraproject.org> - 0.3.0-1
- Update to 0.3.0.

* Thu Mar 22 2018 Susi Lehtola <jussilehtola@fedoraproject.org> - 0.2.20-10
- Disable CPU affinity unintentionally enabled upstream (BZ #1558091).

* Sun Mar 04 2018 Susi Lehtola <jussilehtola@fedoraproject.org> - 0.2.20-9
- Clean up obsolete conditionals for 64 bit builds in spec file.

* Tue Feb 27 2018 Susi Lehtola <jussilehtola@fedoraproject.org> - 0.2.20-8
- Use %%__global_ldflags instead of %%build_ldflags that doesn't work on
  all distributions.

* Tue Feb 27 2018 Susi Lehtola <jussilehtola@fedoraproject.org> - 0.2.20-7
- Honor Fedora linker flags (BZ #1548750).

* Wed Feb 14 2018 Susi Lehtola <jussilehtola@fedoraproject.org> - 0.2.20-6
- Drop arch-dependent buildrequires (BZ #1545201); no changes to package
  (only affects packages custom built with --with system_lapack).

* Thu Feb 08 2018 Fedora Release Engineering <releng@fedoraproject.org> - 0.2.20-5
- Rebuilt for https://fedoraproject.org/wiki/Fedora_28_Mass_Rebuild

* Tue Jan 30 2018 Florian Weimer <fweimer@redhat.com> - 0.2.20-4
- Rebuild for GCC 8

* Thu Sep 14 2017 Susi Lehtola <jussilehtola@fedoraproject.org> - 0.2.20-3
- Simplify spec, dropping extra lib arguments.

* Thu Aug 03 2017 Fedora Release Engineering <releng@fedoraproject.org> - 0.2.20-2
- Rebuilt for https://fedoraproject.org/wiki/Fedora_27_Binutils_Mass_Rebuild

* Fri Jul 28 2017 Susi Lehtola <jussilehtola@fedoraproject.org> - 0.2.20-1
- Update to 0.2.20.

* Thu Jul 27 2017 Fedora Release Engineering <releng@fedoraproject.org> - 0.2.19-12
- Rebuilt for https://fedoraproject.org/wiki/Fedora_27_Mass_Rebuild

* Mon May 29 2017 Dan Horák <dan[at]danny.cz> - 0.2.19-11
- add generic s390x support (#1442048)

* Mon Mar 20 2017 Orion Poplawski <orion@cora.nwra.com> - 0.2.19-10
- Drop openblas-srpm-macros version requirement

* Mon Mar 20 2017 Orion Poplawski <orion@cora.nwra.com> - 0.2.19-9
- Move openblas-srpm-macros to separate package

* Wed Mar 15 2017 Orion Poplawski <orion@cora.nwra.com> - 0.2.19-8
- Define %%openblas_arches for dependent packages to use

* Mon Feb 13 2017 Björn Esser <besser82@fedoraproject.org> - 0.2.19-7
- Upgrade Patch4 to hopefully fully fix the issues on PPC64LE

* Fri Feb 03 2017 Björn Esser <besser82@fedoraproject.org> - 0.2.19-6
- Add Patch4 to fix register clobbers (BZ #1417385)

* Sat Jan 28 2017 Björn Esser <besser82@fedoraproject.org> - 0.2.19-5
- Rebuilt for GCC-7

* Wed Dec 14 2016 Tom Callaway <spot@fedoraproject.org> - 0.2.19-4
- build a copy of openblas that thinks it is Rblas
  There are no code changes, except for libname and soname, it is identical to libopenblas.so.0
  Unfortunately, while R itself is fine using a symlink from libopenblas.so.0 to libRblas.so
  the larger R ecosystem becomes unhappy in this scenario.

* Thu Nov 03 2016 Susi Lehtola <jussilehtola@fedoraproject.org> - 0.2.19-3
- Fix linkage of OpenMP libraries (BZ #1391491).

* Thu Oct 20 2016 Susi Lehtola <jussilehtola@fedoraproject.org> - 0.2.19-2
- Actually use 8-bit integers in 64-bit interfaces (BZ #1382916).

* Tue Oct 18 2016 Susi Lehtola <jussilehtola@fedoraproject.org> - 0.2.19-1
- Update to 0.2.19.

* Wed Aug 17 2016 Susi Lehtola <jussilehtola@fedoraproject.org> - 0.2.18-5
- Revert "minor spec cleanups" by Peter Robinson.

* Wed Jul 13 2016 Peter Robinson <pbrobinson@fedoraproject.org> 0.2.18-4
- aarch64 has execstack in Fedora
- Minor spec cleanups

* Wed Jul 13 2016 Susi Lehtola <jussilehtola@fedoraproject.org> - 0.2.18-3
- Enable ppc64 and ppc64p7 architectures
  based on Dan Horák's patch (BZ #1356189).
- Supply proper make flags to the tests.

* Tue Jul 12 2016 Jeff Bastian <jbastian@redhat.com> - 0.2.18-2
- update for aarch64

* Tue Apr 12 2016 Susi Lehtola <jussilehtola@fedoraproject.org> - 0.2.18-1
- Update to 0.2.18.

* Wed Apr 6 2016 Orion Poplawski <orion@cora.nwra.com> - 0.2.17-1
- Update to 0.2.17

* Fri Mar 18 2016 Susi Lehtola <jussilehtola@fedoraproject.org> - 0.2.16-3
- Include deprecated LAPACK functions.

* Wed Mar 16 2016 Susi Lehtola <jussilehtola@fedoraproject.org> - 0.2.16-2
- Fix library suffix on ppc64le.

* Tue Mar 15 2016 Susi Lehtola <jussilehtola@fedoraproject.org> - 0.2.16-1
- Update to 0.2.16.

* Thu Feb 04 2016 Fedora Release Engineering <releng@fedoraproject.org> - 0.2.15-6
- Rebuilt for https://fedoraproject.org/wiki/Fedora_24_Mass_Rebuild

* Tue Jan 12 2016 Susi Lehtola <jussilehtola@fedoraproject.org> - 0.2.15-5
- Need to use -frecursive to make LAPACK thread safe.

* Tue Jan 12 2016 Susi Lehtola <jussilehtola@fedoraproject.org> - 0.2.15-4
- Add version to bundled lapack provide.

* Mon Jan 11 2016 Orion Poplawski <orion@cora.nwra.com> - 0.2.15-3
- Allow conditional build with or without system lapack, default to without

* Tue Dec 01 2015 Susi Lehtola <jussilehtola@fedoraproject.org> - 0.2.15-2
- Enable armv7hl and ppc64le architectures.
- Build versions of the 64-bit libraries with an additional suffix
  (BZ #1287541).

* Wed Oct 28 2015 Susi Lehtola <jussilehtola@fedoraproject.org> - 0.2.15-1
- Update to 0.2.15.

* Tue Aug 04 2015 Zbigniew Jędrzejewski-Szmek <zbyszek@in.waw.pl> - 0.2.14-4
- Use new execstack (#1247795)

* Wed Jun 17 2015 Fedora Release Engineering <rel-eng@lists.fedoraproject.org> - 0.2.14-3
- Rebuilt for https://fedoraproject.org/wiki/Fedora_23_Mass_Rebuild

* Sun May  3 2015 Peter Robinson <pbrobinson@fedoraproject.org> 0.2.14-2
- Run ldconfig on 64 builds too

* Wed Mar 25 2015 Susi Lehtola <jussilehtola@fedoraproject.org> - 0.2.14-1
- Update to 0.2.14.

* Fri Dec 19 2014 Susi Lehtola <jussilehtola@fedoraproject.org> - 0.2.13-2
- Bump spec due to LAPACK rebuild.

* Fri Dec 05 2014 Susi Lehtola <jussilehtola@fedoraproject.org> - 0.2.13-1
- Update to 0.2.13.

* Mon Oct 13 2014 Susi Lehtola <jussilehtola@fedoraproject.org> - 0.2.12-1
- Update to 0.2.12.

* Mon Aug 18 2014 Susi Lehtola <jussilehtola@fedoraproject.org> - 0.2.11-1
- Update to 0.2.11.

* Sun Aug 17 2014 Fedora Release Engineering <rel-eng@lists.fedoraproject.org> - 0.2.10-2
- Rebuilt for https://fedoraproject.org/wiki/Fedora_21_22_Mass_Rebuild

* Wed Jul 16 2014 Susi Lehtola <jussilehtola@fedoraproject.org> - 0.2.10-1
- Update to 0.2.10.

* Wed Jun 11 2014 Susi Lehtola <jussilehtola@fedoraproject.org> - 0.2.9-1
- Increase maximum amount of cores from 32 to 128.
- Add 64-bit interface support. (BZ #1088256)
- Update to 0.2.9. (BZ #1043083)

* Sat Jun 07 2014 Fedora Release Engineering <rel-eng@lists.fedoraproject.org> - 0.2.8-2
- Rebuilt for https://fedoraproject.org/wiki/Fedora_21_Mass_Rebuild

* Wed Aug 07 2013 Susi Lehtola <jussilehtola@fedoraproject.org> - 0.2.8-1
- Update to 0.2.8.

* Sat Aug 03 2013 Fedora Release Engineering <rel-eng@lists.fedoraproject.org> - 0.2.7-2
- Rebuilt for https://fedoraproject.org/wiki/Fedora_20_Mass_Rebuild

* Tue Jul 23 2013 Susi Lehtola <jussilehtola@fedoraproject.org> - 0.2.7-1
- Update to 0.2.7.
- Use OpenBLAS versions of LAPACK functions, as they seem to be
  working now.

* Mon Jul 08 2013 Susi Lehtola <jussilehtola@fedoraproject.org> - 0.2.5-10
- Due to long standing bug, replace all OpenBLAS LAPACK functions with
  generic ones, so that package can finally be released in stable.

* Thu Feb 14 2013 Fedora Release Engineering <rel-eng@lists.fedoraproject.org> - 0.2.5-9
- Rebuilt for https://fedoraproject.org/wiki/Fedora_19_Mass_Rebuild

* Tue Jan 15 2013 Susi Lehtola <jussilehtola@fedoraproject.org> - 0.2.5-8
- Added LAPACKE include files.

* Mon Jan 14 2013 Susi Lehtola <jussilehtola@fedoraproject.org> - 0.2.5-7
- Fix build on RHEL5 and ppc architecture.

* Mon Dec 24 2012 Susi Lehtola <jussilehtola@fedoraproject.org> - 0.2.5-6
- Review fixes.

* Fri Dec 21 2012 Susi Lehtola <jussilehtola@fedoraproject.org> - 0.2.5-5
- Disable LAPACKE support on distributions where it is not available due to
  a too old version of lapack.

* Mon Dec 17 2012 Susi Lehtola <jussilehtola@fedoraproject.org> - 0.2.5-4
- Don't use reference LAPACK functions that have optimized implementation.

* Wed Dec 12 2012 Susi Lehtola <jussilehtola@fedoraproject.org> - 0.2.5-3
- Use system version of LAPACK.

* Mon Nov 26 2012 Susi Lehtola <jussilehtola@fedoraproject.org> - 0.2.5-2
- Fixed 32-bit build, and build on EPEL 5.

* Mon Nov 26 2012 Susi Lehtola <jussilehtola@fedoraproject.org> - 0.2.5-1
- Update to 0.2.5.

* Thu Oct 06 2011 Jussi Lehtola <jussilehtola@fedoraproject.org> - 0.1-2.alpha2.4
- Added documentation.

* Sun Sep 18 2011 Jussi Lehtola <jussilehtola@fedoraproject.org> - 0.1-1.alpha2.4
- First release.<|MERGE_RESOLUTION|>--- conflicted
+++ resolved
@@ -24,15 +24,9 @@
 Release:        1%{?dist}
 License:        BSD-3-Clause
 Vendor:         Microsoft Corporation
-<<<<<<< HEAD
-Distribution:   Mariner
-URL:            https://github.com/OpenMathLib/OpenBLAS
+Distribution:   Azure Linux
+URL:            https://github.com/OpenMathLib/OpenBLAS/
 Source0:        https://github.com/OpenMathLib/OpenBLAS/archive/v%{version}/openblas-%{version}.tar.gz
-=======
-Distribution:   Azure Linux
-URL:            https://github.com/xianyi/OpenBLAS/
-Source0:        https://github.com/xianyi/OpenBLAS/archive/v%{version}/openblas-%{version}.tar.gz
->>>>>>> da8b7112
 # Use system lapack
 Patch0:         openblas-0.2.15-system_lapack.patch
 # Drop extra p from threaded library name
@@ -195,10 +189,10 @@
 tar zxf %{SOURCE0}
 cd OpenBLAS-%{version}
 %if %{with system_lapack}
-%patch0 -p1 -b .system_lapack
-%endif
-%patch1 -p1 -b .libname
-%patch3 -p1 -b .tests
+%patch 0 -p1 -b .system_lapack
+%endif
+%patch 1 -p1 -b .libname
+%patch 3 -p1 -b .tests
 
 # Fix source permissions
 find -name \*.f -exec chmod 644 {} \;
