--- conflicted
+++ resolved
@@ -1,22 +1,13 @@
 Summary:        Linux API header files
 Name:           kernel-headers
-<<<<<<< HEAD
-Version:        5.10.28.1
-Release:        6%{?dist}
-=======
 Version:        5.10.42.1
 Release:        1%{?dist}
->>>>>>> 577e1507
 License:        GPLv2
 Vendor:         Microsoft Corporation
 Distribution:   Mariner
 Group:          System Environment/Kernel
 URL:            https://github.com/microsoft/CBL-Mariner-Linux-Kernel
-<<<<<<< HEAD
-#Source0:       https://github.com/microsoft/CBL-Mariner-Linux-Kernel/archive/rolling-lts/mariner/%{version}.tar.gz
-=======
 #Source0:       https://github.com/microsoft/CBL-Mariner-Linux-Kernel/archive/rolling-lts/mariner/%%{version}.tar.gz
->>>>>>> 577e1507
 Source0:        kernel-%{version}.tar.gz
 # Historical name shipped by other distros
 Provides:       glibc-kernheaders
@@ -46,45 +37,25 @@
 %{_includedir}/*
 
 %changelog
-<<<<<<< HEAD
+* Mon Jun 21 2021 Thomas Crain <thcrain@microsoft.com> - 5.10.42.1-1
+- Merge the following releases from 1.0 to dev branch
+- rachelmenge@microsoft.com, 5.10.32.1-1: Update source to 5.10.32.1
+- rachelmenge@microsoft.com, 5.10.32.1-2: Bump release number to match kernel release
+- anphel@microsoft.com, 5.10.32.1-3: Bump release number to match kernel release
+- niontive@microsoft.com, 5.10.32.1-4: Bump release number to match kernel-signed update
+- dmihai@microsoft.com, 5.10.32.1-5: Bump release number to match kernel release
+- chrco@microsoft.com, 5.10.32.1-6: Bump release number to match kernel release
+- chrco@microsoft.com, 5.10.32.1-7: Bump release number to match kernel release
+- rachelmenge@microsoft.com, 5.10.37.1-1: Update source to 5.10.37.1
+- rachelmenge@microsoft.com, 5.10.37.1-2: Bump release number to match kernel release
+- rachelmenge@microsoft.com, 5.10.42.1-1: Update source to 5.10.42.1
+
 * Tue May 25 2021 Thomas Crain <thcrain@microsoft.com> - 5.10.28.1-6
 - Add glibc-kernheaders provides to base package
 
 * Fri May 14 2021 Thomas Crain <thcrain@microsoft.com> - 5.10.28.1-5
 - Bump release number to match kernel release
 
-=======
-* Tue Jun 08 2021 Rachel Menge <rachelmenge@microsoft.com> - 5.10.42.1-1
-- Update source to 5.10.42.1
-
-* Thu Jun 03 2021 Rachel Menge <rachelmenge@microsoft.com> - 5.10.37.1-2
-- Bump release number to match kernel release
-
-* Fri May 28 2021 Rachel Menge <rachelmenge@microsoft.com> - 5.10.37.1-1
-- Update source to 5.10.37.1
-
-* Thu May 27 2021 Chris Co <chrco@microsoft.com> - 5.10.32.1-7
-- Bump release number to match kernel release
-
-* Wed May 26 2021 Chris Co <chrco@microsoft.com> - 5.10.32.1-6
-- Bump release number to match kernel release
-
-* Tue May 25 2021 Daniel Mihai <dmihai@microsoft.com> - 5.10.32.1-5
-- Bump release number to match kernel release
-
-* Thu May 20 2021 Nicolas Ontiveros <niontive@microsoft.com> - 5.10.32.1-4
-- Bump release number to match kernel-signed update
-
-* Tue May 17 2021 Andrew Phelps <anphel@microsoft.com> - 5.10.32.1-3
-- Bump release number to match kernel release
-
-* Thu May 13 2021 Rachel Menge <rachelmenge@microsoft.com> - 5.10.32.1-2
-- Bump release number to match kernel release
-
-* Mon May 03 2021 Rachel Menge <rachelmenge@microsoft.com> - 5.10.32.1-1
-- Update source to 5.10.32.1
-
->>>>>>> 577e1507
 * Thu Apr 22 2021 Chris Co <chrco@microsoft.com> - 5.10.28.1-4
 - Bump release number to match kernel release
 
