Summary:        Linux API header files
Name:           kernel-headers
<<<<<<< HEAD
Version:        5.15.79.1
=======
Version:        5.15.80.1
>>>>>>> 7bcc3e9d
Release:        1%{?dist}
License:        GPLv2
Vendor:         Microsoft Corporation
Distribution:   Mariner
Group:          System Environment/Kernel
URL:            https://github.com/microsoft/CBL-Mariner-Linux-Kernel
#Source0:       https://github.com/microsoft/CBL-Mariner-Linux-Kernel/archive/rolling-lts/mariner-2/%%{version}.tar.gz
Source0:        kernel-%{version}.tar.gz
# Historical name shipped by other distros
Provides:       glibc-kernheaders = %{version}-%{release}
BuildArch:      noarch

%description
The Linux API Headers expose the kernel's API for use by Glibc.

%prep
%setup -q -n CBL-Mariner-Linux-Kernel-rolling-lts-mariner-2-%{version}

%build
make mrproper

%install
cd %{_builddir}/CBL-Mariner-Linux-Kernel-rolling-lts-mariner-2-%{version}
make headers
find usr/include -name '.*' -delete
rm usr/include/Makefile
mkdir -p /%{buildroot}%{_includedir}
cp -rv usr/include/* /%{buildroot}%{_includedir}

%files
%defattr(-,root,root)
%license COPYING
%{_includedir}/*

%changelog
<<<<<<< HEAD
=======
* Tue Nov 29 2022 CBL-Mariner Servicing Account <cblmargh@microsoft.com> - 5.15.80.1-1
- Auto-upgrade to 5.15.80.1

>>>>>>> 7bcc3e9d
* Fri Nov 18 2022 CBL-Mariner Servicing Account <cblmargh@microsoft.com> - 5.15.79.1-1
- Auto-upgrade to 5.15.79.1

* Tue Nov 08 2022 CBL-Mariner Servicing Account <cblmargh@microsoft.com> - 5.15.77.1-1
- Auto-upgrade to 5.15.77.1

* Wed Oct 26 2022 Rachel Menge <rachelmenge@microsoft.com> - 5.15.74.1-3
- Bump release to match kernel

* Mon Oct 24 2022 Cameron Baird <cameronbaird@microsoft.com> - 5.15.74.1-2
- Bump release to match kernel

* Wed Oct 19 2022 CBL-Mariner Servicing Account <cblmargh@microsoft.com> - 5.15.74.1-1
- Upgrade to 5.15.74.1

* Fri Oct 07 2022 CBL-Mariner Servicing Account <cblmargh@microsoft.com> - 5.15.72.1-1
- Upgrade to 5.15.72.1

* Tue Sep 27 2022 CBL-Mariner Servicing Account <cblmargh@microsoft.com> - 5.15.70.1-1
- Upgrade to 5.15.70.1

* Mon Sep 26 2022 CBL-Mariner Servicing Account <cblmargh@microsoft.com> - 5.15.69.1-1
- Upgrade to 5.15.69.1

* Thu Sep 22 2022 Chris Co <chrco@microsoft.com> - 5.15.67.1-4
- Bump release number to match kernel release

* Tue Sep 20 2022 Chris Co <chrco@microsoft.com> - 5.15.67.1-3
- Bump release number to match kernel release

* Fri Sep 16 2022 Cameron Baird <cameronbaird@microsoft.com> - 5.15.67.1-2
- Bump release number to match kernel release

* Thu Sep 15 2022 CBL-Mariner Servicing Account <cblmargh@microsoft.com> - 5.15.67.1-1
- Upgrade to 5.15.67.1

* Thu Sep 15 2022 Adit Jha <aditjha@microsoft.com> - 5.15.63.1-4
- Bump release number to match kernel release

* Tue Sep 13 2022 Saul Paredes <saulparedes@microsoft.com> - 5.15.63.1-3
- Bump release number to match kernel release

* Tue Sep 06 2022 Nikola Bojanic <t-nbojanic@microsoft.com> - 5.15.63.1-2
- Bump release number to match kernel release

* Mon Aug 29 2022 CBL-Mariner Servicing Account <cblmargh@microsoft.com> - 5.15.63.1-1
- Upgrade to 5.15.63.1

* Wed Aug 17 2022 Cameron Baird <cameronbaird@microsoft.com> - 5.15.60.2-1
- Upgrade to 5.15.60.2 to fix arm64 builds

* Tue Aug 02 2022 Rachel Menge <rachelmenge@microsoft.com> - 5.15.57.1-3
- Bump release number to match kernel release

* Mon Aug 01 2022 Rachel Menge <rachelmenge@microsoft.com> - 5.15.57.1-2
- Bump release number to match kernel release

* Tue Jul 26 2022 CBL-Mariner Servicing Account <cblmargh@microsoft.com> - 5.15.57.1-1
- Upgrade to 5.15.57.1

* Fri Jul 22 2022 CBL-Mariner Servicing Account <cblmargh@microsoft.com> - 5.15.55.1-1
- Upgrade to 5.15.55.1

* Thu Jul 21 2022 Henry Li <lihl@microsoft.com> - 5.15.48.1-6
- Bump release number to match kernel release

* Fri Jul 08 2022 Francis Laniel <flaniel@linux.microsoft.com> - 5.15.48.1-5
- Bump release number to match kernel release

* Mon Jun 27 2022 Neha Agarwal <nehaagarwal@microsoft.com> - 5.15.48.1-4
- Bump release number to match kernel release

* Mon Jun 27 2022 Henry Beberman <henry.beberman@microsoft.com> - 5.15.48.1-3
- Bump release number to match kernel release

* Wed Jun 22 2022 Max Brodeur-Urbas <maxbr@microsoft.com> - 5.15.48.1-2
- Bump release number to match kernel release

* Fri Jun 17 2022 Neha Agarwal <nehaagarwal@microsoft.com> - 5.15.48.1-1
- Update source to 5.15.48.1

* Tue Jun 14 2022 Pawel Winogrodzki <pawelwi@microsoft.com> - 5.15.45.1-2
- Bump release number to match kernel release

* Thu Jun 09 2022 Cameron Baird <cameronbaird@microsoft.com> - 5.15.45.1-1
- Update source to 5.15.45.1
- Remove make headers_check since it is a noop

* Mon Jun 06 2022 Max Brodeur-Urbas <maxbr@microsoft.com> - 5.15.41.1-4
- Bump release number to match kernel release

* Wed Jun 01 2022 Pawel Winogrodzki <pawelwi@microsoft.com> - 5.15.41.1-3
- Bump release number to match kernel release

* Thu May 26 2022 Minghe Ren <mingheren@microsoft.com> - 5.15.41.1-2
- Bump release number to match kernel release

* Tue May 24 2022 Cameron Baird <cameronbaird@microsoft.com> - 5.15.41.1-1
- Update source to 5.15.41.1

* Tue May 24 2022 Neha Agarwal <nehaagarwal@microsoft.com> - 5.15.37.1-3
- Bump release number to match kernel release

* Mon May 16 2022 Neha Agarwal <nehaagarwal@microsoft.com> - 5.15.37.1-2
- Bump release number to match kernel release

* Mon May 09 2022 Neha Agarwal <nehaagarwal@microsoft.com> - 5.15.37.1-1
- Update source to 5.15.37.1

* Tue Apr 19 2022 Cameron Baird <cameronbaird@microsoft.com> - 5.15.34.1-1
- Update source to 5.15.34.1

* Tue Apr 19 2022 Max Brodeur-Urbas <maxbr@microsoft.com> - 5.15.32.1-3
- Bump release number to match kernel release

* Tue Apr 12 2022 Andrew Phelps <anphel@microsoft.com> - 5.15.32.1-2
- Bump release number to match kernel release

* Fri Apr 08 2022 Neha Agarwal <nehaagarwal@microsoft.com> - 5.15.32.1-1
- Update source to 5.15.32.1

* Tue Apr 05 2022 Henry Li <lihl@microsoft.com> - 5.15.26.1-4
- Bump release number to match kernel release

* Mon Mar 28 2022 Rachel Menge <rachelmenge@microsoft.com> - 5.15.26.1-3
- Bump release number to match kernel release

* Mon Mar 14 2022 Vince Perri <viperri@microsoft.com> - 5.15.26.1-2
- Bump release number to match kernel release

* Tue Mar 08 2022 cameronbaird <cameronbaird@microsoft.com> - 5.15.26.1-1
- Update source to 5.15.26.1

* Mon Mar 07 2022 George Mileka <gmileka@microsoft.com> - 5.15.18.1-5
- Bump release number to match kernel release

* Fri Feb 25 2022 Henry Li <lihl@microsoft.com> - 5.15.18.1-4
- Bump release number to match kernel release

* Thu Feb 24 2022 Cameron Baird <cameronbaird@microsoft.com> - 5.15.18.1-3
- Bump release number to match kernel release

* Thu Feb 24 2022 Suresh Babu Chalamalasetty <schalam@microsoft.com> - 5.15.18.1-2
- Bump release number to match kernel release

* Mon Feb 07 2022 Cameron Baird <cameronbaird@microsoft.com> - 5.15.18.1-1
- Update source to 5.15.18.1

* Thu Feb 03 2022 Henry Li <lihl@microsoft.com> - 5.15.2.1-5
- Bump release number to match kernel release

* Wed Feb 02 2022 Rachel Menge <rachelmenge@microsoft.com> - 5.15.2.1-4
- Bump release number to match kernel release

* Thu Jan 27 2022 Daniel Mihai <dmihai@microsoft.com> - 5.15.2.1-3
- Bump release number to match kernel release

* Sun Jan 23 2022 Chris Co <chrco@microsoft.com> - 5.15.2.1-2
- Bump release number to match kernel release

* Thu Jan 06 2022 Rachel Menge <rachelmenge@microsoft.com> - 5.15.2.1-1
- Update source to 5.15.2.1

* Tue Jan 04 2022 Suresh Babu Chalamalasetty <schalam@microsoft.com> - 5.10.78.1-3
- Update to kernel release 5.10.78.1-3

* Tue Dec 28 2021 Suresh Babu Chalamalasetty <schalam@microsoft.com> - 5.10.78.1-2
- Update to kernel release 5.10.78.1-2

* Tue Nov 23 2021 Rachel Menge <rachelmenge@microsoft.com> - 5.10.78.1-1
- Update source to 5.10.78.1
- Add patch to fix SPDX-License-Identifier in headers

* Mon Nov 15 2021 Thomas Crian <thcrain@microsoft.com> - 5.10.74.1-4
- Bump release number to match kernel release
- Lint spec and version the glibc-kernheaders provides

* Thu Nov 04 2021 Andrew Phelps <anphel@microsoft.com> - 5.10.74.1-3
- Bump release number to match kernel release

* Tue Oct 26 2021 Rachel Menge <rachelmenge@microsoft.com> - 5.10.74.1-2
- Bump release number to match kernel release

* Tue Oct 19 2021 Rachel Menge <rachelmenge@microsoft.com> - 5.10.74.1-1
- Update source to 5.10.74.1
- License verified

* Thu Oct 07 2021 Rachel Menge <rachelmenge@microsoft.com> - 5.10.69.1-1
- Update source to 5.10.69.1

* Wed Sep 22 2021 Rachel Menge <rachelmenge@microsoft.com> - 5.10.64.1-2
- Bump release number to match kernel release

* Mon Sep 20 2021 Rachel Menge <rachelmenge@microsoft.com> - 5.10.64.1-1
- Update source to 5.10.64.1

* Fri Sep 17 2021 Rachel Menge <rachelmenge@microsoft.com> - 5.10.60.1-1
- Update source to 5.10.60.1
- Add patch to fix VDSO in HyperV

* Thu Sep 09 2021 Muhammad Falak <mwani@microsoft.com> - 5.10.52.1-2
- Bump release number to match kernel release

* Tue Jul 20 2021 Rachel Menge <rachelmenge@microsoft.com> - 5.10.52.1-1
- Update source to 5.10.52.1

* Mon Jul 19 2021 Chris Co <chrco@microsoft.com> - 5.10.47.1-2
- Bump release number to match kernel release

* Tue Jul 06 2021 Rachel Menge <rachelmenge@microsoft.com> - 5.10.47.1-1
- Update source to 5.10.47.1

* Wed Jun 30 2021 Chris Co <chrco@microsoft.com> - 5.10.42.1-4
- Bump release number to match kernel release

* Tue Jun 22 2021 Suresh Babu Chalamalasetty <schalam@microsoft.com> - 5.10.42.1-3
- Bump release number to match kernel release

* Wed Jun 16 2021 Chris Co <chrco@microsoft.com> - 5.10.42.1-2
- Bump release number to match kernel release

* Tue Jun 08 2021 Rachel Menge <rachelmenge@microsoft.com> - 5.10.42.1-1
- Update source to 5.10.42.1

* Thu Jun 03 2021 Rachel Menge <rachelmenge@microsoft.com> - 5.10.37.1-2
- Bump release number to match kernel release

* Fri May 28 2021 Rachel Menge <rachelmenge@microsoft.com> - 5.10.37.1-1
- Update source to 5.10.37.1

* Thu May 27 2021 Chris Co <chrco@microsoft.com> - 5.10.32.1-7
- Bump release number to match kernel release

* Wed May 26 2021 Chris Co <chrco@microsoft.com> - 5.10.32.1-6
- Bump release number to match kernel release

* Tue May 25 2021 Daniel Mihai <dmihai@microsoft.com> - 5.10.32.1-5
- Bump release number to match kernel release

* Thu May 20 2021 Nicolas Ontiveros <niontive@microsoft.com> - 5.10.32.1-4
- Bump release number to match kernel-signed update

* Mon May 17 2021 Andrew Phelps <anphel@microsoft.com> - 5.10.32.1-3
- Bump release number to match kernel release

* Thu May 13 2021 Rachel Menge <rachelmenge@microsoft.com> - 5.10.32.1-2
- Bump release number to match kernel release

* Mon May 03 2021 Rachel Menge <rachelmenge@microsoft.com> - 5.10.32.1-1
- Update source to 5.10.32.1

* Thu Apr 22 2021 Chris Co <chrco@microsoft.com> - 5.10.28.1-4
- Bump release number to match kernel release

* Mon Apr 19 2021 Chris Co <chrco@microsoft.com> - 5.10.28.1-3
- Bump release number to match kernel-signed update

* Thu Apr 15 2021 Rachel Menge <rachelmenge@microsoft.com> - 5.10.28.1-2
- Update to kernel release 5.10.28.1-2

* Thu Apr 08 2021 Chris Co <chrco@microsoft.com> - 5.10.28.1-1
- Update source to 5.10.28.1

* Fri Mar 26 2021 Daniel Mihai <dmihai@microsoft.com> - 5.10.21.1-4
- Update to kernel release 5.10.21.1-4

* Thu Mar 18 2021 Chris Co <chrco@microsoft.com> - 5.10.21.1-3
- Update to kernel release 5.10.21.1-3

* Wed Mar 17 2021 Nicolas Ontiveros <niontive@microsoft.com> - 5.10.21.1-2
- Update to kernel release 5.10.21.1-2

* Thu Mar 11 2021 Chris Co <chrco@microsoft.com> - 5.10.21.1-1
- Update source to 5.10.21.1

* Fri Mar 05 2021 Chris Co <chrco@microsoft.com> - 5.10.13.1-4
- Update to kernel release 5.10.13.1-4

* Thu Mar 04 2021 Suresh Babu Chalamalasetty <schalam@microsoft.com> - 5.10.13.1-3
- Update to kernel release 5.10.13.1-3

* Mon Feb 22 2021 Thomas Crain <thcrain@microsoft.com> - 5.10.13.1-2
- Update to kernel release 5.10.13.1-2

* Thu Feb 18 2021 Chris Co <chrco@microsoft.com> - 5.10.13.1-1
- Update source to 5.10.13.1

* Tue Feb 16 2021 Nicolas Ontiveros <niontive@microsoft.com> - 5.4.91-5
- Update to kernel release 5.4.91-5

* Tue Feb 09 2021 Nicolas Ontiveros <niontive@microsoft.com> - 5.4.91-4
- Update to kernel release 5.4.91-4

* Thu Jan 28 2021 Nicolas Ontiveros <niontive@microsoft.com> - 5.4.91-3
- Update to kernel release 5.4.91-3

* Thu Jan 28 2021 Daniel McIlvaney <damcilva@microsoft.com> - 5.4.91-2
- Update release number to match kernel spec

* Wed Jan 20 2021 Chris Co <chrco@microsoft.com> - 5.4.91-1
- Update source to 5.4.91

* Tue Jan 12 2021 Rachel Menge <rachelmenge@microsoft.com> - 5.4.83-4
- Update release number to match kernel spec

* Sat Jan 09 2021 Andrew Phelps <anphel@microsoft.com> - 5.4.83-3
- Update to kernel release 5.4.83-3

* Mon Dec 28 2020 Nicolas Ontiveros <niontive@microsoft.com> - 5.4.83-2
- Update to kernel release 5.4.83-2

* Tue Dec 15 2020 Henry Beberman <henry.beberman@microsoft.com> - 5.4.83-1
- Update source to 5.4.83

* Fri Dec 04 2020 Chris Co <chrco@microsoft.com> - 5.4.81-1
- Update source to 5.4.81

* Mon Oct 26 2020 Chris Co <chrco@microsoft.com> - 5.4.72-1
- Update source to 5.4.72
- Add license file
- Lint spec

* Tue Sep 01 2020 Chris Co <chrco@microsoft.com> - 5.4.51-2
- Update source hash

* Wed Aug 19 2020 Chris Co <chrco@microsoft.com> - 5.4.51-1
- Update source to 5.4.51

* Fri Jun 12 2020 Chris Co <chrco@microsoft.com> - 5.4.42-1
- Update source to 5.4.42

* Thu Apr 30 2020 Emre Girgin <mrgirgin@microsoft.com> - 5.4.23-2
- Renaming linux-api-headers to kernel-headers

* Tue Dec 10 2019 Chris Co <chrco@microsoft.com> - 5.4.23-1
- Update to Microsoft Linux Kernel 5.4.23.
- Use make headers since with 5.4, headers_install now requires rsync.

* Tue Sep 03 2019 Mateusz Malisz <mamalisz@microsoft.com> - 4.19.52-2
- Initial CBL-Mariner import from Photon (license: Apache2).

* Mon Jun 17 2019 Srivatsa S. Bhat (VMware) <srivatsa@csail.mit.edu> 4.19.52-1
- Update to version 4.19.52

* Tue May 07 2019 Ajay Kaher <akaher@vmware.com> - 4.19.40-1
- Update to version 4.19.40

* Wed Mar 27 2019 Srivatsa S. Bhat (VMware) <srivatsa@csail.mit.edu> 4.19.32-1
- Update to version 4.19.32

* Thu Mar 14 2019 Srivatsa S. Bhat (VMware) <srivatsa@csail.mit.edu> 4.19.29-1
- Update to version 4.19.29

* Tue Mar 05 2019 Ajay Kaher <akaher@vmware.com> - 4.19.26-1
- Update to version 4.19.26

* Tue Jan 15 2019 Srivatsa S. Bhat (VMware) <srivatsa@csail.mit.edu> 4.19.15-1
- Update to version 4.19.15

* Mon Dec 10 2018 Srivatsa S. Bhat (VMware) <srivatsa@csail.mit.edu> 4.19.6-1
- Update to version 4.19.6

* Mon Nov 05 2018 Srivatsa S. Bhat (VMware) <srivatsa@csail.mit.edu> 4.19.1-1
- Update to version 4.19.1

* Thu Sep 20 2018 Srivatsa S. Bhat <srivatsa@csail.mit.edu> 4.18.9-1
- Update to version 4.18.9

* Wed Sep 19 2018 Srivatsa S. Bhat <srivatsa@csail.mit.edu> 4.14.67-1
- Update to version 4.14.67

* Mon Jul 09 2018 Him Kalyan Bordoloi <bordoloih@vmware.com> - 4.14.54-1
- Update to version 4.14.54

* Fri Dec 22 2017 Alexey Makhalov <amakhalov@vmware.com> - 4.14.8-1
- Version update

* Mon Dec 04 2017 Srivatsa S. Bhat <srivatsa@csail.mit.edu> 4.9.66-1
- Version update

* Tue Nov 21 2017 Srivatsa S. Bhat <srivatsa@csail.mit.edu> 4.9.64-1
- Version update

* Mon Nov 06 2017 Srivatsa S. Bhat <srivatsa@csail.mit.edu> 4.9.60-1
- Version update

* Thu Oct 05 2017 Srivatsa S. Bhat <srivatsa@csail.mit.edu> 4.9.53-1
- Version update

* Mon Oct 02 2017 Srivatsa S. Bhat <srivatsa@csail.mit.edu> 4.9.52-1
- Version update

* Mon Sep 04 2017 Alexey Makhalov <amakhalov@vmware.com> - 4.9.47-1
- Version update

* Mon Aug 14 2017 Alexey Makhalov <amakhalov@vmware.com> - 4.9.43-1
- Version update

* Wed Jun 28 2017 Alexey Makhalov <amakhalov@vmware.com> - 4.9.34-1
- Version update

* Fri May 26 2017 Alexey Makhalov <amakhalov@vmware.com> - 4.9.30-1
- Version update

* Tue May 16 2017 Alexey Makhalov <amakhalov@vmware.com> - 4.9.28-1
- Version update

* Wed May 10 2017 Alexey Makhalov <amakhalov@vmware.com> - 4.9.27-1
- Update to linux-4.9.27

* Sun May 7 2017 Alexey Makhalov <amakhalov@vmware.com> - 4.9.26-1
- Update to linux-4.9.26

* Tue Apr 25 2017 Alexey Makhalov <amakhalov@vmware.com> - 4.9.24-1
- Update to linux-4.9.24

* Tue Feb 28 2017 Alexey Makhalov <amakhalov@vmware.com> - 4.9.13-1
- Update to linux-4.9.13

* Thu Feb 09 2017 Alexey Makhalov <amakhalov@vmware.com> - 4.9.9-1
- Update to linux-4.9.9

* Tue Jan 10 2017 Alexey Makhalov <amakhalov@vmware.com> - 4.9.2-1
- Update to linux-4.9.2

* Mon Dec 12 2016 Alexey Makhalov <amakhalov@vmware.com> - 4.9.0-1
- Update to linux-4.9.0

* Mon Nov 28 2016 Alexey Makhalov <amakhalov@vmware.com> - 4.4.35-1
- Update to linux-4.4.35

* Thu Nov 10 2016 Alexey Makhalov <amakhalov@vmware.com> - 4.4.31-1
- Update to linux-4.4.31

* Wed Sep  7 2016 Alexey Makhalov <amakhalov@vmware.com> - 4.4.20-1
- Update kernel version to 4.4.20

* Tue May 24 2016 Priyesh Padmavilasom <ppadmavilasom@vmware.com> - 4.4.8-2
- GA - Bump release of all rpms

* Thu Apr 28 2016 Alexey Makhalov <amakhalov@vmware.com> - 4.4.8-1
- Update to linux-4.4.8

* Wed Dec 16 2015 Harish Udaiya Kumar <hudaiyakumar@vmware.com> - 4.2.0-1
- Upgrading kernel version to 4.2.0.

* Wed Aug 12 2015 Sharath George <sharathg@vmware.com> - 4.0.9-1
- Upgrading kernel version.

* Wed Nov 5 2014 Divya Thaluru <dthaluru@vmware.com> - 3.13.3-1
- Initial build. First version<|MERGE_RESOLUTION|>--- conflicted
+++ resolved
@@ -1,10 +1,6 @@
 Summary:        Linux API header files
 Name:           kernel-headers
-<<<<<<< HEAD
-Version:        5.15.79.1
-=======
 Version:        5.15.80.1
->>>>>>> 7bcc3e9d
 Release:        1%{?dist}
 License:        GPLv2
 Vendor:         Microsoft Corporation
@@ -40,12 +36,9 @@
 %{_includedir}/*
 
 %changelog
-<<<<<<< HEAD
-=======
 * Tue Nov 29 2022 CBL-Mariner Servicing Account <cblmargh@microsoft.com> - 5.15.80.1-1
 - Auto-upgrade to 5.15.80.1
 
->>>>>>> 7bcc3e9d
 * Fri Nov 18 2022 CBL-Mariner Servicing Account <cblmargh@microsoft.com> - 5.15.79.1-1
 - Auto-upgrade to 5.15.79.1
 
