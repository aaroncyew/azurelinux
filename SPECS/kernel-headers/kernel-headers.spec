--- conflicted
+++ resolved
@@ -1,7 +1,7 @@
 Summary:        Linux API header files
 Name:           kernel-headers
 Version:        5.4.91
-Release:        2%{?dist}
+Release:        3%{?dist}
 License:        GPLv2
 Vendor:         Microsoft Corporation
 Distribution:   Mariner
@@ -34,13 +34,11 @@
 %{_includedir}/*
 
 %changelog
-<<<<<<< HEAD
-* Thu Jan 28 2021 Nicolas Ontiveros <niontive@microsoft.com> - 5.4.91-2
-- Update to kernel release 5.4.91-2
-=======
+* Thu Jan 28 2021 Nicolas Ontiveros <niontive@microsoft.com> - 5.4.91-3
+- Update to kernel release 5.4.91-3
+
 * Thu Jan 28 2021 Daniel McIlvaney <damcilva@microsoft.com> - 5.4.91-2
 - Update release number to match kernel spec
->>>>>>> d0896d4a
 
 * Wed Jan 20 2021 Chris Co <chrco@microsoft.com> - 5.4.91-1
 - Update source to 5.4.91
