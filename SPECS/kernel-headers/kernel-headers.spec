%define mariner_version 3

# This package doesn't contain any binaries, thus no debuginfo package is needed.
%global debug_package %{nil}

%if "%{_arch}" == "x86_64"
    %global build_cross 1
    %define cross_archs arm64
%else
    %global build_cross 0
    %define cross_archs %{nil}
%endif

Summary:        Linux API header files
Name:           kernel-headers
Version:        6.6.29.1
Release:        4%{?dist}
License:        GPLv2
Vendor:         Microsoft Corporation
Distribution:   Azure Linux
Group:          System Environment/Kernel
URL:            https://github.com/microsoft/CBL-Mariner-Linux-Kernel
Source0:        https://github.com/microsoft/CBL-Mariner-Linux-Kernel/archive/rolling-lts/mariner-%{mariner_version}/%{version}.tar.gz#/kernel-%{version}.tar.gz
# Historical name shipped by other distros
Provides:       glibc-kernheaders = %{version}-%{release}
BuildArch:      noarch

%description
The Linux API Headers expose the kernel's API for use by Glibc.

%if %{build_cross}
%package -n kernel-cross-headers
Summary: Header files for the Linux kernel for use by cross-glibc.

%description -n kernel-cross-headers
Kernel-cross-headers includes the C header files that specify the interface
between the Linux kernel and userspace libraries and programs.  The
header files define structures and constants that are needed for
building most standard programs and are also needed for rebuilding the
cross-glibc package.
%endif

%prep
%setup -q -n CBL-Mariner-Linux-Kernel-rolling-lts-mariner-%{mariner_version}-%{version}

%build
make mrproper
make headers

for cross_arch in %{cross_archs}; do
    make ARCH=$cross_arch O=usr/include-$cross_arch headers
done

%install
find usr/include* \( -name ".*" -o -name "Makefile" \) -delete

mkdir -p /%{buildroot}%{_includedir}
cp -rv usr/include/* /%{buildroot}%{_includedir}

for cross_arch in %{cross_archs}; do
    cross_arch_includedir=/%{buildroot}%{_prefix}/${cross_arch}-linux-gnu/include
    mkdir -p $cross_arch_includedir
    cp -rv usr/include-$cross_arch/usr/include/* $cross_arch_includedir
done

%files
%defattr(-,root,root)
%license COPYING
%{_includedir}/*

%if %{build_cross}
%files -n kernel-cross-headers
%defattr(-,root,root)
%{_prefix}/*-linux-gnu/*
%endif

%changelog
<<<<<<< HEAD
* Mon May 13 2024 Thien Trung Vuong <tvuong@microsoft.com> - 6.6.29.1-4
=======
* Fri May 31 2024 Thien Trung Vuong <tvuong@microsoft.com> - 6.6.29.1-4
>>>>>>> c713a899
- Bump release to match kernel

* Fri May 03 2024 Rachel Menge <rachelmenge@microsoft.com> - 6.6.29.1-3
- Bump release to match kernel

* Fri May 03 2024 Rachel Menge <rachelmenge@microsoft.com> - 6.6.29.1-2
- Bump release to match kernel

* Wed May 01 2024 CBL-Mariner Servicing Account <cblmargh@microsoft.com> - 6.6.29.1-1
- Auto-upgrade to 6.6.29.1

* Mon Apr 29 2024 Sriram Nambakam <snambakam@microsoft.com> - 6.6.22.1-3
- Bump release to match kernel

* Wed Mar 27 2024 Cameron Baird <cameronbaird@microsoft.com> - 6.6.22.1-2
- Bump release to match kernel

* Mon Mar 25 2024 CBL-Mariner Servicing Account <cblmargh@microsoft.com> - 6.6.22.1-1
- Auto-upgrade to 6.6.22.1

* Tue Mar 19 2024 Dan Streetman <ddstreet@microsoft.com> - 6.6.14.1-5
- remove unnecessary 10_kernel.cfg grub config file

* Wed Mar 06 2024 Chris Gunn <chrisgun@microsoft.com> - 6.6.14.1-4
- Bump release to match kernel

* Tue Feb 27 2024 Chris Gunn <chrisgun@microsoft.com> - 6.6.14.1-3
- Bump release to match kernel

* Thu Feb 22 2024 Cameron Baird <cameronbaird@microsoft.com> - 6.6.14.1-2
- Bump release to match kernel

* Fri Feb 09 2024 CBL-Mariner Servicing Account <cblmargh@microsoft.com> - 6.6.14.1-1
- Auto-upgrade to 6.6.14.1

* Thu Feb 01 2024 Vince Perri <viperri@microsoft.com> - 6.6.12.1-3
- Bump release to match kernel

* Sat Jan 27 11:16:08 EST 2024 Dan Streetman <ddstreet@ieee.org> - 6.6.12.1-2
- update to match kernel version

* Fri Jan 26 2024 Rachel Menge <rachelmenge@microsoft.com> - 6.6.12.1-1
- Upgrade to 6.6.12.1

* Wed Jan 17 2024 Pawel Winogrodzki <pawelwi@microsoft.com> - 6.6.2.1-3
- Add the 'kernel-cross-headers' subpackage for aarch64.
- Used Fedora 38 spec (license: MIT) for guidance.

* Thu Dec 14 2023 Rachel Menge <rachelmenge@microsoft.com> - 6.6.2.1-2
- Bump release to match kernel

* Wed Dec 13 2023 Rachel Menge <rachelmenge@microsoft.com> - 6.6.2.1-1
- Upgrade to 6.6.2.1

* Thu Dec 07 2023 Rachel Menge <rachelmenge@microsoft.com> - 6.1.58.1-3
- Bump release to match kernel

* Fri Dec 01 2023 Cameron Baird <cameronbaird@microsoft.com> - 6.1.58.1-2
- Bump release to match kernel

* Fri Oct 27 2023 Rachel Menge <rachelmenge@microsoft.com> - 6.1.58.1-1
- Upgrade to 6.1.58.1

* Mon Oct 23 2023 Rachel Menge <rachelmenge@microsoft.com> - 5.15.135.1-2
- Bump release to match kernel

* Tue Oct 17 2023 CBL-Mariner Servicing Account <cblmargh@microsoft.com> - 5.15.135.1-1
- Auto-upgrade to 5.15.135.1

* Tue Sep 26 2023 CBL-Mariner Servicing Account <cblmargh@microsoft.com> - 5.15.133.1-1
- Auto-upgrade to 5.15.133.1

* Fri Sep 22 2023 Cameron Baird <cameronbaird@microsoft.com> - 5.15.131.1-3
- Bump release to match kernel

* Wed Sep 20 2023 Jon Slobodzian <joslobo@microsoft.com> - 5.15.131.1-2
- Recompile with stack-protection fixed gcc version (CVE-2023-4039)

* Fri Sep 08 2023 CBL-Mariner Servicing Account <cblmargh@microsoft.com> - 5.15.131.1-1
- Auto-upgrade to 5.15.131.1

* Mon Aug 14 2023 CBL-Mariner Servicing Account <cblmargh@microsoft.com> - 5.15.126.1-1
- Auto-upgrade to 5.15.126.1

* Thu Aug 10 2023 Rachel Menge <rachelmenge@microsoft.com> - 5.15.125.1-2
- Bump release to match kernel

* Wed Aug 09 2023 CBL-Mariner Servicing Account <cblmargh@microsoft.com> - 5.15.125.1-1
- Auto-upgrade to 5.15.125.1

* Tue Aug 01 2023 CBL-Mariner Servicing Account <cblmargh@microsoft.com> - 5.15.123.1-1
- Auto-upgrade to 5.15.123.1

* Fri Jul 28 2023 Juan Camposeco <juanarturoc@microsoft.com> - 5.15.122.1-2
- Bump release to match kernel

* Wed Jul 26 2023 CBL-Mariner Servicing Account <cblmargh@microsoft.com> - 5.15.122.1-1
- Auto-upgrade to 5.15.122.1

* Wed Jun 28 2023 CBL-Mariner Servicing Account <cblmargh@microsoft.com> - 5.15.118.1-1
- Auto-upgrade to 5.15.118.1

* Tue Jun 20 2023 Rachel Menge <rachelmenge@microsoft.com> - 5.15.116.1-2
- Bump release to match kernel

* Tue Jun 13 2023 CBL-Mariner Servicing Account <cblmargh@microsoft.com> - 5.15.116.1-1
- Auto-upgrade to 5.15.116.1

* Wed May 24 2023 Rachel Menge <rachelmenge@microsoft.com> - 5.15.112.1-2
- Bump release to match kernel

* Tue May 23 2023 CBL-Mariner Servicing Account <cblmargh@microsoft.com> - 5.15.112.1-1
- Auto-upgrade to 5.15.112.1

* Mon May 15 2023 CBL-Mariner Servicing Account <cblmargh@microsoft.com> - 5.15.111.1-1
- Auto-upgrade to 5.15.111.1

* Mon May 15 2023 Rachel Menge <rachelmenge@microsoft.com> - 5.15.110.1-5
- Bump release to match kernel

* Tue May 09 2023 Rachel Menge <rachelmenge@microsoft.com> - 5.15.110.1-4
- Bump release to match kernel

* Thu May 04 2023 Rachel Menge <rachelmenge@microsoft.com> - 5.15.110.1-3
- Bump release to match kernel

* Wed May 03 2023 Rachel Menge <rachelmenge@microsoft.com> - 5.15.110.1-2
- Bump release to match kernel

* Mon May 01 2023 CBL-Mariner Servicing Account <cblmargh@microsoft.com> - 5.15.110.1-1
- Auto-upgrade to 5.15.110.1

* Thu Apr 27 2023 Rachel Menge <rachelmenge@microsoft.com> - 5.15.107.1-4
- Bump release to match kernel

* Wed Apr 26 2023 Rachel Menge <rachelmenge@microsoft.com> - 5.15.107.1-3
- Bump release to match kernel

* Wed Apr 19 2023 Rachel Menge <rachelmenge@microsoft.com> - 5.15.107.1-2
- Bump release to match kernel

* Tue Apr 18 2023 CBL-Mariner Servicing Account <cblmargh@microsoft.com> - 5.15.107.1-1
- Auto-upgrade to 5.15.107.1

* Tue Apr 11 2023 Rachel Menge <rachelmenge@microsoft.com> - 5.15.102.1-5
- Bump release to match kernel

* Tue Apr 11 2023 Kanika Nema <kanikanema@microsoft.com> - 5.15.102.1-4
- Bump release number to match kernel release.

* Wed Mar 29 2023 Rachel Menge <rachelmenge@microsoft.com> - 5.15.102.1-3
- Bump release to match kernel

* Wed Mar 22 2023 Thien Trung Vuong <tvuong@microsoft.com> - 5.15.102.1-2
- Bump release to match kernel

* Tue Mar 14 2023 CBL-Mariner Servicing Account <cblmargh@microsoft.com> - 5.15.102.1-1
- Auto-upgrade to 5.15.102.1

* Mon Mar 06 2023 CBL-Mariner Servicing Account <cblmargh@microsoft.com> - 5.15.98.1-1
- Auto-upgrade to 5.15.98.1

* Sat Feb 25 2023 CBL-Mariner Servicing Account <cblmargh@microsoft.com> - 5.15.95.1-1
- Auto-upgrade to 5.15.95.1

* Wed Feb 22 2023 CBL-Mariner Servicing Account <cblmargh@microsoft.com> - 5.15.94.1-1
- Auto-upgrade to 5.15.94.1

* Wed Feb 15 2023 Rachel Menge <rachelmenge@microsoft.com> - 5.15.92.1-3
- Bump release to match kernel

* Thu Feb 09 2023 Minghe Ren <mingheren@microsoft.com> - 5.15.92.1-2
- Disable CONFIG_INIT_ON_FREE_DEFAULT_ON

* Mon Feb 06 2023 CBL-Mariner Servicing Account <cblmargh@microsoft.com> - 5.15.92.1-1
- Auto-upgrade to 5.15.92.1

* Wed Jan 25 2023 CBL-Mariner Servicing Account <cblmargh@microsoft.com> - 5.15.90.1-1
- Auto-upgrade to 5.15.90.1

* Sat Jan 14 2023 CBL-Mariner Servicing Account <cblmargh@microsoft.com> - 5.15.87.1-1
- Auto-upgrade to 5.15.87.1

* Sat Jan 07 2023 nick black <niblack@microsoft.com> - 5.15.86.1-2
- Add several missing BuildRequires (w/ Rachel Menge)

* Tue Jan 03 2023 CBL-Mariner Servicing Account <cblmargh@microsoft.com> - 5.15.86.1-1
- Auto-upgrade to 5.15.86.1

* Fri Dec 23 2022 CBL-Mariner Servicing Account <cblmargh@microsoft.com> - 5.15.85.1-1
- Auto-upgrade to 5.15.85.1

* Mon Dec 19 2022 Betty Lakes <bettylakes@microsoft.com> - 5.15.82.1-2
- Bump release to match kernel

* Tue Dec 13 2022 CBL-Mariner Servicing Account <cblmargh@microsoft.com> - 5.15.82.1-1
- Auto-upgrade to 5.15.82.1

* Wed Dec 07 2022 CBL-Mariner Servicing Account <cblmargh@microsoft.com> - 5.15.81.1-1
- Auto-upgrade to 5.15.81.1

* Mon Dec 05 2022 Betty Lakes <bettylakes@microsoft.com> - 5.15.80.1-2
- Bump release to match kernel

* Tue Nov 29 2022 CBL-Mariner Servicing Account <cblmargh@microsoft.com> - 5.15.80.1-1
- Auto-upgrade to 5.15.80.1

* Fri Nov 18 2022 CBL-Mariner Servicing Account <cblmargh@microsoft.com> - 5.15.79.1-1
- Auto-upgrade to 5.15.79.1

* Tue Nov 08 2022 CBL-Mariner Servicing Account <cblmargh@microsoft.com> - 5.15.77.1-1
- Auto-upgrade to 5.15.77.1

* Wed Oct 26 2022 Rachel Menge <rachelmenge@microsoft.com> - 5.15.74.1-3
- Bump release to match kernel

* Mon Oct 24 2022 Cameron Baird <cameronbaird@microsoft.com> - 5.15.74.1-2
- Bump release to match kernel

* Wed Oct 19 2022 CBL-Mariner Servicing Account <cblmargh@microsoft.com> - 5.15.74.1-1
- Upgrade to 5.15.74.1

* Fri Oct 07 2022 CBL-Mariner Servicing Account <cblmargh@microsoft.com> - 5.15.72.1-1
- Upgrade to 5.15.72.1

* Tue Sep 27 2022 CBL-Mariner Servicing Account <cblmargh@microsoft.com> - 5.15.70.1-1
- Upgrade to 5.15.70.1

* Mon Sep 26 2022 CBL-Mariner Servicing Account <cblmargh@microsoft.com> - 5.15.69.1-1
- Upgrade to 5.15.69.1

* Thu Sep 22 2022 Chris Co <chrco@microsoft.com> - 5.15.67.1-4
- Bump release number to match kernel release

* Tue Sep 20 2022 Chris Co <chrco@microsoft.com> - 5.15.67.1-3
- Bump release number to match kernel release

* Fri Sep 16 2022 Cameron Baird <cameronbaird@microsoft.com> - 5.15.67.1-2
- Bump release number to match kernel release

* Thu Sep 15 2022 CBL-Mariner Servicing Account <cblmargh@microsoft.com> - 5.15.67.1-1
- Upgrade to 5.15.67.1

* Thu Sep 15 2022 Adit Jha <aditjha@microsoft.com> - 5.15.63.1-4
- Bump release number to match kernel release

* Tue Sep 13 2022 Saul Paredes <saulparedes@microsoft.com> - 5.15.63.1-3
- Bump release number to match kernel release

* Tue Sep 06 2022 Nikola Bojanic <t-nbojanic@microsoft.com> - 5.15.63.1-2
- Bump release number to match kernel release

* Mon Aug 29 2022 CBL-Mariner Servicing Account <cblmargh@microsoft.com> - 5.15.63.1-1
- Upgrade to 5.15.63.1

* Wed Aug 17 2022 Cameron Baird <cameronbaird@microsoft.com> - 5.15.60.2-1
- Upgrade to 5.15.60.2 to fix arm64 builds

* Tue Aug 02 2022 Rachel Menge <rachelmenge@microsoft.com> - 5.15.57.1-3
- Bump release number to match kernel release

* Mon Aug 01 2022 Rachel Menge <rachelmenge@microsoft.com> - 5.15.57.1-2
- Bump release number to match kernel release

* Tue Jul 26 2022 CBL-Mariner Servicing Account <cblmargh@microsoft.com> - 5.15.57.1-1
- Upgrade to 5.15.57.1

* Fri Jul 22 2022 CBL-Mariner Servicing Account <cblmargh@microsoft.com> - 5.15.55.1-1
- Upgrade to 5.15.55.1

* Thu Jul 21 2022 Henry Li <lihl@microsoft.com> - 5.15.48.1-6
- Bump release number to match kernel release

* Fri Jul 08 2022 Francis Laniel <flaniel@linux.microsoft.com> - 5.15.48.1-5
- Bump release number to match kernel release

* Mon Jun 27 2022 Neha Agarwal <nehaagarwal@microsoft.com> - 5.15.48.1-4
- Bump release number to match kernel release

* Mon Jun 27 2022 Henry Beberman <henry.beberman@microsoft.com> - 5.15.48.1-3
- Bump release number to match kernel release

* Wed Jun 22 2022 Max Brodeur-Urbas <maxbr@microsoft.com> - 5.15.48.1-2
- Bump release number to match kernel release

* Fri Jun 17 2022 Neha Agarwal <nehaagarwal@microsoft.com> - 5.15.48.1-1
- Update source to 5.15.48.1

* Tue Jun 14 2022 Pawel Winogrodzki <pawelwi@microsoft.com> - 5.15.45.1-2
- Bump release number to match kernel release

* Thu Jun 09 2022 Cameron Baird <cameronbaird@microsoft.com> - 5.15.45.1-1
- Update source to 5.15.45.1
- Remove make headers_check since it is a noop

* Mon Jun 06 2022 Max Brodeur-Urbas <maxbr@microsoft.com> - 5.15.41.1-4
- Bump release number to match kernel release

* Wed Jun 01 2022 Pawel Winogrodzki <pawelwi@microsoft.com> - 5.15.41.1-3
- Bump release number to match kernel release

* Thu May 26 2022 Minghe Ren <mingheren@microsoft.com> - 5.15.41.1-2
- Bump release number to match kernel release

* Tue May 24 2022 Cameron Baird <cameronbaird@microsoft.com> - 5.15.41.1-1
- Update source to 5.15.41.1

* Tue May 24 2022 Neha Agarwal <nehaagarwal@microsoft.com> - 5.15.37.1-3
- Bump release number to match kernel release

* Mon May 16 2022 Neha Agarwal <nehaagarwal@microsoft.com> - 5.15.37.1-2
- Bump release number to match kernel release

* Mon May 09 2022 Neha Agarwal <nehaagarwal@microsoft.com> - 5.15.37.1-1
- Update source to 5.15.37.1

* Tue Apr 19 2022 Cameron Baird <cameronbaird@microsoft.com> - 5.15.34.1-1
- Update source to 5.15.34.1

* Tue Apr 19 2022 Max Brodeur-Urbas <maxbr@microsoft.com> - 5.15.32.1-3
- Bump release number to match kernel release

* Tue Apr 12 2022 Andrew Phelps <anphel@microsoft.com> - 5.15.32.1-2
- Bump release number to match kernel release

* Fri Apr 08 2022 Neha Agarwal <nehaagarwal@microsoft.com> - 5.15.32.1-1
- Update source to 5.15.32.1

* Tue Apr 05 2022 Henry Li <lihl@microsoft.com> - 5.15.26.1-4
- Bump release number to match kernel release

* Mon Mar 28 2022 Rachel Menge <rachelmenge@microsoft.com> - 5.15.26.1-3
- Bump release number to match kernel release

* Mon Mar 14 2022 Vince Perri <viperri@microsoft.com> - 5.15.26.1-2
- Bump release number to match kernel release

* Tue Mar 08 2022 cameronbaird <cameronbaird@microsoft.com> - 5.15.26.1-1
- Update source to 5.15.26.1

* Mon Mar 07 2022 George Mileka <gmileka@microsoft.com> - 5.15.18.1-5
- Bump release number to match kernel release

* Fri Feb 25 2022 Henry Li <lihl@microsoft.com> - 5.15.18.1-4
- Bump release number to match kernel release

* Thu Feb 24 2022 Cameron Baird <cameronbaird@microsoft.com> - 5.15.18.1-3
- Bump release number to match kernel release

* Thu Feb 24 2022 Suresh Babu Chalamalasetty <schalam@microsoft.com> - 5.15.18.1-2
- Bump release number to match kernel release

* Mon Feb 07 2022 Cameron Baird <cameronbaird@microsoft.com> - 5.15.18.1-1
- Update source to 5.15.18.1

* Thu Feb 03 2022 Henry Li <lihl@microsoft.com> - 5.15.2.1-5
- Bump release number to match kernel release

* Wed Feb 02 2022 Rachel Menge <rachelmenge@microsoft.com> - 5.15.2.1-4
- Bump release number to match kernel release

* Thu Jan 27 2022 Daniel Mihai <dmihai@microsoft.com> - 5.15.2.1-3
- Bump release number to match kernel release

* Sun Jan 23 2022 Chris Co <chrco@microsoft.com> - 5.15.2.1-2
- Bump release number to match kernel release

* Thu Jan 06 2022 Rachel Menge <rachelmenge@microsoft.com> - 5.15.2.1-1
- Update source to 5.15.2.1

* Tue Jan 04 2022 Suresh Babu Chalamalasetty <schalam@microsoft.com> - 5.10.78.1-3
- Update to kernel release 5.10.78.1-3

* Tue Dec 28 2021 Suresh Babu Chalamalasetty <schalam@microsoft.com> - 5.10.78.1-2
- Update to kernel release 5.10.78.1-2

* Tue Nov 23 2021 Rachel Menge <rachelmenge@microsoft.com> - 5.10.78.1-1
- Update source to 5.10.78.1
- Add patch to fix SPDX-License-Identifier in headers

* Mon Nov 15 2021 Thomas Crian <thcrain@microsoft.com> - 5.10.74.1-4
- Bump release number to match kernel release
- Lint spec and version the glibc-kernheaders provides

* Thu Nov 04 2021 Andrew Phelps <anphel@microsoft.com> - 5.10.74.1-3
- Bump release number to match kernel release

* Tue Oct 26 2021 Rachel Menge <rachelmenge@microsoft.com> - 5.10.74.1-2
- Bump release number to match kernel release

* Tue Oct 19 2021 Rachel Menge <rachelmenge@microsoft.com> - 5.10.74.1-1
- Update source to 5.10.74.1
- License verified

* Thu Oct 07 2021 Rachel Menge <rachelmenge@microsoft.com> - 5.10.69.1-1
- Update source to 5.10.69.1

* Wed Sep 22 2021 Rachel Menge <rachelmenge@microsoft.com> - 5.10.64.1-2
- Bump release number to match kernel release

* Mon Sep 20 2021 Rachel Menge <rachelmenge@microsoft.com> - 5.10.64.1-1
- Update source to 5.10.64.1

* Fri Sep 17 2021 Rachel Menge <rachelmenge@microsoft.com> - 5.10.60.1-1
- Update source to 5.10.60.1
- Add patch to fix VDSO in HyperV

* Thu Sep 09 2021 Muhammad Falak <mwani@microsoft.com> - 5.10.52.1-2
- Bump release number to match kernel release

* Tue Jul 20 2021 Rachel Menge <rachelmenge@microsoft.com> - 5.10.52.1-1
- Update source to 5.10.52.1

* Mon Jul 19 2021 Chris Co <chrco@microsoft.com> - 5.10.47.1-2
- Bump release number to match kernel release

* Tue Jul 06 2021 Rachel Menge <rachelmenge@microsoft.com> - 5.10.47.1-1
- Update source to 5.10.47.1

* Wed Jun 30 2021 Chris Co <chrco@microsoft.com> - 5.10.42.1-4
- Bump release number to match kernel release

* Tue Jun 22 2021 Suresh Babu Chalamalasetty <schalam@microsoft.com> - 5.10.42.1-3
- Bump release number to match kernel release

* Wed Jun 16 2021 Chris Co <chrco@microsoft.com> - 5.10.42.1-2
- Bump release number to match kernel release

* Tue Jun 08 2021 Rachel Menge <rachelmenge@microsoft.com> - 5.10.42.1-1
- Update source to 5.10.42.1

* Thu Jun 03 2021 Rachel Menge <rachelmenge@microsoft.com> - 5.10.37.1-2
- Bump release number to match kernel release

* Fri May 28 2021 Rachel Menge <rachelmenge@microsoft.com> - 5.10.37.1-1
- Update source to 5.10.37.1

* Thu May 27 2021 Chris Co <chrco@microsoft.com> - 5.10.32.1-7
- Bump release number to match kernel release

* Wed May 26 2021 Chris Co <chrco@microsoft.com> - 5.10.32.1-6
- Bump release number to match kernel release

* Tue May 25 2021 Daniel Mihai <dmihai@microsoft.com> - 5.10.32.1-5
- Bump release number to match kernel release

* Thu May 20 2021 Nicolas Ontiveros <niontive@microsoft.com> - 5.10.32.1-4
- Bump release number to match kernel-signed update

* Mon May 17 2021 Andrew Phelps <anphel@microsoft.com> - 5.10.32.1-3
- Bump release number to match kernel release

* Thu May 13 2021 Rachel Menge <rachelmenge@microsoft.com> - 5.10.32.1-2
- Bump release number to match kernel release

* Mon May 03 2021 Rachel Menge <rachelmenge@microsoft.com> - 5.10.32.1-1
- Update source to 5.10.32.1

* Thu Apr 22 2021 Chris Co <chrco@microsoft.com> - 5.10.28.1-4
- Bump release number to match kernel release

* Mon Apr 19 2021 Chris Co <chrco@microsoft.com> - 5.10.28.1-3
- Bump release number to match kernel-signed update

* Thu Apr 15 2021 Rachel Menge <rachelmenge@microsoft.com> - 5.10.28.1-2
- Update to kernel release 5.10.28.1-2

* Thu Apr 08 2021 Chris Co <chrco@microsoft.com> - 5.10.28.1-1
- Update source to 5.10.28.1

* Fri Mar 26 2021 Daniel Mihai <dmihai@microsoft.com> - 5.10.21.1-4
- Update to kernel release 5.10.21.1-4

* Thu Mar 18 2021 Chris Co <chrco@microsoft.com> - 5.10.21.1-3
- Update to kernel release 5.10.21.1-3

* Wed Mar 17 2021 Nicolas Ontiveros <niontive@microsoft.com> - 5.10.21.1-2
- Update to kernel release 5.10.21.1-2

* Thu Mar 11 2021 Chris Co <chrco@microsoft.com> - 5.10.21.1-1
- Update source to 5.10.21.1

* Fri Mar 05 2021 Chris Co <chrco@microsoft.com> - 5.10.13.1-4
- Update to kernel release 5.10.13.1-4

* Thu Mar 04 2021 Suresh Babu Chalamalasetty <schalam@microsoft.com> - 5.10.13.1-3
- Update to kernel release 5.10.13.1-3

* Mon Feb 22 2021 Thomas Crain <thcrain@microsoft.com> - 5.10.13.1-2
- Update to kernel release 5.10.13.1-2

* Thu Feb 18 2021 Chris Co <chrco@microsoft.com> - 5.10.13.1-1
- Update source to 5.10.13.1

* Tue Feb 16 2021 Nicolas Ontiveros <niontive@microsoft.com> - 5.4.91-5
- Update to kernel release 5.4.91-5

* Tue Feb 09 2021 Nicolas Ontiveros <niontive@microsoft.com> - 5.4.91-4
- Update to kernel release 5.4.91-4

* Thu Jan 28 2021 Nicolas Ontiveros <niontive@microsoft.com> - 5.4.91-3
- Update to kernel release 5.4.91-3

* Thu Jan 28 2021 Daniel McIlvaney <damcilva@microsoft.com> - 5.4.91-2
- Update release number to match kernel spec

* Wed Jan 20 2021 Chris Co <chrco@microsoft.com> - 5.4.91-1
- Update source to 5.4.91

* Tue Jan 12 2021 Rachel Menge <rachelmenge@microsoft.com> - 5.4.83-4
- Update release number to match kernel spec

* Sat Jan 09 2021 Andrew Phelps <anphel@microsoft.com> - 5.4.83-3
- Update to kernel release 5.4.83-3

* Mon Dec 28 2020 Nicolas Ontiveros <niontive@microsoft.com> - 5.4.83-2
- Update to kernel release 5.4.83-2

* Tue Dec 15 2020 Henry Beberman <henry.beberman@microsoft.com> - 5.4.83-1
- Update source to 5.4.83

* Fri Dec 04 2020 Chris Co <chrco@microsoft.com> - 5.4.81-1
- Update source to 5.4.81

* Mon Oct 26 2020 Chris Co <chrco@microsoft.com> - 5.4.72-1
- Update source to 5.4.72
- Add license file
- Lint spec

* Tue Sep 01 2020 Chris Co <chrco@microsoft.com> - 5.4.51-2
- Update source hash

* Wed Aug 19 2020 Chris Co <chrco@microsoft.com> - 5.4.51-1
- Update source to 5.4.51

* Fri Jun 12 2020 Chris Co <chrco@microsoft.com> - 5.4.42-1
- Update source to 5.4.42

* Thu Apr 30 2020 Emre Girgin <mrgirgin@microsoft.com> - 5.4.23-2
- Renaming linux-api-headers to kernel-headers

* Tue Dec 10 2019 Chris Co <chrco@microsoft.com> - 5.4.23-1
- Update to Microsoft Linux Kernel 5.4.23.
- Use make headers since with 5.4, headers_install now requires rsync.

* Tue Sep 03 2019 Mateusz Malisz <mamalisz@microsoft.com> - 4.19.52-2
- Initial CBL-Mariner import from Photon (license: Apache2).

* Mon Jun 17 2019 Srivatsa S. Bhat (VMware) <srivatsa@csail.mit.edu> 4.19.52-1
- Update to version 4.19.52

* Tue May 07 2019 Ajay Kaher <akaher@vmware.com> - 4.19.40-1
- Update to version 4.19.40

* Wed Mar 27 2019 Srivatsa S. Bhat (VMware) <srivatsa@csail.mit.edu> 4.19.32-1
- Update to version 4.19.32

* Thu Mar 14 2019 Srivatsa S. Bhat (VMware) <srivatsa@csail.mit.edu> 4.19.29-1
- Update to version 4.19.29

* Tue Mar 05 2019 Ajay Kaher <akaher@vmware.com> - 4.19.26-1
- Update to version 4.19.26

* Tue Jan 15 2019 Srivatsa S. Bhat (VMware) <srivatsa@csail.mit.edu> 4.19.15-1
- Update to version 4.19.15

* Mon Dec 10 2018 Srivatsa S. Bhat (VMware) <srivatsa@csail.mit.edu> 4.19.6-1
- Update to version 4.19.6

* Mon Nov 05 2018 Srivatsa S. Bhat (VMware) <srivatsa@csail.mit.edu> 4.19.1-1
- Update to version 4.19.1

* Thu Sep 20 2018 Srivatsa S. Bhat <srivatsa@csail.mit.edu> 4.18.9-1
- Update to version 4.18.9

* Wed Sep 19 2018 Srivatsa S. Bhat <srivatsa@csail.mit.edu> 4.14.67-1
- Update to version 4.14.67

* Mon Jul 09 2018 Him Kalyan Bordoloi <bordoloih@vmware.com> - 4.14.54-1
- Update to version 4.14.54

* Fri Dec 22 2017 Alexey Makhalov <amakhalov@vmware.com> - 4.14.8-1
- Version update

* Mon Dec 04 2017 Srivatsa S. Bhat <srivatsa@csail.mit.edu> 4.9.66-1
- Version update

* Tue Nov 21 2017 Srivatsa S. Bhat <srivatsa@csail.mit.edu> 4.9.64-1
- Version update

* Mon Nov 06 2017 Srivatsa S. Bhat <srivatsa@csail.mit.edu> 4.9.60-1
- Version update

* Thu Oct 05 2017 Srivatsa S. Bhat <srivatsa@csail.mit.edu> 4.9.53-1
- Version update

* Mon Oct 02 2017 Srivatsa S. Bhat <srivatsa@csail.mit.edu> 4.9.52-1
- Version update

* Mon Sep 04 2017 Alexey Makhalov <amakhalov@vmware.com> - 4.9.47-1
- Version update

* Mon Aug 14 2017 Alexey Makhalov <amakhalov@vmware.com> - 4.9.43-1
- Version update

* Wed Jun 28 2017 Alexey Makhalov <amakhalov@vmware.com> - 4.9.34-1
- Version update

* Fri May 26 2017 Alexey Makhalov <amakhalov@vmware.com> - 4.9.30-1
- Version update

* Tue May 16 2017 Alexey Makhalov <amakhalov@vmware.com> - 4.9.28-1
- Version update

* Wed May 10 2017 Alexey Makhalov <amakhalov@vmware.com> - 4.9.27-1
- Update to linux-4.9.27

* Sun May 7 2017 Alexey Makhalov <amakhalov@vmware.com> - 4.9.26-1
- Update to linux-4.9.26

* Tue Apr 25 2017 Alexey Makhalov <amakhalov@vmware.com> - 4.9.24-1
- Update to linux-4.9.24

* Tue Feb 28 2017 Alexey Makhalov <amakhalov@vmware.com> - 4.9.13-1
- Update to linux-4.9.13

* Thu Feb 09 2017 Alexey Makhalov <amakhalov@vmware.com> - 4.9.9-1
- Update to linux-4.9.9

* Tue Jan 10 2017 Alexey Makhalov <amakhalov@vmware.com> - 4.9.2-1
- Update to linux-4.9.2

* Mon Dec 12 2016 Alexey Makhalov <amakhalov@vmware.com> - 4.9.0-1
- Update to linux-4.9.0

* Mon Nov 28 2016 Alexey Makhalov <amakhalov@vmware.com> - 4.4.35-1
- Update to linux-4.4.35

* Thu Nov 10 2016 Alexey Makhalov <amakhalov@vmware.com> - 4.4.31-1
- Update to linux-4.4.31

* Wed Sep  7 2016 Alexey Makhalov <amakhalov@vmware.com> - 4.4.20-1
- Update kernel version to 4.4.20

* Tue May 24 2016 Priyesh Padmavilasom <ppadmavilasom@vmware.com> - 4.4.8-2
- GA - Bump release of all rpms

* Thu Apr 28 2016 Alexey Makhalov <amakhalov@vmware.com> - 4.4.8-1
- Update to linux-4.4.8

* Wed Dec 16 2015 Harish Udaiya Kumar <hudaiyakumar@vmware.com> - 4.2.0-1
- Upgrading kernel version to 4.2.0.

* Wed Aug 12 2015 Sharath George <sharathg@vmware.com> - 4.0.9-1
- Upgrading kernel version.

* Wed Nov 5 2014 Divya Thaluru <dthaluru@vmware.com> - 3.13.3-1
- Initial build. First version<|MERGE_RESOLUTION|>--- conflicted
+++ resolved
@@ -75,11 +75,7 @@
 %endif
 
 %changelog
-<<<<<<< HEAD
-* Mon May 13 2024 Thien Trung Vuong <tvuong@microsoft.com> - 6.6.29.1-4
-=======
 * Fri May 31 2024 Thien Trung Vuong <tvuong@microsoft.com> - 6.6.29.1-4
->>>>>>> c713a899
 - Bump release to match kernel
 
 * Fri May 03 2024 Rachel Menge <rachelmenge@microsoft.com> - 6.6.29.1-3
