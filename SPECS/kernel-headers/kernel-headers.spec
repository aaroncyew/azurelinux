Summary:        Linux API header files
Name:           kernel-headers
<<<<<<< HEAD
Version:        5.10.116.1
Release:        2%{?dist}
=======
Version:        5.10.117.1
Release:        1%{?dist}
>>>>>>> c0803783
License:        GPLv2
Vendor:         Microsoft Corporation
Distribution:   Mariner
Group:          System Environment/Kernel
URL:            https://github.com/microsoft/CBL-Mariner-Linux-Kernel
#Source0:       https://github.com/microsoft/CBL-Mariner-Linux-Kernel/archive/rolling-lts/mariner/%%{version}.tar.gz
Source0:        kernel-%{version}.tar.gz
Patch0:         0001-clocksource-drivers-hyper-v-Re-enable-VDSO_CLOCKMODE.patch
BuildArch:      noarch

%description
The Linux API Headers expose the kernel's API for use by Glibc.

%prep
%setup -q -n CBL-Mariner-Linux-Kernel-rolling-lts-mariner-%{version}
%patch0 -p1

%build
make mrproper
make headers_check

%install
cd %{_builddir}/CBL-Mariner-Linux-Kernel-rolling-lts-mariner-%{version}
make headers
find usr/include -name '.*' -delete
rm usr/include/Makefile
mkdir -p /%{buildroot}%{_includedir}
cp -rv usr/include/* /%{buildroot}%{_includedir}

%files
%defattr(-,root,root)
%license COPYING
%{_includedir}/*

%changelog
<<<<<<< HEAD
* Wed May 25 2022 Minghe Ren <mingheren@microsoft.com> - 5.10.116.1-2
- Bump release number to match kernel release
=======
* Tue May 24 2022 Max Brodeur-Urbas <maxbr@microsoft.com> - 5.10.117.1-1
- Update source to 5.10.117.1
>>>>>>> c0803783

* Tue May 17 2022 Rachel Menge <rachelmenge@microsoft.com> - 5.10.116.1-1
- Update source to 5.10.116.1

* Tue Apr 19 2022 Rachel Menge <rachelmenge@microsoft.com> - 5.10.111.1-1
- Update source to 5.10.111.1

* Fri Apr 01 2022 Rachel Menge <rachelmenge@microsoft.com> - 5.10.109.1-2
- Bump release number to match kernel release

* Tue Mar 29 2022 Max Brodeur-Urbas <maxbr@microsoft.com> - 5.10.109.1-1
- Update source to 5.10.109.1
- Remove CVE-2022-24958.patch and CVE-2022-1016.patch

* Fri Mar 25 2022 Rachel Menge <rachelmenge@microsoft.com> - 5.10.102.1-3
- Apply CVE-2022-1016.patch

* Fri Mar 18 2022 Rachel Menge <rachelmenge@microsoft.com> - 5.10.102.1-2
- Bump release number to match kernel release

* Mon Feb 28 2022 Rachel Menge <rachelmenge@microsoft.com> - 5.10.102.1-1
- Update source to 5.10.102.1
- Apply CVE-2022-24958.patch
- Remove CVE-2021-43976.patch and CVE-2022-0435.patch

* Fri Feb 11 2022 Vince Perri <viperri@microsoft.com> - 5.10.93.1-4
- Bump release number to match kernel release

* Wed Feb 09 2022 Rachel Menge <rachelmenge@microsoft.com> - 5.10.93.1-3
- Address CVE-2022-0435 with patch
  
* Thu Jan 27 2022 Rachel Menge <rachelmenge@microsoft.com> - 5.10.93.1-2
- Bump release number to match kernel release

* Mon Jan 24 2022 Rachel Menge <rachelmenge@microsoft.com> - 5.10.93.1-1
- Update source to 5.10.93.1

* Thu Jan 20 2022 Chris Co <chrco@microsoft.com> - 5.10.89.1-2
- Bump release number to match kernel release

* Sun Jan 16 2022 Rachel Menge <rachelmenge@microsoft.com> - 5.10.89.1-1
- Update source to 5.10.89.1
- Remove patch add-linux-syscall-license-info.patch

* Fri Jan 14 2022 Henry Li <lihl@microsoft.com> - 5.10.88.1-3
- Bump release number to match kernel release

* Wed Jan 12 2022 Cameron Baird <cameronbaird@microsoft.com> - 5.10.88.1-2
- Bump release number to match kernel release

* Mon Jan 03 2022 Cameron Baird <cameronbaird@microsoft.com> - 5.10.88.1-1
- Update Kernel source to 5.10.88.1
- Apply patch to address CVE-2021-43976

* Mon Nov 29 2021 Suresh Babu Chalamalasetty <schalam@microsoft.com> - 5.10.78.1-2
- Update to kernel release 5.10.78.1-2

* Mon Nov 08 2021 Rachel Menge <rachelmenge@microsoft.com> - 5.10.78.1-1
- Update source to 5.10.78.1
- Add patch to fix SPDX-License-Identifier in headers

* Tue Oct 26 2021 Rachel Menge <rachelmenge@microsoft.com> - 5.10.74.1-2
- Bump release number to match kernel release

* Tue Oct 19 2021 Rachel Menge <rachelmenge@microsoft.com> - 5.10.74.1-1
- Update source to 5.10.74.1
- License verified

* Thu Oct 07 2021 Rachel Menge <rachelmenge@microsoft.com> - 5.10.69.1-1
- Update source to 5.10.69.1

* Wed Sep 22 2021 Rachel Menge <rachelmenge@microsoft.com> - 5.10.64.1-3
- Bump release number to match kernel release

* Tue Sep 21 2021 Rachel Menge <rachelmenge@microsoft.com> - 5.10.64.1-2
- Bump release number to match kernel release

* Mon Sep 20 2021 Rachel Menge <rachelmenge@microsoft.com> - 5.10.64.1-1
- Update source to 5.10.64.1

* Mon Sep 13 2021 Rachel Menge <rachelmenge@microsoft.com> - 5.10.60.1-2
- Bump release number to match kernel release

* Mon Aug 23 2021 Rachel Menge <rachelmenge@microsoft.com> - 5.10.60.1-1
- Update source to 5.10.60.1
- Remove patch for CDROM eject errors

* Thu Aug 12 2021 Rachel Menge <rachelmenge@microsoft.com> - 5.10.57.1-1
- Update source to 5.10.57.1

* Tue Aug 03 2021 Chris Co <chrco@microsoft.com> - 5.10.52.1-3
- Add patch to fix VDSO in HyperV

* Fri Jul 30 2021 Chris Co <chrco@microsoft.com> - 5.10.52.1-2
- Add patch to fix CDROM eject errors

* Tue Jul 20 2021 Rachel Menge <rachelmenge@microsoft.com> - 5.10.52.1-1
- Update source to 5.10.52.1

* Mon Jul 19 2021 Chris Co <chrco@microsoft.com> - 5.10.47.1-2
- Bump release number to match kernel release

* Tue Jul 06 2021 Rachel Menge <rachelmenge@microsoft.com> - 5.10.47.1-1
- Update source to 5.10.47.1

* Wed Jun 30 2021 Chris Co <chrco@microsoft.com> - 5.10.42.1-4
- Bump release number to match kernel release

* Tue Jun 22 2021 Suresh Babu Chalamalasetty <schalam@microsoft.com> - 5.10.42.1-3
- Bump release number to match kernel release

* Wed Jun 16 2021 Chris Co <chrco@microsoft.com> - 5.10.42.1-2
- Bump release number to match kernel release

* Tue Jun 08 2021 Rachel Menge <rachelmenge@microsoft.com> - 5.10.42.1-1
- Update source to 5.10.42.1

* Thu Jun 03 2021 Rachel Menge <rachelmenge@microsoft.com> - 5.10.37.1-2
- Bump release number to match kernel release

* Fri May 28 2021 Rachel Menge <rachelmenge@microsoft.com> - 5.10.37.1-1
- Update source to 5.10.37.1

* Thu May 27 2021 Chris Co <chrco@microsoft.com> - 5.10.32.1-7
- Bump release number to match kernel release

* Wed May 26 2021 Chris Co <chrco@microsoft.com> - 5.10.32.1-6
- Bump release number to match kernel release

* Tue May 25 2021 Daniel Mihai <dmihai@microsoft.com> - 5.10.32.1-5
- Bump release number to match kernel release

* Thu May 20 2021 Nicolas Ontiveros <niontive@microsoft.com> - 5.10.32.1-4
- Bump release number to match kernel-signed update

* Tue May 18 2021 Andrew Phelps <anphel@microsoft.com> - 5.10.32.1-3
- Bump release number to match kernel release

* Thu May 13 2021 Rachel Menge <rachelmenge@microsoft.com> - 5.10.32.1-2
- Bump release number to match kernel release

* Mon May 03 2021 Rachel Menge <rachelmenge@microsoft.com> - 5.10.32.1-1
- Update source to 5.10.32.1

* Thu Apr 22 2021 Chris Co <chrco@microsoft.com> - 5.10.28.1-4
- Bump release number to match kernel release

* Mon Apr 19 2021 Chris Co <chrco@microsoft.com> - 5.10.28.1-3
- Bump release number to match kernel-signed update

* Thu Apr 15 2021 Rachel Menge <rachelmenge@microsoft.com> - 5.10.28.1-2
- Update to kernel release 5.10.28.1-2

* Thu Apr 08 2021 Chris Co <chrco@microsoft.com> - 5.10.28.1-1
- Update source to 5.10.28.1

* Fri Mar 26 2021 Daniel Mihai <dmihai@microsoft.com> - 5.10.21.1-4
- Update to kernel release 5.10.21.1-4

* Thu Mar 18 2021 Chris Co <chrco@microsoft.com> - 5.10.21.1-3
- Update to kernel release 5.10.21.1-3

* Wed Mar 17 2021 Nicolas Ontiveros <niontive@microsoft.com> - 5.10.21.1-2
- Update to kernel release 5.10.21.1-2

* Thu Mar 11 2021 Chris Co <chrco@microsoft.com> - 5.10.21.1-1
- Update source to 5.10.21.1

* Fri Mar 05 2021 Chris Co <chrco@microsoft.com> - 5.10.13.1-4
- Update to kernel release 5.10.13.1-4

* Thu Mar 04 2021 Suresh Babu Chalamalasetty <schalam@microsoft.com> - 5.10.13.1-3
- Update to kernel release 5.10.13.1-3

* Mon Feb 22 2021 Thomas Crain <thcrain@microsoft.com> - 5.10.13.1-2
- Update to kernel release 5.10.13.1-2

* Thu Feb 18 2021 Chris Co <chrco@microsoft.com> - 5.10.13.1-1
- Update source to 5.10.13.1

* Tue Feb 16 2021 Nicolas Ontiveros <niontive@microsoft.com> - 5.4.91-5
- Update to kernel release 5.4.91-5

* Tue Feb 09 2021 Nicolas Ontiveros <niontive@microsoft.com> - 5.4.91-4
- Update to kernel release 5.4.91-4

* Thu Jan 28 2021 Nicolas Ontiveros <niontive@microsoft.com> - 5.4.91-3
- Update to kernel release 5.4.91-3

* Thu Jan 28 2021 Daniel McIlvaney <damcilva@microsoft.com> - 5.4.91-2
- Update release number to match kernel spec

* Wed Jan 20 2021 Chris Co <chrco@microsoft.com> - 5.4.91-1
- Update source to 5.4.91

* Tue Jan 12 2021 Rachel Menge <rachelmenge@microsoft.com> - 5.4.83-4
- Update release number to match kernel spec

* Sat Jan 09 2021 Andrew Phelps <anphel@microsoft.com> - 5.4.83-3
- Update to kernel release 5.4.83-3

* Mon Dec 28 2020 Nicolas Ontiveros <niontive@microsoft.com> - 5.4.83-2
- Update to kernel release 5.4.83-2

* Tue Dec 15 2020 Henry Beberman <henry.beberman@microsoft.com> - 5.4.83-1
- Update source to 5.4.83

* Fri Dec 04 2020 Chris Co <chrco@microsoft.com> - 5.4.81-1
- Update source to 5.4.81

* Mon Oct 26 2020 Chris Co <chrco@microsoft.com> - 5.4.72-1
- Update source to 5.4.72
- Add license file
- Lint spec

* Tue Sep 01 2020 Chris Co <chrco@microsoft.com> - 5.4.51-2
- Update source hash

* Wed Aug 19 2020 Chris Co <chrco@microsoft.com> - 5.4.51-1
- Update source to 5.4.51

* Fri Jun 12 2020 Chris Co <chrco@microsoft.com> - 5.4.42-1
- Update source to 5.4.42

* Thu Apr 30 2020 Emre Girgin <mrgirgin@microsoft.com> - 5.4.23-2
- Renaming linux-api-headers to kernel-headers

* Tue Dec 10 2019 Chris Co <chrco@microsoft.com> - 5.4.23-1
- Update to Microsoft Linux Kernel 5.4.23.
- Use make headers since with 5.4, headers_install now requires rsync.

* Tue Sep 03 2019 Mateusz Malisz <mamalisz@microsoft.com> - 4.19.52-2
- Initial CBL-Mariner import from Photon (license: Apache2).

* Mon Jun 17 2019 Srivatsa S. Bhat (VMware) <srivatsa@csail.mit.edu> 4.19.52-1
- Update to version 4.19.52

* Tue May 07 2019 Ajay Kaher <akaher@vmware.com> - 4.19.40-1
- Update to version 4.19.40

* Wed Mar 27 2019 Srivatsa S. Bhat (VMware) <srivatsa@csail.mit.edu> 4.19.32-1
- Update to version 4.19.32

* Thu Mar 14 2019 Srivatsa S. Bhat (VMware) <srivatsa@csail.mit.edu> 4.19.29-1
- Update to version 4.19.29

* Tue Mar 05 2019 Ajay Kaher <akaher@vmware.com> - 4.19.26-1
- Update to version 4.19.26

* Tue Jan 15 2019 Srivatsa S. Bhat (VMware) <srivatsa@csail.mit.edu> 4.19.15-1
- Update to version 4.19.15

* Mon Dec 10 2018 Srivatsa S. Bhat (VMware) <srivatsa@csail.mit.edu> 4.19.6-1
- Update to version 4.19.6

* Mon Nov 05 2018 Srivatsa S. Bhat (VMware) <srivatsa@csail.mit.edu> 4.19.1-1
- Update to version 4.19.1

* Thu Sep 20 2018 Srivatsa S. Bhat <srivatsa@csail.mit.edu> 4.18.9-1
- Update to version 4.18.9

* Wed Sep 19 2018 Srivatsa S. Bhat <srivatsa@csail.mit.edu> 4.14.67-1
- Update to version 4.14.67

* Mon Jul 09 2018 Him Kalyan Bordoloi <bordoloih@vmware.com> - 4.14.54-1
- Update to version 4.14.54

* Fri Dec 22 2017 Alexey Makhalov <amakhalov@vmware.com> - 4.14.8-1
- Version update

* Mon Dec 04 2017 Srivatsa S. Bhat <srivatsa@csail.mit.edu> 4.9.66-1
- Version update

* Tue Nov 21 2017 Srivatsa S. Bhat <srivatsa@csail.mit.edu> 4.9.64-1
- Version update

* Mon Nov 06 2017 Srivatsa S. Bhat <srivatsa@csail.mit.edu> 4.9.60-1
- Version update

* Thu Oct 05 2017 Srivatsa S. Bhat <srivatsa@csail.mit.edu> 4.9.53-1
- Version update

* Mon Oct 02 2017 Srivatsa S. Bhat <srivatsa@csail.mit.edu> 4.9.52-1
- Version update

* Mon Sep 04 2017 Alexey Makhalov <amakhalov@vmware.com> - 4.9.47-1
- Version update

* Mon Aug 14 2017 Alexey Makhalov <amakhalov@vmware.com> - 4.9.43-1
- Version update

* Wed Jun 28 2017 Alexey Makhalov <amakhalov@vmware.com> - 4.9.34-1
- Version update

* Fri May 26 2017 Alexey Makhalov <amakhalov@vmware.com> - 4.9.30-1
- Version update

* Tue May 16 2017 Alexey Makhalov <amakhalov@vmware.com> - 4.9.28-1
- Version update

* Wed May 10 2017 Alexey Makhalov <amakhalov@vmware.com> - 4.9.27-1
- Update to linux-4.9.27

* Sun May 7 2017 Alexey Makhalov <amakhalov@vmware.com> - 4.9.26-1
- Update to linux-4.9.26

* Tue Apr 25 2017 Alexey Makhalov <amakhalov@vmware.com> - 4.9.24-1
- Update to linux-4.9.24

* Tue Feb 28 2017 Alexey Makhalov <amakhalov@vmware.com> - 4.9.13-1
- Update to linux-4.9.13

* Thu Feb 09 2017 Alexey Makhalov <amakhalov@vmware.com> - 4.9.9-1
- Update to linux-4.9.9

* Tue Jan 10 2017 Alexey Makhalov <amakhalov@vmware.com> - 4.9.2-1
- Update to linux-4.9.2

* Mon Dec 12 2016 Alexey Makhalov <amakhalov@vmware.com> - 4.9.0-1
- Update to linux-4.9.0

* Mon Nov 28 2016 Alexey Makhalov <amakhalov@vmware.com> - 4.4.35-1
- Update to linux-4.4.35

* Thu Nov 10 2016 Alexey Makhalov <amakhalov@vmware.com> - 4.4.31-1
- Update to linux-4.4.31

* Wed Sep  7 2016 Alexey Makhalov <amakhalov@vmware.com> - 4.4.20-1
- Update kernel version to 4.4.20

* Tue May 24 2016 Priyesh Padmavilasom <ppadmavilasom@vmware.com> - 4.4.8-2
- GA - Bump release of all rpms

* Thu Apr 28 2016 Alexey Makhalov <amakhalov@vmware.com> - 4.4.8-1
- Update to linux-4.4.8

* Wed Dec 16 2015 Harish Udaiya Kumar <hudaiyakumar@vmware.com> - 4.2.0-1
- Upgrading kernel version to 4.2.0.

* Wed Aug 12 2015 Sharath George <sharathg@vmware.com> - 4.0.9-1
- Upgrading kernel version.

* Wed Nov 5 2014 Divya Thaluru <dthaluru@vmware.com> - 3.13.3-1
- Initial build. First version<|MERGE_RESOLUTION|>--- conflicted
+++ resolved
@@ -1,12 +1,7 @@
 Summary:        Linux API header files
 Name:           kernel-headers
-<<<<<<< HEAD
-Version:        5.10.116.1
+Version:        5.10.117.1
 Release:        2%{?dist}
-=======
-Version:        5.10.117.1
-Release:        1%{?dist}
->>>>>>> c0803783
 License:        GPLv2
 Vendor:         Microsoft Corporation
 Distribution:   Mariner
@@ -42,13 +37,11 @@
 %{_includedir}/*
 
 %changelog
-<<<<<<< HEAD
-* Wed May 25 2022 Minghe Ren <mingheren@microsoft.com> - 5.10.116.1-2
-- Bump release number to match kernel release
-=======
+* Wed Jun 1 2022 Minghe Ren <mingheren@microsoft.com> - 5.10.117.1-2
+- Bump release number to match kernel release
+
 * Tue May 24 2022 Max Brodeur-Urbas <maxbr@microsoft.com> - 5.10.117.1-1
 - Update source to 5.10.117.1
->>>>>>> c0803783
 
 * Tue May 17 2022 Rachel Menge <rachelmenge@microsoft.com> - 5.10.116.1-1
 - Update source to 5.10.116.1
