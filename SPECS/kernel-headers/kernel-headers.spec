--- conflicted
+++ resolved
@@ -1,12 +1,7 @@
 Summary:        Linux API header files
 Name:           kernel-headers
-<<<<<<< HEAD
-Version:        5.15.37.1
-Release:        4%{?dist}
-=======
 Version:        5.15.41.1
 Release:        1%{?dist}
->>>>>>> eb9bb836
 License:        GPLv2
 Vendor:         Microsoft Corporation
 Distribution:   Mariner
@@ -42,13 +37,10 @@
 %{_includedir}/*
 
 %changelog
-<<<<<<< HEAD
 * Wed May 25 2022 Minghe Ren <mingheren@microsoft.com> - 5.15.37.1-4
 - Bump release number to match kernel release
-=======
 * Tue May 24 2022 Cameron Baird <cameronbaird@microsoft.com> - 5.15.41.1-1
 - Update source to 5.15.41.1
->>>>>>> eb9bb836
 
 * Tue May 24 2022 Neha Agarwal <nehaagarwal@microsoft.com> - 5.15.37.1-3
 - Bump release number to match kernel release
