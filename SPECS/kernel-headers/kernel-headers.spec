--- conflicted
+++ resolved
@@ -1,12 +1,7 @@
 Summary:        Linux API header files
 Name:           kernel-headers
-<<<<<<< HEAD
-Version:        5.15.86.1
+Version:        5.15.92.1
 Release:        2%{?dist}
-=======
-Version:        5.15.92.1
-Release:        1%{?dist}
->>>>>>> ff1c5636
 License:        GPLv2
 Vendor:         Microsoft Corporation
 Distribution:   Mariner
@@ -41,10 +36,9 @@
 %{_includedir}/*
 
 %changelog
-<<<<<<< HEAD
-* Thu Feb 09 2023 Minghe Ren <mingheren@microsoft.com> - 5.15.86.1-2
+* Thu Feb 09 2023 Minghe Ren <mingheren@microsoft.com> - 5.15.92.1-2
 - Disable CONFIG_INIT_ON_FREE_DEFAULT_ON
-=======
+
 * Mon Feb 06 2023 CBL-Mariner Servicing Account <cblmargh@microsoft.com> - 5.15.92.1-1
 - Auto-upgrade to 5.15.92.1
 
@@ -56,7 +50,6 @@
 
 * Sat Jan 07 2023 nick black <niblack@microsoft.com> - 5.15.86.1-2
 - Add several missing BuildRequires (w/ Rachel Menge)
->>>>>>> ff1c5636
 
 * Tue Jan 03 2023 CBL-Mariner Servicing Account <cblmargh@microsoft.com> - 5.15.86.1-1
 - Auto-upgrade to 5.15.86.1
