Summary:        nghttp2 is an implementation of HTTP/2 and its header compression algorithm, HPACK.
Name:           nghttp2
Version:        1.41.0
Release:        2%{?dist}
License:        MIT
Vendor:         Microsoft Corporation
Distribution:   Mariner
Group:          Applications/System
URL:            https://nghttp2.org
Source0:        https://github.com/nghttp2/nghttp2/releases/download/v%{version}/%{name}-%{version}.tar.xz

BuildRequires:  c-ares-devel
BuildRequires:  jansson-devel
BuildRequires:  libevent-devel
BuildRequires:  libxml2-devel
BuildRequires:  openssl-devel
BuildRequires:  systemd
BuildRequires:  zlib-devel

Provides:       libnghttp2 = %{version}-%{release}

%description
Implementation of the Hypertext Transfer Protocol version 2 in C.

%package devel
Summary:        Header files for nghttp2

Provides:       libnghttp2-devel = %{version}-%{release}

Requires:       %{name} = %{version}-%{release}
Provides:       libnghttp2-devel = %{version}-%{release}

%description devel
These are the header files of nghttp2.

%prep
%setup -q

%build
./configure --prefix=%{_prefix}        \
            --disable-static           \
            --enable-lib-only          \
            --disable-python-bindings

make %{?_smp_mflags}

%install
make DESTDIR=%{buildroot} install
rm %{buildroot}/%{_libdir}/*.la

%files
%defattr(-,root,root)
%license COPYING
%{_libdir}/*.so.*
%{_datadir}/nghttp2
%{_docdir}/%{name}/*
%{_mandir}/man1/*

%files devel
%defattr(-,root,root)
%{_includedir}/*
%{_libdir}/*.so
%{_libdir}/pkgconfig/*.pc

%changelog
<<<<<<< HEAD
* Mon Jun 14 2021 Henry Li <lihl@microsoft.com> - 1.41.0-2
- Provides libnghttp2-devel from nghttp2-devel
=======
* Wed Jun 23 2021 Pawel Winogrodzki <pawelwi@microsoft.com> - 1.41.0-2
- Adding 'Provides' for 'libhttpng2*' subpackages to align with other naming for the package.
>>>>>>> 52f7fea6

* Tue Nov 03 2020 Pawel Winogrodzki <pawelwi@microsoft.com> - 1.41.0-1
- Upgrading to 1.41.0 to fix CVE-2020-11080.
- License verified.
- Removed %%sha1 macro.

* Sat May 09 00:20:46 PST 2020 Nick Samson <nisamson@microsoft.com> - 1.33.0-3
- Added %%license line automatically

* Tue Sep 03 2019 Mateusz Malisz <mamalisz@microsoft.com> - 1.33.0-2
- Initial CBL-Mariner import from Photon (license: Apache2).

* Fri Sep 7 2018 Him Kalyan Bordoloi <bordoloih@vmware.com> - 1.33.0-1
- Upgrade to version 1.33.0

* Tue Jun 13 2017 Dheeraj Shetty <dheerajs@vmware.com> - 1.23.1-1
- First version<|MERGE_RESOLUTION|>--- conflicted
+++ resolved
@@ -28,7 +28,6 @@
 Provides:       libnghttp2-devel = %{version}-%{release}
 
 Requires:       %{name} = %{version}-%{release}
-Provides:       libnghttp2-devel = %{version}-%{release}
 
 %description devel
 These are the header files of nghttp2.
@@ -63,13 +62,8 @@
 %{_libdir}/pkgconfig/*.pc
 
 %changelog
-<<<<<<< HEAD
-* Mon Jun 14 2021 Henry Li <lihl@microsoft.com> - 1.41.0-2
-- Provides libnghttp2-devel from nghttp2-devel
-=======
 * Wed Jun 23 2021 Pawel Winogrodzki <pawelwi@microsoft.com> - 1.41.0-2
 - Adding 'Provides' for 'libhttpng2*' subpackages to align with other naming for the package.
->>>>>>> 52f7fea6
 
 * Tue Nov 03 2020 Pawel Winogrodzki <pawelwi@microsoft.com> - 1.41.0-1
 - Upgrading to 1.41.0 to fix CVE-2020-11080.
