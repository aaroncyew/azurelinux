#
# spec file for package influxdb
#
# Copyright (c) 2021 SUSE LLC
#
# All modifications and additions to the file contributed by third parties
# remain the property of their copyright owners, unless otherwise agreed
# upon. The license for this file, and modifications and additions to the
# file, is the same license as for the pristine package itself (unless the
# license for the pristine package is not an Open Source License, in which
# case the license is the MIT License). An "Open Source License" is a
# license that conforms to the Open Source Definition (Version 1.9)
# published by the Open Source Initiative.

# Please submit bugfixes or comments via https://bugs.opensuse.org/
#

Summary:        Scalable datastore for metrics, events, and real-time analytics
Name:           influxdb
Version:        2.6.1
Release:        10%{?dist}
License:        MIT
Vendor:         Microsoft Corporation
Distribution:   Mariner
Group:          Productivity/Databases/Servers
URL:            https://github.com/influxdata/influxdb
Source0:        %{url}/archive/refs/tags/v%{version}.tar.gz#/%{name}-%{version}.tar.gz
# Below is a manually created tarball, no download link.
# We're using pre-populated Go modules from this tarball, since network is disabled during build time.
# Use generate_source_tarbbal.sh to get this generated from a source code file.
# How to re-build this file:
#   1. wget https://github.com/influxdata/influxdb/archive/refs/tags/v%%{version}.tar.gz -O %%{name}-%%{version}.tar.gz
#   2. tar -xf %%{name}-%%{version}.tar.gz
#   3. cd %%{name}-%%{version}
#   4. go mod vendor
#   5. tar  --sort=name \
#           --mtime="2021-04-26 00:00Z" \
#           --owner=0 --group=0 --numeric-owner \
#           --pax-option=exthdr.name=%d/PaxHeaders/%f,delete=atime,delete=ctime \
#           -cf %%{name}-%%{version}-vendor.tar.gz vendor
#
Source1:        %{name}-%{version}-vendor.tar.gz
# Below is a manually created tarball, no download link.
# predownloaded assets include ui assets and swager json. Used to replace fetch-assets and fetch-swagger script.
# Use generate_source_tarbbal.sh to get this generated from a source code file.
# How to rebuild this file:
#   1. wget https://github.com/influxdata/influxdb/archive/refs/tags/v%%{version}.tar.gz -O %%{name}-%%{version}.tar.gz
#   2. tar -xf %%{name}-%%{version}.tar.gz
#   3. cd %%{name}-%%{version}
#   4. make generate-web-assets
#   5. cd static
#   6. tar -cvf %%{name}-%%{version}-static-data.tar.gz data/
Source2:        %{name}-%{version}-static-data.tar.gz
Source3:        influxdb.service
Source4:        influxdb.tmpfiles
Source5:        config.yaml
Source6:        influxdb-user.conf
BuildRequires:  clang
BuildRequires:  golang <= 1.18.8
BuildRequires:  kernel-headers
BuildRequires:  protobuf-devel
BuildRequires:  rust >= 1.60.0
BuildRequires:  systemd-rpm-macros
BuildRequires:  tzdata
# IMPORTANT:  when upgrading this, make sure the flux version matches what is required by go.mod file in the soure code of influxdb.
BuildRequires:  pkgconfig(flux) >= 0.191.0
Requires:       tzdata
Requires(post): systemd
Conflicts:      influxdb
%{?systemd_requires}

%description
InfluxDB is an distributed time series database with no external dependencies.
It's useful for recording metrics, events, and performing analytics.

%package        devel
Summary:        InfluxDB development files
Group:          Development/Languages/Golang
Requires:       go
Requires:       tzdata
Conflicts:      influxdb

%description devel
Go sources and other development files for InfluxDB

%prep
%autosetup -a 1

mkdir -pv static
tar -xf %{SOURCE2} -C static/ --no-same-owner

%build
export GOPATH=$HOME/go
export GOBIN=$GOPATH/bin
export PATH=$PATH:$GOPATH:$GOBIN
export GO111MODULE=on

# Build influxdb
export TAGS='sqlite_foreign_keys,sqlite_json,assets'
go generate -mod vendor -tags $TAGS ./static
go build -mod vendor -tags $TAGS -ldflags "-X main.version=%{version}" -o bin/influxd ./cmd/influxd
go build -mod vendor -tags $TAGS -ldflags "-X main.version=%{version}" -o bin/telemetryd ./cmd/telemetryd

%install
mkdir -p %{buildroot}%{_bindir}
install -D -m 0755 bin/influxd %{buildroot}%{_bindir}/
install -D -m 0755 bin/telemetryd %{buildroot}%{_bindir}/
mkdir -p %{buildroot}%{_sbindir}
install -D -m 0644 %{SOURCE3} %{buildroot}%{_unitdir}/influxdb.service
ln -s %{_sbindir}/service %{buildroot}%{_sbindir}/rcinfluxdb
install -D -m 0644 %{SOURCE4} %{buildroot}%{_tmpfilesdir}/influxdb.conf
install -D -m 0644 %{SOURCE6} %{buildroot}%{_sysusersdir}/influxdb-user.conf
install -D -m 0644 %{SOURCE5} %{buildroot}%{_sysconfdir}/influxdb/config.yaml

%check
export GOTRACEBACK=all
export GO111MODULE=on
go test ./...

%pre
%sysusers_create_package %{name} %{SOURCE6}

%preun
%systemd_preun influxdb.service

%post
%tmpfiles_create %{_tmpfilesdir}/influxdb.conf
%systemd_post influxdb.service

%postun
%systemd_postun_with_restart influxdb.service

%files
%license LICENSE
%doc README.md CHANGELOG.md
%dir %{_sysconfdir}/influxdb
%config(noreplace) %{_sysconfdir}/influxdb/config.yaml
%{_bindir}/influxd
%{_bindir}/telemetryd
%{_sbindir}/rcinfluxdb
%{_unitdir}/influxdb.service
%{_sysusersdir}/influxdb-user.conf
%dir %{_tmpfilesdir}
%{_tmpfilesdir}/influxdb.conf

%changelog
<<<<<<< HEAD
* Tue Oct 10 2023 Dan Streetman <ddstreet@ieee.org> - 2.6.1-10
- Bump release to rebuild with updated version of Go.
=======
* Thu Sep 07 2023 Daniel McIlvaney <damcilva@microsoft.com> - 2.6.1-10
- Bump package to rebuild with rust 1.72.0
>>>>>>> 8d45a9b6

* Mon Aug 07 2023 CBL-Mariner Servicing Account <cblmargh@microsoft.com> - 2.6.1-9
- Bump release to rebuild with go 1.19.12

* Thu Jul 13 2023 CBL-Mariner Servicing Account <cblmargh@microsoft.com> - 2.6.1-8
- Bump release to rebuild with go 1.19.11

* Thu Jun 15 2023 CBL-Mariner Servicing Account <cblmargh@microsoft.com> - 2.6.1-7
- Bump release to rebuild with go 1.19.10

* Tue Apr 11 2023 Mykhailo Bykhovtsev <mbykhovtsev@microsoft.com> - 2.6.1-6
- Fixed uninstallation step not working

* Wed Apr 05 2023 CBL-Mariner Servicing Account <cblmargh@microsoft.com> - 2.6.1-5
- Bump release to rebuild with go 1.19.8

* Tue Mar 28 2023 CBL-Mariner Servicing Account <cblmargh@microsoft.com> - 2.6.1-4
- Bump release to rebuild with go 1.19.7

* Wed Mar 15 2023 CBL-Mariner Servicing Account <cblmargh@microsoft.com> - 2.6.1-3
- Bump release to rebuild with go 1.19.6

* Wed Feb 1 2023 Mykhailo Bykhovtsev <mbykhovtsev@microsoft.com> - 2.6.1-2
- Fixed build issue by requring to use golang 1.18.8. Does not work on 1.19 yet.

* Mon Jan 30 2023 Mykhailo Bykhovtsev <mbykhovtsev@microsoft.com> - 2.6.1-1
- Upgrade to version 2.6.1

* Fri Jan 13 2023 Mykhailo Bykhovtsev <mbykhovtsev@microsoft.com> - 2.4.0-1
- Initial CBL-Mariner import from openSUSE Tumbleweed (license: same as "License" tag).
- License verified
- Upgrade to version 2.4.0

* Tue Oct  4 2022 Matwey Kornilov <matwey.kornilov@gmail.com>
- Update to version 2.3.0, see
  * https://github.com/influxdata/influxdb/releases/tag/v2.3.0
  Drop 0001-fix-executor-do-not-assume-ints-are-64bits-4652.patch:
  upstreamed

* Thu Jun  9 2022 Matwey Kornilov <matwey.kornilov@gmail.com>
- Update to version 2.2.0, see
  * https://github.com/influxdata/influxdb/releases/tag/v2.2.0
  Add 0001-fix-executor-do-not-assume-ints-are-64bits-4652.patch:
  fix build on 32-bit architectures

* Tue Nov 16 2021 Matwey Kornilov <matwey.kornilov@gmail.com>
- Update to version 2.1.1, see
  * https://github.com/influxdata/influxdb/releases/tag/v2.1.1
- influx binary has been deleted upstream:
  * https://github.com/influxdata/influxdb/issues/21773

* Tue Oct 26 2021 Matwey Kornilov <matwey.kornilov@gmail.com>
- Update to version 2.0.9, see
  * https://github.com/influxdata/influxdb/releases/tag/v2.0.9

* Fri Sep 24 2021 Matwey Kornilov <matwey.kornilov@gmail.com>
- Update to version 2.0.8, see
  * https://github.com/influxdata/influxdb/releases/tag/v2.0.8

* Thu Jun 10 2021 Michal Hrusecky <michal.hrusecky@opensuse.org>
- Reintroduce configuration file in etc and provide example configuration:
  * no tracking by default
  * conservative memory limits to prevent OOM
  * description how to obtain list of possible values
  * example how to move stored data into different directory

* Thu Jun 10 2021 Michal Hrusecky <michal.hrusecky@opensuse.org>
- Update to version 2.0.7, see
  * https://github.com/influxdata/influxdb/releases/tag/v2.0.7

* Thu May 27 2021 Michal Hrusecky <michal.hrusecky@opensuse.org>
- Include prebuild UI assets
- Drop the last mention of config file in service file

* Wed May 19 2021 Michal Hrusecky <michal.hrusecky@opensuse.org>
- Update to version 2.0.6, see
  * https://github.com/influxdata/influxdb/releases/tag/v2.0.6
  * https://github.com/influxdata/influxdb/releases/tag/v2.0.5

* Mon May 17 2021 Michal Hrusecky <michal.hrusecky@opensuse.org>
- Update service file not to use invalid options
- Dropping config file as upstream does and dropping unused directories

* Thu Mar 18 08:12:08 UTC 2021 - Matwey Kornilov <matwey.kornilov@gmail.com>
- Install lost influxdb-user.conf

* Tue Mar 16 13:33:34 UTC 2021 - Matwey Kornilov <matwey.kornilov@gmail.com>
- Drop unused BuildRequirements
- use sysusers.d

* Sun Mar  7 08:54:12 UTC 2021 - Matwey Kornilov <matwey.kornilov@gmail.com>
- Initial version<|MERGE_RESOLUTION|>--- conflicted
+++ resolved
@@ -18,7 +18,7 @@
 Summary:        Scalable datastore for metrics, events, and real-time analytics
 Name:           influxdb
 Version:        2.6.1
-Release:        10%{?dist}
+Release:        11%{?dist}
 License:        MIT
 Vendor:         Microsoft Corporation
 Distribution:   Mariner
@@ -144,13 +144,11 @@
 %{_tmpfilesdir}/influxdb.conf
 
 %changelog
-<<<<<<< HEAD
-* Tue Oct 10 2023 Dan Streetman <ddstreet@ieee.org> - 2.6.1-10
+* Tue Oct 10 2023 Dan Streetman <ddstreet@ieee.org> - 2.6.1-11
 - Bump release to rebuild with updated version of Go.
-=======
+
 * Thu Sep 07 2023 Daniel McIlvaney <damcilva@microsoft.com> - 2.6.1-10
 - Bump package to rebuild with rust 1.72.0
->>>>>>> 8d45a9b6
 
 * Mon Aug 07 2023 CBL-Mariner Servicing Account <cblmargh@microsoft.com> - 2.6.1-9
 - Bump release to rebuild with go 1.19.12
