Summary:        Package manager
Name:           rpm
Version:        4.17.0
<<<<<<< HEAD
Release:        4%{?dist}
=======
Release:        5%{?dist}
>>>>>>> 784836f0
License:        GPLv2+ AND LGPLv2+ AND BSD
Vendor:         Microsoft Corporation
Distribution:   Mariner
Group:          Applications/System
URL:            https://rpm.org
Source0:        https://github.com/rpm-software-management/rpm/archive/%{name}-%{version}-release.tar.gz
Source1:        brp-strip-debug-symbols
Source2:        brp-strip-unneeded
# The license for the files below is the same as for RPM as they have originally came from rpm.
# The git repo is hosted by centos. The version below is centos 8 stable.
Source3:        https://git.centos.org/rpms/python-rpm-generators/raw/c8s/f/SOURCES/python.attr
Source4:        https://git.centos.org/rpms/python-rpm-generators/raw/c8s/f/SOURCES/pythondeps.sh
Source5:        https://git.centos.org/rpms/python-rpm-generators/raw/c8s/f/SOURCES/pythondistdeps.py
BuildRequires:  debugedit
BuildRequires:  elfutils-devel
BuildRequires:  openssl-devel
BuildRequires:  file-devel
BuildRequires:  libarchive-devel
BuildRequires:  libcap-devel
BuildRequires:  libselinux-devel
BuildRequires:  lua-devel
BuildRequires:  popt-devel
BuildRequires:  python3-devel
BuildRequires:  xz-devel
BuildRequires:  zstd-devel
Requires:       bash
Requires:       debugedit
Requires:       libarchive
Requires:       libselinux
Requires:       lua

Patch0: remove-docs-from-makefile.patch
Patch1: define-RPM_LD_FLAGS.patch

%description
RPM package manager

%package devel
Summary:        Libraries and header files for rpm
Requires:       %{name} = %{version}-%{release}

%description devel
Static libraries and header files for the support library for rpm

%package libs
Summary:        Libraries for rpm
Requires:       bzip2-libs
Requires:       elfutils-libelf
Requires:       libcap
Requires:       libgcc
Requires:       popt
Requires:       xz-libs
Requires:       zlib
Requires:       zstd-libs

%description    libs
Shared libraries librpm and librpmio

%package build-libs
Summary:        Librpmbuild.so.* libraries needed to build rpms.

%description build-libs
%{summary}

%package build
Summary:        Binaries, scripts and libraries needed to build rpms.
Requires:       %{name}-build-libs
Requires:       %{name}-devel = %{version}-%{release}
Requires:       bzip2
Requires:       cpio
Requires:       elfutils-devel
Requires:       elfutils-libelf
Requires:       gzip
Requires:       mariner-rpm-macros
Requires:       tar
Requires:       unzip
Requires:       xz
Provides:       %{name}-sign = %{version}-%{release}

%description build
%{summary}

%package lang
Summary:        Additional language files for rpm
Group:          Applications/System
Requires:       %{name} = %{version}-%{release}

%description lang
These are the additional language files of rpm.

%package -n     python3-rpm
Summary:        Python 3 bindings for rpm.
Group:          Development/Libraries
Requires:       %{name}-build-libs
Requires:       python3
Provides:       %{name}-python3 = %{version}-%{release}

%description -n python3-rpm
Python3 rpm.

%prep
%autosetup -n rpm-%{name}-%{version}-release -p1

%build
# pass -L opts to gcc as well to prioritize it over standard libs
sed -i 's/-Wl,-L//g' python/setup.py.in
sed -i '/library_dirs/d' python/setup.py.in
sed -i 's/extra_link_args/library_dirs/g' python/setup.py.in

./autogen.sh --noconfigure

%configure \
    CPPFLAGS='-DLUA_COMPAT_APIINTCASTS' \
    --program-prefix= \
    --with-crypto=openssl \
    --enable-ndb \
    --disable-dependency-tracking \
    --disable-static \
    --with-vendor=mariner \
    --enable-python \
    --with-cap \
    --disable-silent-rules \
    --with-selinux \
    --with-audit=no

# Remove manpages translations
rm -r docs/man/{fr,ja,ko,pl,ru,sk}

%make_build

pushd python
%py3_build
popd

# Set provided python versions
sed -i 's/@MAJORVER-PROVIDES-VERSIONS@/%{python3_version}/' %{SOURCE3}

# Fix the interpreter path for python replacing the first line
sed -i '1 s:.*:#!/usr/bin/python3:' %{SOURCE5}

%check
make check TESTSUITEFLAGS=-j%{_smp_build_ncpus}
check_result=$?
if [[ $check_result -ne 0 ]]; then
	cat tests/rpmtests.log || true
fi
make clean
[[ $check_result -eq 0 ]]

%install
%make_install

find %{buildroot} -type f -name "*.la" -delete -print
find %{buildroot} -name 'perl*' -delete

%find_lang %{name}
# System macros and prefix
install -dm 755 %{buildroot}%{_sysconfdir}/rpm
install -vm755 %{SOURCE1} %{buildroot}%{_libdir}/rpm/
install -vm755 %{SOURCE2} %{buildroot}%{_libdir}/rpm/
install -vm644 %{SOURCE3} %{buildroot}%{_fileattrsdir}/
install -vm755 %{SOURCE4} %{buildroot}%{_libdir}/rpm/
install -vm755 %{SOURCE5} %{buildroot}%{_libdir}/rpm/


pushd python
python3 setup.py install --skip-build --prefix=%{_prefix} --root=%{buildroot}
popd

%post   libs -p /sbin/ldconfig
%postun libs -p /sbin/ldconfig
%post   build-libs -p /sbin/ldconfig
%postun build-libs -p /sbin/ldconfig

%files
%defattr(-,root,root)
%license COPYING
%{_bindir}/rpm
%{_bindir}/gendiff
%{_bindir}/rpm2archive
%{_bindir}/rpm2cpio
%{_bindir}/rpmdb
%{_bindir}/rpmgraph
%{_bindir}/rpmkeys
%{_bindir}/rpmquery
%{_bindir}/rpmverify

%{_libdir}/rpm/rpmpopt-*
%{_libdir}/rpm/rpmdb_*
%{_libdir}/rpm/rpm.daily
%{_libdir}/rpm/rpm.log
%{_libdir}/rpm/rpm.supp
%{_libdir}/rpm/rpm2cpio.sh
%{_libdir}/rpm/tgpg
%{_libdir}/rpm/platform
%{_libdir}/rpm-plugins/*
%{_libdir}/rpm/pythondistdeps.py
%{_fileattrsdir}/python.attr
# Because of no doxygen dependency, we do not produce manpages that require it.
# %{_mandir}/man8/rpm.8.gz
# %{_mandir}/man8/rpm2cpio.8.gz
# %{_mandir}/man8/rpmdb.8.gz
# %{_mandir}/man8/rpmgraph.8.gz
# %{_mandir}/man8/rpmkeys.8.gz
# %{_mandir}/man8/rpm-misc.8.gz
# %{_mandir}/man8/rpm-plugin-systemd-inhibit.8.gz

%files libs
%defattr(-,root,root)
%{_libdir}/librpmio.so.*
%{_libdir}/librpm.so.*
%{_libdir}/rpm/macros
%{_libdir}/rpm/rpmrc
%{_libdir}/rpm/platform/*

%files build-libs
%{_libdir}/librpmbuild.so*

%files build
%{_bindir}/rpmbuild
%{_bindir}/rpmsign
%{_bindir}/rpmspec
%{_libdir}/rpm/macros.*
%{_libdir}/rpm/find-lang.sh
%{_libdir}/rpm/find-provides
%{_libdir}/rpm/find-requires
%{_libdir}/rpm/brp-*
%{_libdir}/rpm/fileattrs/*
%{_libdir}/rpm/script.req
%{_libdir}/rpm/check-buildroot
%{_libdir}/rpm/check-files
%{_libdir}/rpm/check-prereqs
%{_libdir}/rpm/check-rpaths
%{_libdir}/rpm/check-rpaths-worker
%{_libdir}/rpm/elfdeps
%{_libdir}/rpm/mkinstalldirs
%{_libdir}/rpm/pkgconfigdeps.sh
%{_libdir}/rpm/*.prov

%{_libdir}/rpm/pythondeps.sh
%{_libdir}/rpm/ocamldeps.sh
%{_libdir}/rpm/rpmdeps
# Because of no doxygen dependency, we do not produce manpages that require it.
# %{_mandir}/man1/gendiff.1*
# %{_mandir}/man8/rpmbuild.8*
# %{_mandir}/man8/rpmdeps.8*
# %{_mandir}/man8/rpmspec.8*
# %{_mandir}/man8/rpmsign.8.gz

%files devel
%defattr(-,root,root)
%{_includedir}/*
%{_libdir}/pkgconfig/rpm.pc
%{_libdir}/librpmio.so
%{_libdir}/librpm.so
%{_libdir}/librpmsign.so
%{_libdir}/librpmsign.so.*

%files lang -f %{name}.lang
%defattr(-,root,root)

%files -n python3-rpm
%defattr(-,root,root)
%{python3_sitelib}/*

%changelog
<<<<<<< HEAD
* Mon Mar 14 2022 Andrew Phelps <anphel@microsoft.com> - 4.17.0-4
- Remove runtime requries for rpm-build and rpm-libs
=======
* Thu Apr 21 2022 Daniel McIlvaney <damcilva@microsoft.com> - 4.17.0-5
- rpm-libs needs to run in container environments without systemd, audit was being
-   pulled in as an automatic dependency. Explicitly disable the audit config.

* Wed Apr 13 2022 Suresh Babu Chalamalasetty <schalam@microsoft.com> - 4.17.0-4
- Update required dependecies for rpm-libs and rpm-build sub-packages.
>>>>>>> 784836f0

* Tue Feb 08 2022 Thomas Crain <thcrain@microsoft.com> - 4.17.0-3
- Remove manual pkgconfig(*) provides in toolchain specs

* Sat Jan 29 2022 Muhammad Falak <mwani@microsoft.com> - 4.17.0-2
- Fix ptest build by replacing `%make_build_check` with `make`

* Wed Sep 15 2021 Mateusz Malisz <mamalisz@microsoft.com> - 4.17.0-1
- Upgrade to version 4.17.0.  Remove libdb dependency.

* Mon Jun 07 2021 Thomas Crain <thcrain@microsoft.com> - 4.14.2.1-4
- Add patch to define "$RPM_LD_FLAGS" during spec %%build phases
- Remove %%python3_sitelib redefinition
- Remove %%clean section
- Remove duplicate build-time requirements

* Wed May 19 2021 Nick Samson <nisamson@microsoft.com> - 4.14.2.1-3
- Removed python-rpm python2 module support

* Fri Apr 30 2021 Thomas Crain <thcrain@microsoft.com> - 4.14.2.1-2
- Merge the following releases from 1.0 to dev branch
- niontive@microsoft.com, 4.14.2-11: Patch CVE-2021-20271 and CVE-2021-3421

* Thu Feb 25 2021 Joe Schmitt <joschmit@microsoft.com> - 4.14.2.1-1
- Upgrade to v4.14.2.1 to fix broken Lua library path.

* Thu Jan 14 2021 Ruying Chen <v-ruyche@microsoft.com> - 4.14.2-13
- Apply patch to correctly parse versions for python dist dependencies.

* Tue Jan 12 2021 Ruying Chen <v-ruyche@microsoft.com> - 4.14.2-12
- Provide rpm-sign.

* Fri Dec 11 2020 Joe Schmitt <joschmit@microsoft.com> - 4.14.2-11
- Provide rpm-python3 and rpm-python.

* Thu Jun 11 2020 Henry Beberman <henry.beberman@microsoft.com> - 4.14.2-10
- Add a vendor definition so rpm will search /usr/lib/rpm/<vendor> for macros.

* Tue Jun 09 2020 Pawel Winogrodzki <pawelwi@microsoft.com> - 4.14.2-9
- Removed 'rpm-build' dependency on 'perl'.
- Defined an 'rpm-build-libs' subpackage to prevent 'python3-rpm'
- from pulling in 'perl'.
- Made 'python3-rpm' dependency on 'rpm-build-libs' explicit.

* Thu May 28 2020 Ruying Chen <v-ruyche@microsoft.com> - 4.14.2-8
- Move macros to mariner-rpm-macros

* Wed May 20 2020 Henry Beberman <henry.beberman@microsoft.com> - 4.14.2-7
- Add BuildRequires and Requires for zstd support.

* Sat May 09 2020 Nick Samson <nisamson@microsoft.com> - 4.14.2-6
- Added %%license line automatically

* Wed May 06 2020 Emre Girgin <mrgirgin@microsoft.com> - 4.14.2-5
- Enable built-in lua support.
- Update URL.
- License verified.

* Wed Apr 29 2020 Mateusz Malisz <mamalisz@microsoft.com> - 4.14.2-4
- Add packaging tools as runtime requirements for rpm-build

* Fri Apr 03 2020 Suresh Babu Chalamalasetty <schalam@microsoft.com> - 4.14.2-3
- Remove rpm-build from requires.

* Wed Sep 11 2019 Mateusz Malisz <mamalisz@microsoft.com> - 4.14.2-2
- Fix Dependency and include build in base package.

* Tue Sep 03 2019 Mateusz Malisz <mamalisz@microsoft.com> - 4.14.2-1
- Initial CBL-Mariner import from Photon (license: Apache2).

* Wed Oct 03 2018 Alexey Makhalov <amakhalov@vmware.com> - 4.14.2-4
- Clean up the file in accordance to spec file checker

* Mon Oct 01 2018 Alexey Makhalov <amakhalov@vmware.com> - 4.14.2-3
- Fix python libs dependencies to use current libs version (regression)

* Fri Sep 28 2018 Alexey Makhalov <amakhalov@vmware.com> - 4.14.2-2
- macros: set _build_id_links to alldebug

* Fri Sep 14 2018 Keerthana K <keerthanak@vmware.com> - 4.14.2-1
- Update to version 4.14.2

* Thu Dec 21 2017 Xiaolin Li <xiaolinl@vmware.com> - 4.13.0.1-7
- Fix CVE-2017-7501

* Wed Oct 04 2017 Alexey Makhalov <amakhalov@vmware.com> - 4.13.0.1-6
- make python{,3}-rpm depend on current version of librpm

* Wed Jun 28 2017 Xiaolin Li <xiaolinl@vmware.com> - 4.13.0.1-5
- Add file-devel to BuildRequires

* Mon Jun 26 2017 Chang Lee <changlee@vmware.com> - 4.13.0.1-4
- Updated %check

* Mon Jun 05 2017 Bo Gan <ganb@vmware.com> - 4.13.0.1-3
- Fix Dependency

* Thu May 18 2017 Xiaolin Li <xiaolinl@vmware.com> - 4.13.0.1-2
- Remove python2 from requires of rpm-devel subpackages.

* Wed May 10 2017 Priyesh Padmavilasom <ppadmavilasom@vmware.com> - 4.13.0.1-1
- Update to 4.13.0.1

* Fri Apr 21 2017 Priyesh Padmavilasom <ppadmavilasom@vmware.com> - 4.13.0-1
- Update to 4.13.0

* Wed Apr 19 2017 Alexey Makhalov <amakhalov@vmware.com> - 4.11.2-22
- Do not allow -debuginfo to own directories to avoid conflicts with
    filesystem package and between each other. Patch applied

* Fri Apr 14 2017 Alexey Makhalov <amakhalov@vmware.com> - 4.11.2-21
- rpm-libs requires nss-libs, xz-libs and bzip2-libs.

* Tue Mar 21 2017 Xiaolin Li <xiaolinl@vmware.com> - 4.11.2-20
- Added python3 packages and moved python2 site packages from devel to python-rpm.

* Tue Jan 10 2017 Priyesh Padmavilasom <ppadmavilasom@vmware.com> - 4.11.2-19
- added buildrequires for xz-devel for PayloadIsLzma cap

* Thu Dec 15 2016 Xiaolin Li <xiaolinl@vmware.com> - 4.11.2-18
- Moved some files from rpm to rpm-build.

* Tue Dec 06 2016 Xiaolin Li <xiaolinl@vmware.com> - 4.11.2-17
- Added -lang subpackage.

* Wed Nov 23 2016 Alexey Makhalov <amakhalov@vmware.com> - 4.11.2-16
- Move rpmrc and macros into -libs subpackage
- Move zlib and elfutils-libelf dependency from rpm to rpm-libs
- Add bzip2 dependency to rpm-libs

* Thu Nov 17 2016 Alexey Makhalov <amakhalov@vmware.com> - 4.11.2-15
- Added -libs subpackage

* Tue Nov 15 2016 Alexey Makhalov <amakhalov@vmware.com> - 4.11.2-14
- Disable lua support

* Tue Oct 18 2016 Priyesh Padmavilasom <ppadmavilasom@vmware.com> - 4.11.2-13
- Apply patch for CVE-2014-8118

* Wed Oct 05 2016 ChangLee <changlee@vmware.com> - 4.11.2-12
- Modified %check

* Fri Aug 26 2016 Alexey Makhalov <amakhalov@vmware.com> - 4.11.2-11
- find-debuginfo...patch: exclude non existing .build-id from packaging
- Move all files from rpm-system-configuring-scripts tarball to here

* Wed May 25 2016 Priyesh Padmavilasom <ppadmavilasom@vmware.com> - 4.11.2-10
- Exclude .build-id/.1 and .build-id/.1.debug from debuginfo pkg

* Tue May 24 2016 Priyesh Padmavilasom <ppadmavilasom@vmware.com> - 4.11.2-9
- GA - Bump release of all rpms

* Thu May 05 2016 Priyesh Padmavilasom <ppadmavilasom@vmware.com> - 4.11.2-8
- Update rpm version in lock-step with lua update to 5.3.2

* Fri Apr 08 2016 Mahmoud Bassiouny <mbassiouny@vmware.com> - 4.11.2-7
- Build rpm with capabilities.

* Wed Aug 05 2015 Sharath George <sharathg@vmware.com> - 4.11.2-6
- Moving build utils to a different package.

* Sat Jun 27 2015 Alexey Makhalov <amakhalov@vmware.com> - 4.11.2-5
- Update rpm-system-configuring-scripts. Use tar --no-same-owner for rpmbuild.

* Thu Jun 18 2015 Anish Swaminathan <anishs@vmware.com> - 4.11.2-4
- Add pkgconfig Provides directive

* Thu Jun 18 2015 Alexey Makhalov <amakhalov@vmware.com> - 4.11.2-3
- Do no strip debug info from .debug files

* Wed Jun 3 2015 Divya Thaluru <dthaluru@vmware.com> - 4.11.2-2
- Removing perl-module-scandeps package from run time required packages

* Tue Jan 13 2015 Divya Thaluru <dthaluru@vmware.com> - 4.11.2-1
- Initial build. First version<|MERGE_RESOLUTION|>--- conflicted
+++ resolved
@@ -1,11 +1,7 @@
 Summary:        Package manager
 Name:           rpm
 Version:        4.17.0
-<<<<<<< HEAD
-Release:        4%{?dist}
-=======
-Release:        5%{?dist}
->>>>>>> 784836f0
+Release:        6%{?dist}
 License:        GPLv2+ AND LGPLv2+ AND BSD
 Vendor:         Microsoft Corporation
 Distribution:   Mariner
@@ -272,17 +268,15 @@
 %{python3_sitelib}/*
 
 %changelog
-<<<<<<< HEAD
-* Mon Mar 14 2022 Andrew Phelps <anphel@microsoft.com> - 4.17.0-4
+* Mon Mar 14 2022 Andrew Phelps <anphel@microsoft.com> - 4.17.0-6
 - Remove runtime requries for rpm-build and rpm-libs
-=======
+
 * Thu Apr 21 2022 Daniel McIlvaney <damcilva@microsoft.com> - 4.17.0-5
 - rpm-libs needs to run in container environments without systemd, audit was being
 -   pulled in as an automatic dependency. Explicitly disable the audit config.
 
 * Wed Apr 13 2022 Suresh Babu Chalamalasetty <schalam@microsoft.com> - 4.17.0-4
 - Update required dependecies for rpm-libs and rpm-build sub-packages.
->>>>>>> 784836f0
 
 * Tue Feb 08 2022 Thomas Crain <thcrain@microsoft.com> - 4.17.0-3
 - Remove manual pkgconfig(*) provides in toolchain specs
