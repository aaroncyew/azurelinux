--- conflicted
+++ resolved
@@ -2,11 +2,7 @@
 Summary:        Node Managed Identity
 Name:           nmi
 Version:        1.8.11
-<<<<<<< HEAD
-Release:        1%{?dist}
-=======
 Release:        2%{?dist}
->>>>>>> fdfae9c5
 License:        MIT
 Vendor:         Microsoft Corporation
 Distribution:   Mariner
@@ -65,12 +61,9 @@
 %{_bindir}/%{name}
 
 %changelog
-<<<<<<< HEAD
-=======
 * Fri Feb 09 2024 Muhammad Falak <mwani@microsoft.com> - 1.8.11-2
 - Bump release to rebuild with go 1.21.6
 
->>>>>>> fdfae9c5
 * Fri Feb 06 2024 Tobias Brick <tobiasb@microsoft.com> - 1.8.11-1
 - Upgrade to version 1.8.11 to CVE-2022-21698 
 
