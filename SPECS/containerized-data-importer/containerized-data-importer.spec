#
# spec file for package containerized-data-importer
#
# Copyright (c) 2022 SUSE LLC
#
# All modifications and additions to the file contributed by third parties
# remain the property of their copyright owners, unless otherwise agreed
# upon. The license for this file, and modifications and additions to the
# file, is the same license as for the pristine package itself (unless the
# license for the pristine package is not an Open Source License, in which
# case the license is the MIT License). An "Open Source License" is a
# license that conforms to the Open Source Definition (Version 1.9)
# published by the Open Source Initiative.

# Please submit bugfixes or comments via https://bugs.opensuse.org/
#

Summary:        Container native virtualization
Name:           containerized-data-importer
Version:        1.51.0
Release:        2%{?dist}
License:        ASL 2.0
Vendor:         Microsoft Corporation
Distribution:   Mariner
Group:          System/Packages
URL:            https://github.com/kubevirt/containerized-data-importer
Source0:        https://github.com/kubevirt/containerized-data-importer/archive/refs/tags/v%{version}.tar.gz#/%{name}-%{version}.tar.gz
BuildRequires:  golang
BuildRequires:  golang-packaging
BuildRequires:  libnbd-devel
BuildRequires:  pkgconfig
BuildRequires:  rsync
BuildRequires:  sed
ExclusiveArch:  x86_64 aarch64
Provides:       cdi = %{version}-%{release}

%description
Containerized-Data-Importer (CDI) is a persistent storage management add-on for Kubernetes

%package        api
Summary:        CDI API server
Group:          System/Packages
Provides:       cdi-apiserver = %{version}-%{release}

%description    api
The containerized-data-importer-api package provides the kubernetes API extension for CDI

%package        cloner
Summary:        Cloner for host assisted cloning
Group:          System/Packages

%description    cloner
Source and Target cloner image for host assisted cloning

%package        controller
Summary:        Controller for the data fetching service
Group:          System/Packages

%description    controller
Controller for the data fetching service for VM container images

%package        importer
Summary:        Data fetching service
Group:          System/Packages

%description    importer
Data fetching service for VM container imagess

%package        operator
Summary:        Operator for the data fetching service
Group:          System/Packages

%description    operator
Operator for the data fetching service for VM container images

%package        uploadproxy
Summary:        Upload proxy for the data fetching service
Group:          System/Packages

%description    uploadproxy
Upload proxy for the data fetching service for VM container images

%package        uploadserver
Summary:        Upload server for the data fetching service
Group:          System/Packages

%description    uploadserver
Upload server for the data fetching service for VM container images

%package        manifests
Summary:        YAML manifests used to install CDI
Group:          System/Packages

%description    manifests
This contains the built YAML manifests used to install CDI into a
kubernetes installation with kubectl apply.

%prep
# Unpack the sources respecting the GOPATH directory structure expected by the
# go imports resolver. I.e. if DIR is in GOPATH then DIR/src/foo/bar can be
# imported as "foo/bar". The same 'visibility' rules apply to the local copies
# of external dependencies placed in 'vendor' directory when imported from the
# 'parent' package.
#
# Note: having bar symlink'ed to DIR/src/foo/bar does not seem to work. Looks
# like symlinks in go path are not resolved correctly. Hence the sources need
# to be 'physically' placed into the proper location.
%setup -q -n go/src/kubevirt.io/%{name} -c -T
tar --strip-components=1 -xf %{SOURCE0}

%build

export GOPATH=%{_builddir}/go
export GOFLAGS+="-buildmode=pie -mod=vendor"
env \
CDI_SOURCE_DATE_EPOCH="$(date -r LICENSE +%s)" \
CDI_GIT_COMMIT='v%{version}' \
CDI_GIT_VERSION='v%{version}' \
CDI_GIT_TREE_STATE="clean" \
./hack/build/build-go.sh build \
	cmd/cdi-apiserver \
	cmd/cdi-cloner \
	cmd/cdi-controller \
	cmd/cdi-importer \
	cmd/cdi-uploadproxy \
	cmd/cdi-uploadserver \
	cmd/cdi-operator \
	%{nil}

./hack/build/build-manifests.sh

%install
mkdir -p %{buildroot}%{_bindir}

install -p -m 0755 _out/cmd/cdi-apiserver/cdi-apiserver %{buildroot}%{_bindir}/virt-cdi-apiserver

install -p -m 0755 cmd/cdi-cloner/cloner_startup.sh %{buildroot}%{_bindir}/
install -p -m 0755 _out/cmd/cdi-cloner/cdi-cloner %{buildroot}%{_bindir}/

install -p -m 0755 _out/cmd/cdi-controller/cdi-controller %{buildroot}%{_bindir}/virt-cdi-controller

install -p -m 0755 _out/cmd/cdi-importer/cdi-importer %{buildroot}%{_bindir}/virt-cdi-importer

install -p -m 0755 _out/cmd/cdi-operator/cdi-operator %{buildroot}%{_bindir}/virt-cdi-operator

install -p -m 0755 _out/cmd/cdi-uploadproxy/cdi-uploadproxy %{buildroot}%{_bindir}/virt-cdi-uploadproxy

install -p -m 0755 _out/cmd/cdi-uploadserver/cdi-uploadserver %{buildroot}%{_bindir}/virt-cdi-uploadserver

# Install release manifests
mkdir -p %{buildroot}%{_datadir}/cdi/manifests/release
install -m 0644 _out/manifests/release/cdi-operator.yaml %{buildroot}%{_datadir}/cdi/manifests/release/
install -m 0644 _out/manifests/release/cdi-cr.yaml %{buildroot}%{_datadir}/cdi/manifests/release/

%files api
%license LICENSE
%doc README.md
%{_bindir}/virt-cdi-apiserver

%files cloner
%license LICENSE
%doc README.md
%{_bindir}/cloner_startup.sh
%{_bindir}/cdi-cloner

%files controller
%license LICENSE
%doc README.md
%{_bindir}/virt-cdi-controller

%files importer
%license LICENSE
%doc README.md
%{_bindir}/virt-cdi-importer

%files operator
%license LICENSE
%doc README.md
%{_bindir}/virt-cdi-operator

%files uploadproxy
%license LICENSE
%doc README.md
%{_bindir}/virt-cdi-uploadproxy

%files uploadserver
%license LICENSE
%doc README.md
%{_bindir}/virt-cdi-uploadserver

%files manifests
%license LICENSE
%doc README.md
%dir %{_datadir}/cdi
%dir %{_datadir}/cdi/manifests
%dir %{_datadir}/cdi/manifests/release
%{_datadir}/cdi/manifests


%changelog
<<<<<<< HEAD
* Mon Aug 22 2022 Ameya Usgaonkar <ausgaonkar@microsoft.com> - 1.51.0-2
- Shorthand nomenclature for containerized-data-importer (cdi)
- Provide api as apiserver
=======
* Mon Aug 22 2022 Olivia Crain <oliviacrain@microsoft.com> - 1.51.0-2
- Bump release to rebuild against Go 1.18.5
>>>>>>> fdc6619a

* Wed Aug 3 2022 Ameya Usgaonkar <ausgaonkar@microsoft.com> - 1.51.0-1
- Initial changes to build for Mariner
- License verified
- Initial CBL-Mariner import from openSUSE Tumbleweed (license: same as "License" tag)

* Fri Jul 15 2022 Vasily Ulyanov <vasily.ulyanov@suse.com>
- Update to version 1.51.0
  Release notes https://github.com/kubevirt/containerized-data-importer/releases/tag/v1.51.0

* Tue Jun 21 2022 Vasily Ulyanov <vasily.ulyanov@suse.com>
- Update to version 1.50.0
  Release notes https://github.com/kubevirt/containerized-data-importer/releases/tag/v1.50.0

* Tue May 31 2022 Caleb Crane <caleb.crane@suse.com>
- Update to version 1.49.0
  Release notes https://github.com/kubevirt/containerized-data-importer/releases/tag/v1.49.0

* Mon Apr 25 2022 Caleb Crane <caleb.crane@suse.com>
- Update to version 1.48.0
  Release notes https://github.com/kubevirt/containerized-data-importer/releases/tag/v1.48.0

* Mon Apr 11 2022 Vasily Ulyanov <vasily.ulyanov@suse.com>
- Update to version 1.47.0
  Release notes https://github.com/kubevirt/containerized-data-importer/releases/tag/v1.47.0

* Fri Apr  1 2022 Vasily Ulyanov <vasily.ulyanov@suse.com>
- Update to version 1.46.0
  Release notes https://github.com/kubevirt/containerized-data-importer/releases/tag/v1.46.0

* Thu Mar 10 2022 Vasily Ulyanov <vasily.ulyanov@suse.com>
- Update to version 1.45.0
  Release notes https://github.com/kubevirt/containerized-data-importer/releases/tag/v1.45.0

* Fri Feb  4 2022 Vasily Ulyanov <vasily.ulyanov@suse.com>
- Pack only cdi-{cr,operator}.yaml into the manifests RPM

* Tue Feb  1 2022 Vasily Ulyanov <vasily.ulyanov@suse.com>
- Update to version 1.44.0
  Release notes https://github.com/kubevirt/containerized-data-importer/releases/tag/v1.44.0

* Thu Jan 13 2022 Guillaume GARDET <guillaume.gardet@opensuse.org>
- Enable build on aarch64

* Mon Jan 10 2022 Vasily Ulyanov <vasily.ulyanov@suse.com>
- Update to version 1.43.0
  Release notes https://github.com/kubevirt/containerized-data-importer/releases/tag/v1.43.0

* Sun Dec 19 2021 Vasily Ulyanov <vasily.ulyanov@suse.com>
- Update to version 1.42.0
  Release notes https://github.com/kubevirt/containerized-data-importer/releases/tag/v1.42.0

* Fri Nov 26 2021 Vasily Ulyanov <vasily.ulyanov@suse.com>
- Detect SLE15 SP4 build environment

* Fri Nov 12 2021 Vasily Ulyanov <vasily.ulyanov@suse.com>
- Update to version 1.41.0
  Release notes https://github.com/kubevirt/containerized-data-importer/releases/tag/v1.41.0

* Mon Oct 11 2021 Vasily Ulyanov <vasily.ulyanov@suse.com>
- Update to version 1.40.0
  Release notes https://github.com/kubevirt/containerized-data-importer/releases/tag/v1.40.0

* Tue Aug 10 2021 Vasily Ulyanov <vasily.ulyanov@suse.com>
- Update to version 1.37.1
  Release notes https://github.com/kubevirt/containerized-data-importer/releases/tag/v1.37.1

* Mon Jul 12 2021 Vasily Ulyanov <vasily.ulyanov@suse.com>
- Update to version 1.36.0
  Release notes https://github.com/kubevirt/containerized-data-importer/releases/tag/v1.36.0

* Wed Jun 30 2021 Vasily Ulyanov <vasily.ulyanov@suse.com>
- Generate meta info for containers during rpm build

* Mon Jun 14 2021 Vasily Ulyanov <vasily.ulyanov@suse.com>
- Use registry.suse.com as the default fallback for sle
- Rename macro registry_path to kubevirt_registry_path
- Update to version 1.35.0
  Release notes https://github.com/kubevirt/containerized-data-importer/releases/tag/v1.35.0

* Fri Jun  4 2021 Fabian Vogt <fvogt@suse.com>
- Add REGISTRY variable

* Thu May 20 2021 Vasily Ulyanov <vasily.ulyanov@suse.com>
- Update to version 1.34.0
  Release notes https://github.com/kubevirt/containerized-data-importer/releases/tag/v1.34.0

* Thu May 20 2021 Vasily Ulyanov <vasily.ulyanov@suse.com>
- Disable changelog generation via tar_scm service (too verbose)

* Thu Apr 29 2021 Vasily Ulyanov <vasily.ulyanov@suse.com>
- Include release number into docker tag
- Add cdi_containers_meta build service

* Thu Apr 29 2021 Vasily Ulyanov <vasily.ulyanov@suse.com>
- Set default reg_path='registry.opensuse.org/kubevirt'
- Add _constraints file with disk requirements
- Drop CDI_VERSION env var since its not used during the build

* Wed Apr 21 2021 Vasily Ulyanov <vasily.ulyanov@suse.com>
- Preparation for submission to SLE15 SP2
  jsc#SLE-11089 jsc#ECO-3633

* Thu Apr 15 2021 Vasily Ulyanov <vasily.ulyanov@suse.com>
- Drop csv-generator

* Wed Apr  7 2021 Vasily Ulyanov <vasily.ulyanov@suse.com>
- Update registry path

* Fri Mar  5 2021 Vasily Ulyanov <vasily.ulyanov@suse.com>
- Fix import of vendor dependencies
  * Arrange the directory layout in buildroot
  * Drop manifest-build-fix.patch
  * Switch to Go 1.14 (used for upstream builds)

* Fri Feb 26 2021 James Fehlig <jfehlig@suse.com>
- Add a manifests package containing YAML manifests used to
  install CDI
  manifest-build-fix.patch

* Wed Feb 24 2021 jfehlig@suse.com
- Update to version 1.30.0:
  * Release to quay.io instead of docker (#1635)
  * Preallocation test did not run all scenarios (#1625)
  * Add diagnostic to flake test (#1626)
  * VDDK: avoid crash when specified disk isn't in VM. (#1639)
  * rename importController to uploadController in the upload-controller.go file (#1632)
  * Simplify shouldReconcile function arguments. (#1602)
  * Increase polling interval for upload annotation test (#1630)
  * Remove note about VDDK 7 restriction. (#1631)
  * Remove OLM integration code not removed in #982 (#1624)
  * Fix typos in doc/datavolumes.md (#1621)
  * Support cloning from Filesystem to Block and vice-versa (#1597)
  * Add error to DV when VDDK configmap is missing. (#1627)
  * Add focus for destructive tests. (#1614)
  * Wait for clone to succeed before checking MD5. (#1601)
  * doc: update url in doc/datavolumes.md. (#1609)
  * Enable tests for featuregates (#1600)
  * Make string we are checking for less specific to allow it pass for other platforms. (#1580)
  * Validate image fits in filesystem in a lot more cases. take filesystem overhead into account when resizing. (#1466)
  * Try to use the CDIConfig proxy URL if it is set, if not use port-forward (#1598)
  * Update kubevirtci (#1579)
  * Replaced file copying code with an existing utility function. (#1585)
  * Global preallocation setting is not taken into account correctly. (#1565)
  * Retry finding the pods for looking up the annotations. (#1583)
  * Make DeletePodByName always wait for the pod to stop existing. (#1584)
  * When cleaning up NFS disks, recursively delete their contents. (#1576)
  * Typedef for preallocation status (#1568)
  * Add Data Volume annotations documentation (#1582)
  * core: Preallocate blank block volumes (#1559)
  * Skip test 2555 if running on openshift (#1572)

* Tue Jan 26 2021 jfehlig@suse.com
- Update to version 1.29.0:
  * Document smartclone disable feature in markdown (#1571)
  * update cdi config docs (#1556)
  * Run bazelisk run //plugins/cmd/uploader:uploader -- -workspace /home/prow/go/src/github.com/kubevirt/project-infra/../containerized-data-importer/WORKSPACE -dry-run=false (#1569)
  * Reduce the noise from the filesystem overhead functionality (#1558)
  * VDDK: work with block devices better (BZ 1913756). (#1564)
  * Add a DV/PVC annotation "storage.bind.immediate.requested" (#1560)
  * Use nbdkit for direct stream for the http importer  (#1508)
  * Text-only changes missed in removing the Process phase (#1446) (#1562)
  * Compare logs while ignoring differences in spaces. (#1557)
  * update api for cert configuration (#1542)
  * core: Preallocate blank image disks as well (#1555)
  * Preallocation check all paths (#1535)
  * Remove temporary approver status.
  * Change verbosity for preallocation messages, avoid possible infinite loop (#1551)
  * Add test ids to strict reconciliation tests (#1546)
  * VDDK: more reliable transfers of full disks. (#1547)
  * Stop Using Deprecated Packages (#1548)
  * Run bazelisk run //plugins/cmd/uploader:uploader -- -workspace /home/prow/go/src/github.com/kubevirt/project-infra/../containerized-data-importer/WORKSPACE -dry-run=false (#1543)
  * Preallocation support (#1498)
  * VDDK: incremental copy with changed block tracking (#1517)
  * Run bazelisk run //plugins/cmd/uploader:uploader -- -workspace /home/prow/go/src/github.com/kubevirt/project-infra/../containerized-data-importer/WORKSPACE -dry-run=false (#1536)
  * Add maya-r to approver list.
  * Simplify file host, now a new image only has to be added to bazel. (#1534)
  * Update fedora 33 (#1486)
  * Allow passing default multus network annotation to transfer pods (#1532)
  * Try updating the node taint in a loop (#1510)
  * Add an API for disabling smart-cloning. (#1461)
  * Read-only clone source pods (#1524)
  * Clone source program calls tar instead of getting piped input.  This ensures we trap tar errors. (#1521)
  * Add strict reconciliation tests (#1505)
  * Allow specifying of the CONTAINER_DISK_IMAGE with a default of the current value. (#1515)
  * Designate CDI as CDIConfig authority (#1516)
  * Update builder to fedora 33 (#1511)
  * In the operator test there is a critical addons test that removes and (#1513)
  * Create a Datavolume if a coliding PVC with same name exists but is marked to delete (#1477)
  * Fix make target cluster-sync-cdi, add cluster-clean-cdi & cluster-clean-test-infra (#1503)
  * increase code coverage by moving utility functions from api packages (#1479)
  * Pass specific PVC annotations to the transfer pods (#1480)
  * Move configure_storage to test setup. (#1484)
  * Make sure the DV is the main resource and single source of truth for WaitForFirstConsumer. (#1499)
  * Controller support for Multistage Imports (#1450)
  * Pull less from dockerhub when running testsuite (#1478)
  * apiserver should serve up openapi spec (#1485)
  * VDDK: Add more debug logging around nbdkit. (#1465)
  * k8s-reporter: Add Endpoints logging (#1481)
  * Add CDIConfig to CDI (#1475)
  * Run bazelisk run //plugins/cmd/uploader:uploader -- -workspace /home/prow/go/src/github.com/fgimenez/project-infra/../../kubevirt/containerized-data-importer/WORKSPACE -dry-run=false
  * Wait for stray pods to terminate, destroy/re-create at AfterEach. (#1459)
  * Remove the "Process" data processor phase, simplify state machine. (#1446)
  * Scratch import bug (#1424)
  * Dump service resources after failed tests (#1463)
  * VDDK: replace qemu-img with libnbd (#1448)
  * update kubevirtci (#1457)
  * Update WORKSPACE packages to non-404 ones, and add a second mirror. (#1444)
  * Don't wait for NS to deleted in test before starting next test (#1439)

* Tue Oct 27 2020 James Fehlig <jfehlig@suse.com>
- spec: Fix binary names for several CDI components

* Mon Oct 26 2020 jfehlig@suse.com
- Update to version 1.25.0:
  * Update builder image to add libnbd (#1452)
  * Add make targets cluster-sync-cdi & cluster-sync-test-infra (#1451)
  * Add library function to determine if a PVC is waiting for first consu… (#1442)
  * Add test_ids for the tests (#1441)
  * Retry upload in case upload pod wasn't 100%% ready when attempting upload (#1440)
  * add finalizer to target PVC before creating clone source pod (#1429)
  * Make CDI infra deployments as critical addons. (#1361)
  * Fix cloning checking fsGroup test in case of use with OCS. (#1435)
  * Fix types.go vs code schema verification to actually fail if they are different. (#1428)
  * Add files used in OpenShift CI. (#1416)
  * Retry upload in case upload pod wasn't 100%% ready when attempting upload (#1437)
  * Check for expected changes after CDI upgrade (#1417)
  * Files in tar archives can have paths relative to ./ (#1432)
  * Attempt to schedula clone sourc/target pods on same node (#1426)
  * Touch ups for filesystem overhead test cases (#1427)
  * Fix imports for images with no info about MediaType. (#1413)
  * Fix size mismatch between source and target in smart clone tests. Ceph no longer (#1421)
  * use snappy compression for cloning instead of gzip (#1419)
  * Update to k8s.io/klog/v2, used by kubernetes 1.19 (#1409)

* Fri Oct 23 2020 jfehlig@suse.com
- Update to version 1.24.0:
  * add system:authorized to groups checked for clone auth (#1415)
  * Fixing CDIStatus generate-verify issues (#1412)
  * Reserve overhead when validating that a Filesystem has enough space (#1319)
  * Test behavior after client-side upload failure. (#1404)
  * Removed hard coded registry:5000 for vddk datasource test. (#1402)
  * Add library function to determine if a PVC has been populated fully. (#1400)
  * Remove dependency update when building the OR CI build image (#1386)
  * Add test_id for the test cases (#1398)
  * Fix incorrect region parsing from aws s3 endpoint (#1395)
  * Add functional test for cloning if source NS has enought quota and (#1387)

* Fri Oct 23 2020 James Fehlig <jfehlig@suse.com>
- Initial attempt at packaging CDI<|MERGE_RESOLUTION|>--- conflicted
+++ resolved
@@ -18,7 +18,7 @@
 Summary:        Container native virtualization
 Name:           containerized-data-importer
 Version:        1.51.0
-Release:        2%{?dist}
+Release:        3%{?dist}
 License:        ASL 2.0
 Vendor:         Microsoft Corporation
 Distribution:   Mariner
@@ -198,14 +198,12 @@
 
 
 %changelog
-<<<<<<< HEAD
-* Mon Aug 22 2022 Ameya Usgaonkar <ausgaonkar@microsoft.com> - 1.51.0-2
+* Mon Aug 22 2022 Ameya Usgaonkar <ausgaonkar@microsoft.com> - 1.51.0-3
 - Shorthand nomenclature for containerized-data-importer (cdi)
 - Provide api as apiserver
-=======
+
 * Mon Aug 22 2022 Olivia Crain <oliviacrain@microsoft.com> - 1.51.0-2
 - Bump release to rebuild against Go 1.18.5
->>>>>>> fdc6619a
 
 * Wed Aug 3 2022 Ameya Usgaonkar <ausgaonkar@microsoft.com> - 1.51.0-1
 - Initial changes to build for Mariner
