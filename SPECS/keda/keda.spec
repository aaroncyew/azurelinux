--- conflicted
+++ resolved
@@ -1,11 +1,7 @@
 Summary:        Kubernetes-based Event Driven Autoscaling
 Name:           keda
 Version:        2.4.0
-<<<<<<< HEAD
-Release:        18%{?dist}
-=======
 Release:        19%{?dist}
->>>>>>> fdfae9c5
 License:        ASL 2.0
 Vendor:         Microsoft Corporation
 Distribution:   Mariner
@@ -70,12 +66,9 @@
 %{_bindir}/%{name}-adapter
 
 %changelog
-<<<<<<< HEAD
-=======
 * Fri Feb 09 2024 Pawel Winogrodzki <pawelwi@microsoft.com> - 2.4.0-19
 - Bump release to rebuild with go 1.21.6.
 
->>>>>>> fdfae9c5
 * Mon Feb 05 2024 Nicolas Guibourge <nicolasg@microsoft.com> - 2.4.0-18
 - Patch CVE-2021-44716
 
