--- conflicted
+++ resolved
@@ -101,13 +101,12 @@
 %{_javadocdir}/%{name}
 
 %changelog
-<<<<<<< HEAD
 * Wed Feb 28 2024 Riken Maharjan <rmaharjan@microsoft.com> - 0.1+20130910-8
 - build with msopenjdk-17 
-=======
+
 * Thu Feb 22 2024 Pawel Winogrodzki <pawelwi@microsoft.com> - 0.1+20130910-8
 - Updating naming for 3.0 version of Azure Linux.
->>>>>>> 747f405b
+
 
 * Fri Mar 17 2023 Mykhailo Bykhovtsev <mbykhovtsev@microsoft.com> - 0.1+20130910-7
 - Fixing maven provides
