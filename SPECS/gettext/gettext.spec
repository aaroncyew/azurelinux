Summary:        Utilities for internationalization and localization
Name:           gettext
Version:        0.21
Release:        1%{?dist}
License:        GPLv3
URL:            https://www.gnu.org/software/gettext
Group:          Applications/System
Vendor:         Microsoft Corporation
Distribution:   Mariner
Source0:        https://ftp.gnu.org/gnu/gettext/%{name}-%{version}.tar.xz
Provides:       %{name}-devel = %{version}-%{release}

%description
These allow programs to be compiled with NLS
(Native Language Support), enabling them to output
messages in the user's native language.

%prep
%setup -q

%build
export CFLAGS=" %{build_cflags} -Wno-error=format-security "
./configure \
	--prefix=%{_prefix} \
	--docdir=%{_defaultdocdir}/%{name}-%{version} \
	--disable-silent-rules
make %{?_smp_mflags}

%install
make DESTDIR=%{buildroot} install
find %{buildroot}%{_libdir} -name '*.la' -delete
rm -rf %{buildroot}/usr/share/doc/gettext-%{version}/examples
rm -rf %{buildroot}%{_infodir}
%find_lang %{name} --all-name

%check
make %{?_smp_mflags} check

%post	-p /sbin/ldconfig

%postun	-p /sbin/ldconfig

%files -f %{name}.lang
%defattr(-,root,root)
%license COPYING
%{_bindir}/*
%{_includedir}/*
%{_libdir}/gettext/*
%{_libdir}/*.so.*
%{_libdir}/*.so
%{_libdir}/*.a
%{_datarootdir}/aclocal/*
%{_datadir}/*
%{_defaultdocdir}/%{name}-%{version}/*
%{_datarootdir}/%{name}/*
%{_mandir}/*

%changelog
*   Mon Sep 28 2020 Ruying Chen <v-ruyche@microsoft.com> 0.21-1
-   Update to version 0.21.
-   Update URL and Source0 to use https.
-   Provide gettext-devel
*   Thu Jun 11 2020 Henry Beberman <henry.beberman@microsoft.com> - 0.19.8.1-3
-   Disable -Wno-error=format-security to build with hardened cflags
<<<<<<< HEAD
*   Sat May 09 00:21:19 PST 2020 Nick Samson <nisamson@microsoft.com> - 0.19.8.1-2
=======
*   Sat May 09 2020 Nick Samson <nisamson@microsoft.com> 0.19.8.1-2
>>>>>>> a6f8e0a4
-   Added %%license line automatically
*   Tue Sep 03 2019 Mateusz Malisz <mamalisz@microsoft.com> 19.8.1-1
-   Initial CBL-Mariner import from Photon (license: Apache2).
*       Fri Sep 14 2018 Keerthana K <keerthanak@vmware.com> 0.19.8.1-1
-       Update to version 0.19.8.1
*	Wed Apr 05 2017 Danut Moraru <dmoraru@vmware.com> 0.19.8-1
-	Upgrade to 0.19.8
*	Tue May 24 2016 Priyesh Padmavilasom <ppadmavilasom@vmware.com> 0.19.5.1-2
-	GA - Bump release of all rpms
* 	Tue Jan 12 2016 Xiaolin Li <xiaolinl@vmware.com> 0.19.5.1-1
- 	Updated to version 0.19.5.1
*	Tue Nov 10 2015 Xiaolin Li <xiaolinl@vmware.com> 0.18.3.2-2
-	Handled locale files with macro find_lang
*	Wed Nov 5 2014 Divya Thaluru <dthaluru@vmware.com> 0.18.3.2-1
-	Initial build. First version<|MERGE_RESOLUTION|>--- conflicted
+++ resolved
@@ -56,29 +56,34 @@
 %{_mandir}/*
 
 %changelog
-*   Mon Sep 28 2020 Ruying Chen <v-ruyche@microsoft.com> 0.21-1
--   Update to version 0.21.
--   Update URL and Source0 to use https.
--   Provide gettext-devel
-*   Thu Jun 11 2020 Henry Beberman <henry.beberman@microsoft.com> - 0.19.8.1-3
--   Disable -Wno-error=format-security to build with hardened cflags
-<<<<<<< HEAD
-*   Sat May 09 00:21:19 PST 2020 Nick Samson <nisamson@microsoft.com> - 0.19.8.1-2
-=======
-*   Sat May 09 2020 Nick Samson <nisamson@microsoft.com> 0.19.8.1-2
->>>>>>> a6f8e0a4
--   Added %%license line automatically
-*   Tue Sep 03 2019 Mateusz Malisz <mamalisz@microsoft.com> 19.8.1-1
--   Initial CBL-Mariner import from Photon (license: Apache2).
-*       Fri Sep 14 2018 Keerthana K <keerthanak@vmware.com> 0.19.8.1-1
--       Update to version 0.19.8.1
-*	Wed Apr 05 2017 Danut Moraru <dmoraru@vmware.com> 0.19.8-1
--	Upgrade to 0.19.8
-*	Tue May 24 2016 Priyesh Padmavilasom <ppadmavilasom@vmware.com> 0.19.5.1-2
--	GA - Bump release of all rpms
-* 	Tue Jan 12 2016 Xiaolin Li <xiaolinl@vmware.com> 0.19.5.1-1
-- 	Updated to version 0.19.5.1
-*	Tue Nov 10 2015 Xiaolin Li <xiaolinl@vmware.com> 0.18.3.2-2
--	Handled locale files with macro find_lang
-*	Wed Nov 5 2014 Divya Thaluru <dthaluru@vmware.com> 0.18.3.2-1
--	Initial build. First version+* Mon Sep 28 2020 Ruying Chen <v-ruyche@microsoft.com> 0.21-1
+- Update to version 0.21.
+- Update URL and Source0 to use https.
+- Provide gettext-devel
+
+* Thu Jun 11 2020 Henry Beberman <henry.beberman@microsoft.com> - 0.19.8.1-3
+- Disable -Wno-error=format-security to build with hardened cflags
+
+* Sat May 09 2020 Nick Samson <nisamson@microsoft.com> 0.19.8.1-2
+- Added %%license line automatically
+
+* Tue Sep 03 2019 Mateusz Malisz <mamalisz@microsoft.com> 19.8.1-1
+- Initial CBL-Mariner import from Photon (license: Apache2).
+
+* Fri Sep 14 2018 Keerthana K <keerthanak@vmware.com> 0.19.8.1-1
+- Update to version 0.19.8.1
+
+* Wed Apr 05 2017 Danut Moraru <dmoraru@vmware.com> 0.19.8-1
+- Upgrade to 0.19.8
+
+* Tue May 24 2016 Priyesh Padmavilasom <ppadmavilasom@vmware.com> 0.19.5.1-2
+- GA - Bump release of all rpms
+
+* Tue Jan 12 2016 Xiaolin Li <xiaolinl@vmware.com> 0.19.5.1-1
+- Updated to version 0.19.5.1
+
+* Tue Nov 10 2015 Xiaolin Li <xiaolinl@vmware.com> 0.18.3.2-2
+- Handled locale files with macro find_lang
+
+* Wed Nov 5 2014 Divya Thaluru <dthaluru@vmware.com> 0.18.3.2-1
+- Initial build. First version