--- conflicted
+++ resolved
@@ -1,12 +1,7 @@
 Summary:        Fast distributed version control system
 Name:           git
-<<<<<<< HEAD
-Version:        2.23.3
-Release:        3%{?dist}
-=======
 Version:        2.23.4
 Release:        1%{?dist}
->>>>>>> 0321aecb
 License:        GPLv2
 URL:            https://git-scm.com/
 Group:          System Environment/Programming
@@ -94,61 +89,81 @@
 %defattr(-,root,root)
 
 %changelog
-<<<<<<< HEAD
-*   Mon Oct 19 2020 Andrew Phelps <anphel@microsoft.com> 2.23.3-3
-=======
-*   Wed Apr 07 2021 Suresh Babu Chalamalasetty <schalam@microsoft.com> 2.23.4-1
--   Update to version 2.23.4 for CVE-2021-21300 fix.
-*   Mon Oct 19 2020 Andrew Phelps <anphel@microsoft.com> 2.23.3-2
->>>>>>> 0321aecb
--   Fix check test
-*   Mon Oct 12 2020 Joe Schmitt <joschmit@microsoft.com> 2.23.3-2
--   Use new perl package names.
--   Provide git-core.
-*   Thu May 21 2020 Suresh Babu Chalamalasetty <schalam@microsoft.com> 2.23.3-1
--   Update to version 2.23.3 for fix CVE-2020-11008 and CVE-2020-5260.
-* Sat May 09 00:21:41 PST 2020 Nick Samson <nisamson@microsoft.com> - 2.20.2-2
+* Wed Apr 07 2021 Suresh Babu Chalamalasetty <schalam@microsoft.com> - 2.23.4-1
+- Update to version 2.23.4 for CVE-2021-21300 fix.
+
+* Mon Oct 19 2020 Andrew Phelps <anphel@microsoft.com> - 2.23.3-4
+- Fix check test
+
+* Mon Oct 12 2020 Joe Schmitt <joschmit@microsoft.com> - 2.23.3-2
+- Use new perl package names.
+- Provide git-core.
+
+* Thu May 21 2020 Suresh Babu Chalamalasetty <schalam@microsoft.com> - 2.23.3-1
+- Update to version 2.23.3 for fix CVE-2020-11008 and CVE-2020-5260.
+
+* Sat May 09 2020 Nick Samson <nisamson@microsoft.com> - 2.20.2-2
 - Added %%license line automatically
 
-*   Mon Apr 06 2020 Emre Girgin <mrgirgin@microsoft.com> 2.20.2-1
--   Update to latest version.
-*   Tue Sep 03 2019 Mateusz Malisz <mamalisz@microsoft.com> 2.19.0-4
--   Initial CBL-Mariner import from Photon (license: Apache2).
-*   Thu Jan 10 2019 Alexey Makhalov <amakhalov@vmware.com> 2.19.0-3
--   Added Requires python2
-*   Thu Oct 04 2018 Dweep Advani <dadvani@vmware.com> 2.19.0-2
--   Using %configure and changing for perl upgrade
-*   Tue Oct 02 2018 Siju Maliakkal <smaliakkal@vmware.com> 2.19.0-1
--   Update to latest version
-*   Tue Jul 31 2018 Ajay Kaher <akaher@vmware.com> 2.14.2-2
--   Excluded the perllocal.pod for aarch64.
-*   Thu Oct 12 2017 Anish Swaminathan <anishs@vmware.com> 2.14.2-1
--   Updated to version 2.14.2, fix CVE-2017-14867
-*   Mon Aug 21 2017 Rui Gu <ruig@vmware.com> 2.9.3-4
--   Fix make check with non-root mode.
-*   Wed May 31 2017 Xiaolin Li <xiaolinl@vmware.com> 2.9.3-3
--   Remove python2 from requires.
-*   Mon Apr 17 2017 Robert Qi <qij@vmware.com> 2.9.3-2
--   Update since perl version got updated.
-*   Mon Apr 10 2017 Danut Moraru <dmoraru@vmware.com> 2.9.3-1
--   Updated to version 2.9.3
-*   Wed Dec 07 2016 Xiaolin Li <xiaolinl@vmware.com> 2.8.1-7
--   BuildRequires curl-devel.
-*   Fri Aug 19 2016 Alexey Makhalov <amakhalov@vmware.com> 2.8.1-6
--   Add bash completion file
-*   Thu May 26 2016 Harish Udaiya Kumar <hudaiyakumar@vmware.com> 2.8.1-5
--   Excluded the perllocal.pod log.
-*   Tue May 24 2016 Priyesh Padmavilasom <ppadmavilasom@vmware.com> 2.8.1-4
--   GA - Bump release of all rpms
-*   Wed May 18 2016 Priyesh Padmavilasom <ppadmavilasom@vmware.com> 2.8.1-3
--   Fix if syntax
-*   Thu May 05 2016 Kumar Kaushik <kaushikk@vmware.com> 2.8.1-2
--   Handling the upgrade scenario.
-*   Fri Apr 15 2016 Anish Swaminathan <anishs@vmware.com> 2.8.1-1
--   Updated to version 2.8.1
-*   Tue Feb 23 2016 Harish Udaiya Kumar <hudaiyakumar@vmware.com> 2.7.1-1
--   Updated to version 2.7.1
-*   Wed Jan 13 2016 Anish Swaminathan <anishs@vmware.com> 2.1.2-2
--   Add requires for perl-CGI.
-*   Fri Apr 3 2015 Divya Thaluru <dthaluru@vmware.com> 2.1.2-1
--   Initial build. First version+* Mon Apr 06 2020 Emre Girgin <mrgirgin@microsoft.com> - 2.20.2-1
+- Update to latest version.
+
+* Tue Sep 03 2019 Mateusz Malisz <mamalisz@microsoft.com> - 2.19.0-4
+- Initial CBL-Mariner import from Photon (license: Apache2).
+
+* Thu Jan 10 2019 Alexey Makhalov <amakhalov@vmware.com> - 2.19.0-3
+- Added Requires python2
+
+* Thu Oct 04 2018 Dweep Advani <dadvani@vmware.com> - 2.19.0-2
+- Using %configure and changing for perl upgrade
+
+* Tue Oct 02 2018 Siju Maliakkal <smaliakkal@vmware.com> - 2.19.0-1
+- Update to latest version
+
+* Tue Jul 31 2018 Ajay Kaher <akaher@vmware.com> - 2.14.2-2
+- Excluded the perllocal.pod for aarch64.
+
+* Thu Oct 12 2017 Anish Swaminathan <anishs@vmware.com> - 2.14.2-1
+- Updated to version 2.14.2, fix CVE-2017-14867
+
+* Mon Aug 21 2017 Rui Gu <ruig@vmware.com> - 2.9.3-4
+- Fix make check with non-root mode.
+
+* Wed May 31 2017 Xiaolin Li <xiaolinl@vmware.com> - 2.9.3-3
+- Remove python2 from requires.
+
+* Mon Apr 17 2017 Robert Qi <qij@vmware.com> - 2.9.3-2
+- Update since perl version got updated.
+
+* Mon Apr 10 2017 Danut Moraru <dmoraru@vmware.com> - 2.9.3-1
+- Updated to version 2.9.3
+
+* Wed Dec 07 2016 Xiaolin Li <xiaolinl@vmware.com> - 2.8.1-7
+- BuildRequires curl-devel.
+
+* Fri Aug 19 2016 Alexey Makhalov <amakhalov@vmware.com> - 2.8.1-6
+- Add bash completion file
+
+* Thu May 26 2016 Harish Udaiya Kumar <hudaiyakumar@vmware.com> - 2.8.1-5
+- Excluded the perllocal.pod log.
+
+* Tue May 24 2016 Priyesh Padmavilasom <ppadmavilasom@vmware.com> - 2.8.1-4
+- GA - Bump release of all rpms
+
+* Wed May 18 2016 Priyesh Padmavilasom <ppadmavilasom@vmware.com> - 2.8.1-3
+- Fix if syntax
+
+* Thu May 05 2016 Kumar Kaushik <kaushikk@vmware.com> - 2.8.1-2
+- Handling the upgrade scenario.
+
+* Fri Apr 15 2016 Anish Swaminathan <anishs@vmware.com> - 2.8.1-1
+- Updated to version 2.8.1
+
+* Tue Feb 23 2016 Harish Udaiya Kumar <hudaiyakumar@vmware.com> - 2.7.1-1
+- Updated to version 2.7.1
+
+* Wed Jan 13 2016 Anish Swaminathan <anishs@vmware.com> - 2.1.2-2
+- Add requires for perl-CGI.
+
+* Fri Apr 3 2015 Divya Thaluru <dthaluru@vmware.com> - 2.1.2-1
+- Initial build. First version