--- conflicted
+++ resolved
@@ -4,7 +4,7 @@
 Summary:        Utilities from the general purpose cryptography library with TLS implementation
 Name:           openssl
 Version:        1.1.1k
-Release:        2%{?dist}
+Release:        3%{?dist}
 License:        OpenSSL
 Vendor:         Microsoft Corporation
 Distribution:   Mariner
@@ -37,16 +37,10 @@
 Patch15:        openssl-1.1.1-fips-dh.patch
 Patch16:        openssl-1.1.1-s390x-ecc.patch
 Patch17:        openssl-1.1.1-kdf-selftest.patch
-<<<<<<< HEAD
-Patch18:        openssl-1.1.1-rewire-fips-drbg.patch
-Patch19:        openssl-1.1.1-fips-curves.patch
-Patch20:        openssl-1.1.1-sp80056arev3.patch
-Patch21:        openssl-1.1.1-jitterentropy.patch
-BuildRequires:  jitterentropy
-=======
 Patch18:        openssl-1.1.1-fips-curves.patch
 Patch19:        openssl-1.1.1-sp80056arev3.patch
->>>>>>> 4b3835d9
+Patch20:        openssl-1.1.1-jitterentropy.patch
+BuildRequires:  jitterentropy
 BuildRequires:  perl-Test-Warnings
 BuildRequires:  perl-Text-Template
 Requires:       %{name}-libs = %{version}-%{release}
@@ -132,11 +126,7 @@
 %patch17 -p1
 %patch18 -p1
 %patch19 -p1
-<<<<<<< HEAD
 %patch20 -p1
-%patch21 -p1
-=======
->>>>>>> 4b3835d9
 
 %build
 # Add -Wa,--noexecstack here so that libcrypto's assembler modules will be
@@ -331,13 +321,11 @@
 
 
 %changelog
-<<<<<<< HEAD
-* Mon May 10 2021 Nicolas Ontiveros <niontive@microsoft.com> - 1.1.1k-2
+* Tue May 18 2021 Nicolas Ontiveros <niontive@microsoft.com> - 1.1.1k-3
 - Use jitterentropy and getrandom() for seeding
-=======
+
 * Tue May 11 2021 Nicolas Ontiveros <niontive@microsoft.com> - 1.1.1k-2
 - Remove FIPS DRBG rewire patch
->>>>>>> 4b3835d9
 
 * Mon Mar 29 2021 Nicolas Ontiveros <niontive@microsoft.com> - 1.1.1k-1
 - Update to version 1.1.1k
