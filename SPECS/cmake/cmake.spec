--- conflicted
+++ resolved
@@ -87,12 +87,8 @@
 
 *   Fri Jun 12 2020 Henry Beberman <henry.beberman@microsoft.com> 3.12.1-7
 -   Temporarily disable generation of debug symbols.
-<<<<<<< HEAD
 
-*   Sat May 09 00:20:40 PST 2020 Nick Samson <nisamson@microsoft.com> - 3.12.1-6
-=======
 *   Sat May 09 2020 Nick Samson <nisamson@microsoft.com> - 3.12.1-6
->>>>>>> a6f8e0a4
 -   Added %%license line automatically
 
 *   Tue Sep 03 2019 Mateusz Malisz <mamalisz@microsoft.com> 3.12.1-5
