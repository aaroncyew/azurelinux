#
# spec file for package qdox
#
# Copyright (c) 2019 SUSE LINUX GmbH, Nuernberg, Germany.
#
# All modifications and additions to the file contributed by third parties
# remain the property of their copyright owners, unless otherwise agreed
# upon. The license for this file, and modifications and additions to the
# file, is the same license as for the pristine package itself (unless the
# license for the pristine package is not an Open Source License, in which
# case the license is the MIT License). An "Open Source License" is a
# license that conforms to the Open Source Definition (Version 1.9)
# published by the Open Source Initiative.

# Please submit bugfixes or comments via https://bugs.opensuse.org/
#

Summary:        Tool to extract class/interface/method definitions from sources
Name:           qdox
<<<<<<< HEAD
Version:        2.0.0
Release:        3%{?dist}
=======
Version:        2.0.3
Release:        1%{?dist}
>>>>>>> 747f405b
License:        ASL 2.0
Group:          Development/Libraries/Java
Vendor:         Microsoft Corporation
Distribution:   Azure Linux
URL:            https://github.com/paul-hammant/qdox
Source0:        https://repo1.maven.org/maven2/com/thoughtworks/qdox/qdox/%{version}/%{name}-%{version}-project.tar.bz2
Source1:        qdox-build.xml
Patch0:         Port-to-JFlex-1.7.0.patch
BuildRequires:  ant
BuildRequires:  byaccj
BuildRequires:  fdupes
BuildRequires:  java-cup-bootstrap
BuildRequires:  java-devel
BuildRequires:  javapackages-local-bootstrap
BuildRequires:  jflex-bootstrap
BuildArch:      noarch

%description
QDox is a parser for extracting class/interface/method definitions
from source files complete with JavaDoc @tags. It is designed to be
used by active code generators or documentation tools.

%package javadoc
Summary:        Javadoc for %{name}
Group:          Development/Libraries/Java

%description javadoc
API docs for %{name}.

%prep
%autosetup -p1
cp %{SOURCE1} build.xml
find -name *.jar -delete
find -name *.class -delete
rm -rf bootstrap

# We don't need these plugins
%pom_remove_plugin :animal-sniffer-maven-plugin
%pom_remove_plugin :maven-assembly-plugin
%pom_remove_plugin :maven-failsafe-plugin
%pom_remove_plugin :maven-invoker-plugin
%pom_remove_plugin :jflex-maven-plugin
%pom_remove_plugin :maven-enforcer-plugin
%pom_remove_plugin :exec-maven-plugin

%pom_remove_parent .

%build
# Generate scanners (upstream does this with maven-jflex-plugin)
CLASSPATH=$(build-classpath java-cup) \
  jflex -d src/main/java/com/thoughtworks/qdox/parser/impl src/grammar/lexer.flex
CLASSPATH=$(build-classpath java-cup) \
  jflex -d src/main/java/com/thoughtworks/qdox/parser/impl src/grammar/commentlexer.flex

<<<<<<< HEAD
# Generate the parsers using the command-line that the exec-maven-plugin uses
GRAMMAR_PATH=$(pwd)/src/grammar/commentparser.y && \
  (cd src/main/java/com/thoughtworks/qdox/parser/impl && \
  byaccj -v -Jnorun -Jnoconstruct -Jclass=DefaultJavaCommentParser \
    -Jpackage=com.thoughtworks.qdox.parser.impl ${GRAMMAR_PATH})
GRAMMAR_PATH=$(pwd)/src/grammar/parser.y && \
  (cd src/main/java/com/thoughtworks/qdox/parser/impl && \
  byaccj -v -Jnorun -Jnoconstruct -Jclass=Parser \
    -Jimplements=CommentHandler -Jsemantic=Value \
	-Jpackage=com.thoughtworks.qdox.parser.impl \
	-Jstack=500 ${GRAMMAR_PATH})

# Build artifact
mkdir -p build/classes
javac -d build/classes -source 8 -target 8 \
  $(find src/main/java -name \*.java)
jar cf build/%{name}-%{version}.jar -C build/classes .

# Inject OSGi manifests
jar ufm build/%{name}-%{version}.jar %{SOURCE1}
=======
# Generate parsers (upstream does this with exec-maven-plugin)
(cd ./src/main/java/com/thoughtworks/qdox/parser/impl
 byaccj -v -Jnorun -Jnoconstruct -Jclass=DefaultJavaCommentParser \
  -Jpackage=com.thoughtworks.qdox.parser.impl ../../../../../../../grammar/commentparser.y
 byaccj -v -Jnorun -Jnoconstruct -Jclass=Parser -Jimplements=CommentHandler -Jsemantic=Value \
  -Jpackage=com.thoughtworks.qdox.parser.impl -Jstack=500 ../../../../../../../grammar/parser.y
)

%ant jar javadoc
>>>>>>> 747f405b

%install
# jar
install -dm 0755 %{buildroot}%{_javadir}
install -pm 0644 target/%{name}-%{version}.jar %{buildroot}%{_javadir}/%{name}.jar
# pom
install -dm 0755 %{buildroot}%{_mavenpomdir}
install -pm 0644 pom.xml %{buildroot}%{_mavenpomdir}/%{name}.pom
%add_maven_depmap %{name}.pom %{name}.jar -a qdox:qdox
# javadoc
mkdir -p %{buildroot}%{_javadocdir}/%{name}
cp -aL target/site/apidocs/* %{buildroot}%{_javadocdir}/%{name}
%fdupes -s %{buildroot}%{_javadocdir}

%files -f .mfiles
%license LICENSE.txt
%doc README.md

%files javadoc
%{_javadocdir}/%{name}
%license LICENSE.txt

%changelog
<<<<<<< HEAD
* Tue Feb 27 2024 Riken Maharjan <rmaharjan@microsoft.com> - 2.0.0-3
- rebuild with msopenjdk-17
=======
* Thu Feb 08 2024 Henry Li <lihl@microsoft.com> - 2.0.3-1
- Upgrade to version 2.0.3
- Update Source0
- Remove unnecessary plugins
- Apply patch to use jflex 1.7.0 and remove duplicate constructor definitions
- Add build xml file to define compilation targets and procedure
- Add qdox-javadoc subpackage
>>>>>>> 747f405b

* Mon Mar 28 2022 Cameron Baird <cameronbaird@microsoft.com> - 2.0.0-2
- Move to SPECS

* Thu Feb 10 2022 Pawel Winogrodzki <pawelwi@microsoft.com> - 2.0.0-1
- Removing docs.
- License verified.
- Updating to version 2.0.0 and GitHub sources.

* Thu Oct 14 2021 Pawel Winogrodzki <pawelwi@microsoft.com> - 2.0.M9-4
- Converting the 'Release' tag to the '[number].[distribution]' format.

* Fri Nov 13 2020 Ruying Chen <v-ruyche@microsoft.com> - 2.0.M9-3.8
- Initial CBL-Mariner import from openSUSE Tumbleweed (license: same as "License" tag).
- Use javapackages-local-bootstrap to avoid build cycle.

* Mon Apr  8 2019 Fridrich Strba <fstrba@suse.com>
- Do not depend on the parent pom, since we are not building
  using Maven.
* Tue Jan 15 2019 Fridrich Strba <fstrba@suse.com>
- BuildRequires: java-cup-bootstrap and jflex-bootstrap to avoid
  build cycle (bsc#1121958)
* Wed Jan  9 2019 Jan Engelhardt <jengelh@inai.de>
- Use noun phrase in summary, and trim bias from descriptions.
* Tue Jan  1 2019 Fridrich Strba <fstrba@suse.com>
- Update to version 2.0-M9
  * Changed API to use Collections and Lists instead of Arrays
  * No upstream changelog provided :/
* Mon Oct 29 2018 Fridrich Strba <fstrba@suse.com>
- Install and package the maven artifact
* Thu Apr  5 2018 fstrba@suse.com
- Build with java source and target version 6 in order to produce
  bytecode understood by all supported java versions
* Fri Jun  9 2017 tchvatal@suse.com
- Remove maven conditionals
- Drop javadoc to bootstrap
* Thu Aug 28 2014 coolo@suse.com
- rename the conditional to junit_test and switch the default,
  bootstrapping factory is more important than a single test
* Tue Aug 12 2014 lnussel@suse.de
- introduce %%with java_bootstrap to allow bootstrapping without junit
* Thu May 15 2014 darin@darins.net
- Added xz build requirement for sles
- no bytecode check on sles
* Mon Sep  9 2013 tchvatal@suse.com
- Move from jpackage-utils to javapackage-tools
* Fri Nov 30 2012 cobexer@gmail.com
- update to 1.12.1
  * bugfix release, see
  * http://jira.codehaus.org/browse/QDOX/fixforversion/18944
* Wed Nov 28 2012 mvyskocil@suse.com
- require saxon9 for build
* Wed Oct 24 2012 mvyskocil@suse.com
- update to 1.12
  * needed for the fop 1.1 update
  * mostly bugfix release, see
  * http://qdox.codehaus.org/changes-report.html
- disabled tests as they tends to randomly fails
* Tue May  5 2009 mvyskocil@suse.cz
- Initial build in SUSE. Version 1.6.1 from jpp 5.0<|MERGE_RESOLUTION|>--- conflicted
+++ resolved
@@ -17,13 +17,8 @@
 
 Summary:        Tool to extract class/interface/method definitions from sources
 Name:           qdox
-<<<<<<< HEAD
-Version:        2.0.0
-Release:        3%{?dist}
-=======
 Version:        2.0.3
 Release:        1%{?dist}
->>>>>>> 747f405b
 License:        ASL 2.0
 Group:          Development/Libraries/Java
 Vendor:         Microsoft Corporation
@@ -78,28 +73,6 @@
 CLASSPATH=$(build-classpath java-cup) \
   jflex -d src/main/java/com/thoughtworks/qdox/parser/impl src/grammar/commentlexer.flex
 
-<<<<<<< HEAD
-# Generate the parsers using the command-line that the exec-maven-plugin uses
-GRAMMAR_PATH=$(pwd)/src/grammar/commentparser.y && \
-  (cd src/main/java/com/thoughtworks/qdox/parser/impl && \
-  byaccj -v -Jnorun -Jnoconstruct -Jclass=DefaultJavaCommentParser \
-    -Jpackage=com.thoughtworks.qdox.parser.impl ${GRAMMAR_PATH})
-GRAMMAR_PATH=$(pwd)/src/grammar/parser.y && \
-  (cd src/main/java/com/thoughtworks/qdox/parser/impl && \
-  byaccj -v -Jnorun -Jnoconstruct -Jclass=Parser \
-    -Jimplements=CommentHandler -Jsemantic=Value \
-	-Jpackage=com.thoughtworks.qdox.parser.impl \
-	-Jstack=500 ${GRAMMAR_PATH})
-
-# Build artifact
-mkdir -p build/classes
-javac -d build/classes -source 8 -target 8 \
-  $(find src/main/java -name \*.java)
-jar cf build/%{name}-%{version}.jar -C build/classes .
-
-# Inject OSGi manifests
-jar ufm build/%{name}-%{version}.jar %{SOURCE1}
-=======
 # Generate parsers (upstream does this with exec-maven-plugin)
 (cd ./src/main/java/com/thoughtworks/qdox/parser/impl
  byaccj -v -Jnorun -Jnoconstruct -Jclass=DefaultJavaCommentParser \
@@ -109,7 +82,6 @@
 )
 
 %ant jar javadoc
->>>>>>> 747f405b
 
 %install
 # jar
@@ -133,10 +105,6 @@
 %license LICENSE.txt
 
 %changelog
-<<<<<<< HEAD
-* Tue Feb 27 2024 Riken Maharjan <rmaharjan@microsoft.com> - 2.0.0-3
-- rebuild with msopenjdk-17
-=======
 * Thu Feb 08 2024 Henry Li <lihl@microsoft.com> - 2.0.3-1
 - Upgrade to version 2.0.3
 - Update Source0
@@ -144,7 +112,6 @@
 - Apply patch to use jflex 1.7.0 and remove duplicate constructor definitions
 - Add build xml file to define compilation targets and procedure
 - Add qdox-javadoc subpackage
->>>>>>> 747f405b
 
 * Mon Mar 28 2022 Cameron Baird <cameronbaird@microsoft.com> - 2.0.0-2
 - Move to SPECS
