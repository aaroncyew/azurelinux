Summary:        Boost
Name:           boost
Version:        1.66.0
Release:        4%{?dist}
License:        Boost
Vendor:         Microsoft Corporation
Distribution:   Mariner
Group:          System Environment/Security
URL:            https://www.boost.org/
Source0:        https://downloads.sourceforge.net/boost/boost_1_66_0.tar.bz2
BuildRequires:  bzip2-devel

%description
Boost provides a set of free peer-reviewed portable C++ source libraries. It includes libraries for
linear algebra, pseudorandom number generation, multithreading, image processing, regular expressions and unit testing.

%package        devel
Summary:        Development files for boost
Group:          Development/Libraries
Requires:       %{name} = %{version}-%{release}
Provides:       %{name}-signals = %{version}-%{release}

%description    devel
The boost-devel package contains libraries, header files and documentation
for developing applications that use boost.

%package        static
Summary:        boost static libraries
Group:          Development/Libraries
Requires:       %{name} = %{version}-%{release}

%description    static
The boost-static package contains boost static libraries.

%prep
%autosetup -n %{name}_1_66_0

%build
./bootstrap.sh --prefix=%{buildroot}%{_prefix}
./b2 %{?_smp_mflags} stage threading=multi

%install
./b2 install threading=multi

%ldconfig_scriptlets

%files
%defattr(-,root,root)
%license LICENSE_1_0.txt
%{_libdir}/libboost_*.so.*

%files devel
%defattr(-,root,root)
%{_includedir}/boost/*
%{_libdir}/libboost_*.so

%files static
%defattr(-,root,root)
%{_libdir}/libboost_*.a

%changelog
<<<<<<< HEAD
=======
* Fri Jul 23 2021 Thomas Crain <thcrain@microsoft.com> - 1.66.0-4
- Add signals subpackage provide from the devel subpackage
- License verified, changed to use short name
- Lint spec

>>>>>>> 2da6421e
* Sat May 09 2020 Nick Samson <nisamson@microsoft.com> - 1.66.0-3
- Added %%license line automatically

* Tue Sep 03 2019 Mateusz Malisz <mamalisz@microsoft.com> - 1.66.0-2
- Initial CBL-Mariner import from Photon (license: Apache2).

* Tue Sep 11 2018 Srivatsa S. Bhat <srivatsa@csail.mit.edu> - 1.66.0-1
- Update to version 1.66.0

* Thu Apr 06 2017 Anish Swaminathan <anishs@vmware.com> - 1.63.0-1
- Upgraded to version 1.63.0

* Thu Mar 23 2017 Vinay Kulkarni <kulkarniv@vmware.com> - 1.60.0-3
- Build static libs in additon to shared.

* Tue May 24 2016 Priyesh Padmavilasom <ppadmavilasom@vmware.com> - 1.60.0-2
- GA - Bump release of all rpms

* Wed Apr 27 2016 Xiaolin Li <xiaolinl@vmware.com> - 1.60.0-1
- Update to version 1.60.0.

* Thu Oct 01 2015 Xiaolin Li <xiaolinl@vmware.com> - 1.56.0-2
- Move header files to devel package.

* Tue Feb 10 2015 Divya Thaluru <dthaluru@vmware.com> - 1.56.0-1
- Initial build. First version<|MERGE_RESOLUTION|>--- conflicted
+++ resolved
@@ -59,14 +59,11 @@
 %{_libdir}/libboost_*.a
 
 %changelog
-<<<<<<< HEAD
-=======
 * Fri Jul 23 2021 Thomas Crain <thcrain@microsoft.com> - 1.66.0-4
 - Add signals subpackage provide from the devel subpackage
 - License verified, changed to use short name
 - Lint spec
 
->>>>>>> 2da6421e
 * Sat May 09 2020 Nick Samson <nisamson@microsoft.com> - 1.66.0-3
 - Added %%license line automatically
 
