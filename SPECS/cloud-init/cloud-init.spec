Summary:        Cloud instance init scripts
Name:           cloud-init
Version:        23.2
Release:        3%{?dist}
License:        GPLv3
Vendor:         Microsoft Corporation
Distribution:   Mariner
Group:          System Environment/Base
URL:            https://launchpad.net/cloud-init
Source0:        https://launchpad.net/cloud-init/trunk/%{version}/+download/%{name}-%{version}.tar.gz
Source1:        10-azure-kvp.cfg
Patch0:         testGetInterfacesUnitTest.patch
Patch1:         overrideDatasourceDetection.patch
%define cl_services cloud-config.service cloud-config.target cloud-final.service cloud-init.service cloud-init.target cloud-init-local.service
BuildRequires:  automake
BuildRequires:  dbus
BuildRequires:  iproute
BuildRequires:  mariner-release 
BuildRequires:  python3
BuildRequires:  python3-PyYAML
BuildRequires:  python3-certifi
BuildRequires:  python3-chardet
BuildRequires:  python3-configobj
BuildRequires:  python3-idna
BuildRequires:  python3-ipaddr
BuildRequires:  python3-jinja2
BuildRequires:  python3-libs
BuildRequires:  python3-requests
BuildRequires:  python3-setuptools
BuildRequires:  python3-six
BuildRequires:  python3-xml
BuildRequires:  systemd
BuildRequires:  systemd-devel
Requires:       dhcp-client
Requires:       e2fsprogs
Requires:       iproute
Requires:       net-tools
Requires:       python3
Requires:       python3-PyYAML
Requires:       python3-configobj
Requires:       python3-jinja2
Requires:       python3-jsonpatch
Requires:       python3-jsonschema
Requires:       python3-libs
Requires:       python3-markupsafe
Requires:       python3-netifaces
Requires:       python3-oauthlib
Requires:       python3-prettytable
Requires:       python3-requests
Requires:       python3-setuptools
Requires:       python3-six
Requires:       python3-xml
Requires:       systemd
BuildArch:      noarch
%if %{with_check}
BuildRequires:  python3-configobj
BuildRequires:  python3-jsonpatch
BuildRequires:  python3-pip
BuildRequires:  python3-pytest
BuildRequires:  shadow-utils
%endif

%description
Cloud-init is a set of init scripts for cloud instances.  Cloud instances
need special scripts to run during initialization to retrieve and install
ssh keys and to let the user run various scripts.

%package azure-kvp
Summary:        Cloud-init configuration for Hyper-V telemetry
Requires:       %{name} = %{version}-%{release}

%description    azure-kvp
Cloud-init configuration for Hyper-V telemetry

%prep
%autosetup -p1 -n %{name}-%{version}

%build
python3 setup.py build

%install
%{py3_install "--init-system=systemd"}

python3 tools/render-cloudcfg --variant mariner > %{buildroot}/%{_sysconfdir}/cloud/cloud.cfg
sed -i "s,@@PACKAGED_VERSION@@,%{version}-%{release}," %{buildroot}/%{python3_sitelib}/cloudinit/version.py

%if "%{_arch}" == "aarch64"
# OpenStack DS in aarch64 adds a boot time of ~10 seconds by searching
# for DS from a remote location, let's remove it.
sed -i -e "0,/'OpenStack', / s/'OpenStack', //" %{buildroot}/%{_sysconfdir}/cloud/cloud.cfg
%endif

mkdir -p %{buildroot}%{_sharedstatedir}/cloud
mkdir -p %{buildroot}/%{_sysconfdir}/cloud/cloud.cfg.d

install -m 644 %{SOURCE1} %{buildroot}/%{_sysconfdir}/cloud/cloud.cfg.d/

%check
touch vd ud

mkdir -p %{_datadir}/ca-certificates/
crt_file='%{_datadir}/ca-certificates/cloud-init-ca-certs.crt'
echo -e 'CERT1\nLINE2\nLINE3\nCERT2\nLINE2\nLINE3' > "${crt_file}"

conf_file='%{_sysconfdir}/ca-certificates.conf'
echo -e 'line1\nline2\nline3\ncloud-init-ca-certs.crt\n' > "${conf_file}"

%define test_pkgs pytest-metadata unittest2 mock attrs iniconfig netifaces pyserial

pip3 install --upgrade %{test_pkgs}
pip3 install -r test-requirements.txt

make check %{?_smp_mflags}

%post
%systemd_post %{cl_services}

%preun
%systemd_preun %{cl_services}

%postun
%systemd_postun %{cl_services}

%files
%{_bindir}/*
%license LICENSE
%{python3_sitelib}/*
%{_docdir}/cloud-init/*
%{_libdir}/cloud-init/*
%dir %{_sharedstatedir}/cloud
%dir %{_sysconfdir}/cloud/templates
%doc %{_sysconfdir}/cloud/cloud.cfg.d/README
%doc %{_sysconfdir}/cloud/clean.d/README
%config(noreplace) %{_sysconfdir}/cloud/templates/*
%config(noreplace) %{_sysconfdir}/cloud/cloud.cfg
%config(noreplace) %{_sysconfdir}/cloud/cloud.cfg.d/05_logging.cfg
%config(noreplace) %{_sysconfdir}/systemd/system/sshd-keygen@.service.d/disable-sshd-keygen-if-cloud-init-active.conf
%{_unitdir}/*
%{_systemdgeneratordir}/cloud-init-generator
/usr/lib/udev/rules.d/66-azure-ephemeral.rules
%{_datadir}/bash-completion/completions/cloud-init

%files azure-kvp
%config(noreplace) %{_sysconfdir}/cloud/cloud.cfg.d/10-azure-kvp.cfg

%changelog
<<<<<<< HEAD
* Wed Sep 13 2023 Minghe Ren <mingheren@microsoft.com> - 23.2-3
- Add patch overrideDatasourceDetection bug from upstream
=======
* Thu Aug 24 2023 Minghe Ren <mingheren@microsoft.com> - 23.2-3
- Remove the line prohibits cloud-init log dumping to serial console 
>>>>>>> 0f3b1cdc

* Fri Aug 11 2023 Minghe Ren <mingheren@microsoft.com> - 23.2-2
- Add patch for unit test failure

* Wed Jul 05 2023 Minghe Ren <mingheren@microsoft.com> - 23.2-1
- Upgrade cloud-init to 23.2
- Remove CVE-2023-1786.patch as it is no longer needed

* Thu Jun 29 2023 Minghe Ren <mingheren@microsoft.com> - 22.4-3
- Add patch for CVE-2023-1786

* Mon Apr 03 2023 Minghe Ren <mingheren@microsoft.com> - 22.4-2
- Install python serial module in check section to avoid test failure

* Wed Feb 15 2023 Minghe Ren <mingheren@microsoft.com> - 22.4-1
- Upgrade cloud-init to version 22.4
- Remove add-mariner-distro-support and CVE-2022-2084 pathc as no longer needed in newer version

* Tue Oct 04 2022 Minghe Ren <mingheren@microsoft.com> - 22.2-9
- add BuildRequires mariner-release to make sure /etc/os-release exists so variant can be set as mariner properly

* Thu Sep 15 2022 Minghe Ren <mingheren@microsoft.com> - 22.2-8
- Revert the change for adding sysinit.target dependency on previous two releases

* Mon Aug 22 2022 Nan Liu <liunan@microsoft.com> - 22.2-7
- Update add-mariner-distro-support patch to fix cloud-init dependency cycle

* Wed Aug 03 2022 Minghe Ren <mingheren@microsoft.com> - 22.2-6
- Update add-mariner-distro-support patch to add sysinit.target dependency

* Tue Jul 12 2022 Muhammad Falak <mwani@microsoft.com> - 22.2-5
- Install check requirements from `test-requirements.txt` to enable ptest

* Thu Jun 30 2022 Chris Patterson <cpatterson@microsoft.com> - 22.2-4
- Patch for CVE-2022-2084
- Report patch level in version info

* Wed Jun 08 2022 Tom Fay <tomfay@microsoft.com> - 22.2-3
- Add missing e2fsprogs dependency

* Fri Jun 03 2022 Chris Patterson <cpatterson@microsoft.com> - 22.2-2
- Update to cloud-init 22.2

* Mon Mar 28 2022 Henry Beberman <henry.beberman@microsoft.com> - 22.1-2
- Add netplan defaults to Mariner distro config patch

* Wed Feb 23 2022 Henry Beberman <henry.beberman@microsoft.com> - 22.1-1
- Update to version 22.1
- Port Mariner patch forward.
- Drop VMWare customization patches.

* Tue Nov 30 2021 Henry Beberman <henry.beberman@microsoft.com> - 21.3-4
- Update files to explicitly reference /lib/udev/rules.d
- License verified.

* Mon Oct 18 2021 Henry Beberman <henry.beberman@microsoft.com> - 21.3-3
- Add azure-kvp subpackage.

* Wed Sep 15 2021 Jiri Appl <jiria@microsoft.com> - 21.3-2
- Initial CBL-Mariner import from Photon (license: Apache2).
- Fix dependencies
- Add Mariner patch

* Wed Aug 25 2021 Shreenidhi Shedi <sshedi@vmware.com> 21.3-1
- Upgrade to version 21.3

* Fri Aug 13 2021 Shreenidhi Shedi <sshedi@vmware.com> 21.2-5
- Fix a silly mistake in sed command

* Tue Aug 03 2021 Shreenidhi Shedi <sshedi@vmware.com> 21.2-4
- Fix hostname handling
- Remove OpenStack from aarch64 DS list

* Wed Jul 21 2021 Shreenidhi Shedi <sshedi@vmware.com> 21.2-2
- Support ntp configs

* Mon Jun 21 2021 Shreenidhi Shedi <sshedi@vmware.com> 21.2-1
- Upgrade to version 21.2
- Refactored ds-guestinfo-photon.patch to generate netcfg v2
- Added fallback-netcfg.patch to handle net configs when no DS present

* Tue Apr 20 2021 Shreenidhi Shedi <sshedi@vmware.com> 21.1-2
- Further fixes to network config handler

* Sun Feb 28 2021 Shreenidhi Shedi <sshedi@vmware.com> 21.1-1
- Upgrade to version 21.1

* Wed Jan 20 2021 Shreenidhi Shedi <sshedi@vmware.com> 20.4.1-1
- Upgrade to version 20.4.1

* Thu Dec 10 2020 Shreenidhi Shedi <sshedi@vmware.com> 20.4-1
- Upgrade to version 20.4

* Sun Nov 22 2020 Shreenidhi Shedi <sshedi@vmware.com> 20.3-4
- Added support for network config v1 & v2

* Fri Nov 06 2020 Tapas Kundu <tkundu@vmware.com> 20.3-3
- Updated using python 3.9 lib

* Mon Oct 12 2020 Shreenidhi Shedi <sshedi@vmware.com> 20.3-2
- Fixed subp import in photon.py
- Fixed creating `[Route]` entries while creating network files

* Thu Sep 24 2020 Shreenidhi Shedi <sshedi@vmware.com> 20.3-1
- Upgrade cloud-init to 20.3
- Updated DataSourceVMwareGuestInfo (till commit abc387c7)

* Tue Sep 08 2020 Shreenidhi Shedi <sshedi@vmware.com> 20.2-5
- Further fixes to 'passwd' field
- Fixed an issue with setting fqdn as hostname

* Thu Jul 30 2020 Tapas Kundu <tkundu@vmware.com> 20.2-4
- Updated using python 3.8 lib

* Thu Jul 30 2020 Shreenidhi Shedi <sshedi@vmware.com> 20.2-3
- Bring back 'passwd' field in create_user

* Mon Jul 27 2020 Shreenidhi Shedi <sshedi@vmware.com> 20.2-2
- 1. add support to configure DHCP4 UseDomains= in Networking Config Version 2
- 2. add support for DEFAULT-RUN-POST-CUSTOM-SCRIPT
- 3. fix distro patch for multiple NICs

* Fri Jul 10 2020 Shreenidhi Shedi <sshedi@vmware.com> 20.2-1
- Upgrade version to 20.2
- Support for Networking Config Version 2

* Fri Mar 27 2020 Shreenidhi Shedi <sshedi@vmware.com> 19.1-7
- Fixed make check
- Enable all harmless options
- Generate cloud.cfg using render-cloudcfg script

* Fri Mar 27 2020 Shreenidhi Shedi <sshedi@vmware.com> 19.1-6
- Updated ds-guestinfo-photon.patch
- Fixed dhcp issue in photon-distro.patch
- Updated DataSourceVMwareGuestInfo.patch (till commit bf996d9 from mainline)

* Fri Feb 14 2020 Shreenidhi Shedi <sshedi@vmware.com> 19.1-5
- Fix for CVE-2020-8631

* Tue Feb 11 2020 Shreenidhi Shedi <sshedi@vmware.com> 19.1-4
- Fix for CVE-2020-8632

* Fri Dec 13 2019 Shreenidhi Shedi <sshedi@vmware.com> 19.1-3
- Enabled power-state-change in cloud-photon.cfg file
- Updated DataSourceVMwareGuestInfo.patch (till commit 9e69060 from mainline)
- Updated dscheck_VMwareGuestInfo and ds-guestinfo-photon.patch

* Thu Oct 17 2019 Keerthana K <keerthanak@vmware.com> 19.1-2
- Fix to deactivate custom script by default in DatasourceOVF.
- add kubeadm module

* Thu Sep 19 2019 Keerthana K <keerthanak@vmware.com> 19.1-1
- Update to 19.1
- Patches for enable custom script feature.

* Thu Sep 05 2019 Keerthana K <keerthanak@vmware.com> 18.3-6
- Fix socket.getfqdn() in DataSourceVMwareGuestInfo
- Return False when no data is found in get_data() of DataSourceVMwareGuestInfo.
- Disable manage_etc_hosts by default as cloud-init tries to write its default template /etc/hosts file if enabled.

* Mon Aug 12 2019 Keerthana K <keerthanak@vmware.com> 18.3-5
- Downgrade to 18.3 to fix azure dhcp lease issue.

* Tue Jul 23 2019 Keerthana K <keerthanak@vmware.com> 19.1-2
- support for additional features in VMGuestInfo Datasource.

* Tue Jun 25 2019 Keerthana K <keerthanak@vmware.com> 19.1-1
- Upgrade to version 19.1 and fix cloud-init GOS logic.

* Thu Jun 13 2019 Keerthana K <keerthanak@vmware.com> 18.3-4
- Fix to delete the contents of /etc/systemd/network dir at the beginning
- of write_network instead of looping through each NIC and delete the contents
- before writing a custom network file.

* Tue May 28 2019 Keerthana K <keerthanak@vmware.com> 18.3-3
- Delete the contents of network directory before adding the custom network files.

* Tue Dec 04 2018 Ajay Kaher <akaher@vmware.com> 18.3-2
- Fix auto startup at boot time

* Wed Oct 24 2018 Ajay Kaher <akaher@vmware.com> 18.3-1
- Upgraded version to 18.3

* Sun Oct 07 2018 Tapas Kundu <tkundu@vmware.com> 0.7.9-15
- Updated using python 3.7 lib

* Wed Feb 28 2018 Anish Swaminathan <anishs@vmware.com> 0.7.9-14
- Add support for systemd constructs for azure DS

* Mon Oct 16 2017 Vinay Kulkarni <kulakrniv@vmware.com> 0.7.9-13
- Support configuration of systemd resolved.conf

* Wed Sep 20 2017 Alexey Makhalov <amakhalov@vmware.com> 0.7.9-12
- Requires net-tools or toybox

* Wed Sep 20 2017 Anish Swaminathan <anishs@vmware.com> 0.7.9-11
- Fix the interface id returned from vmxguestinfo

* Tue Aug 22 2017 Chang Lee <changlee@vmware.com> 0.7.9-10
- Fixed %check

* Wed Jul 19 2017 Divya Thaluru <dthaluru@vmware.com> 0.7.9-9
- Enabled openstack provider

* Wed Jun 28 2017 Anish Swaminathan <anishs@vmware.com> 0.7.9-8
- Restart network service in bring_up_interfaces

* Thu Jun 22 2017 Xiaolin Li <xiaolinl@vmware.com> 0.7.9-7
- Add python3-setuptools and python3-xml to requires.

* Wed Jun 07 2017 Xiaolin Li <xiaolinl@vmware.com> 0.7.9-6
- Add python3-setuptools and python3-xml to python3 sub package Buildrequires.

* Mon Jun 5 2017 Julian Vassev <jvassev@vmware.com> 0.7.9-5
- Enable OVF datasource by default

* Mon May 22 2017 Kumar Kaushik <kaushikk@vmware.com> 0.7.9-4
- Making cloud-init to use python3.

* Mon May 15 2017 Anish Swaminathan <anishs@vmware.com> 0.7.9-3
- Disable networking config by cloud-init

* Thu May 04 2017 Anish Swaminathan <anishs@vmware.com> 0.7.9-2
- Support userdata in vmx guestinfo

* Thu Apr 27 2017 Anish Swaminathan <anishs@vmware.com> 0.7.9-1
- Upgraded to version 0.7.9
- Enabled VmxGuestinfo datasource

* Thu Apr 27 2017 Priyesh Padmavilasom <ppadmavilasom@vmware.com> 0.7.6-17
- Fix Arch

* Wed Mar 29 2017 Kumar Kaushik <kaushikk@vmware.com>  0.7.6-16
- Adding support for disk partition and resize fs

* Thu Dec 15 2016 Dheeraj Shetty <dheerajs@vmware.com>  0.7.6-15
- Adding template file and python-jinja2 dependency to update hosts

* Tue Dec 13 2016 Dheeraj Shetty <dheerajs@vmware.com>  0.7.6-14
- Fixed restarting of sshd daemon

* Tue Nov 22 2016 Kumar Kaushik <kaushikk@vmware.com>  0.7.6-13
- Adding flag for vmware customization in config.

* Tue Nov 1 2016 Divya Thaluru <dthaluru@vmware.com>  0.7.6-12
- Fixed logic to not restart services after upgrade

* Mon Oct 24 2016 Divya Thaluru <dthaluru@vmware.com>  0.7.6-11
- Enabled ssh module in cloud-init

* Thu May 26 2016 Divya Thaluru <dthaluru@vmware.com>  0.7.6-10
- Fixed logic to restart the active services after upgrade

* Tue May 24 2016 Priyesh Padmavilasom <ppadmavilasom@vmware.com> 0.7.6-9
- GA - Bump release of all rpms

* Tue May 3 2016 Divya Thaluru <dthaluru@vmware.com>  0.7.6-8
- Clean up post, preun, postun sections in spec file.

* Thu Dec 10 2015 Xiaolin Li <xiaolinl@vmware.com>
- Add systemd to Requires and BuildRequires.

* Thu Sep 17 2015 Kumar Kaushik <kaushikk@vmware.com>
- Removing netstat and replacing with ip route.

* Tue Aug 11 2015 Kumar Kaushik <kaushikk@vmware.com>
- VCA initial password issue fix.

* Thu Jun 25 2015 Kumar Kaushik <kaushikk@vmware.com>
- Removing systemd-service.patch. No longer needed.

* Thu Jun 18 2015 Vinay Kulkarni <kulkarniv@vmware.com>
- Add patch to enable logging to /var/log/cloud-init.log

* Mon May 18 2015 Touseef Liaqat <tliaqat@vmware.com>
- Update according to UsrMove.

* Wed Mar 04 2015 Mahmoud Bassiouny <mbassiouny@vmware.com>
- Initial packaging for Photon<|MERGE_RESOLUTION|>--- conflicted
+++ resolved
@@ -1,7 +1,7 @@
 Summary:        Cloud instance init scripts
 Name:           cloud-init
 Version:        23.2
-Release:        3%{?dist}
+Release:        4%{?dist}
 License:        GPLv3
 Vendor:         Microsoft Corporation
 Distribution:   Mariner
@@ -144,13 +144,11 @@
 %config(noreplace) %{_sysconfdir}/cloud/cloud.cfg.d/10-azure-kvp.cfg
 
 %changelog
-<<<<<<< HEAD
-* Wed Sep 13 2023 Minghe Ren <mingheren@microsoft.com> - 23.2-3
+* Wed Sep 13 2023 Minghe Ren <mingheren@microsoft.com> - 23.2-4
 - Add patch overrideDatasourceDetection bug from upstream
-=======
+
 * Thu Aug 24 2023 Minghe Ren <mingheren@microsoft.com> - 23.2-3
 - Remove the line prohibits cloud-init log dumping to serial console 
->>>>>>> 0f3b1cdc
 
 * Fri Aug 11 2023 Minghe Ren <mingheren@microsoft.com> - 23.2-2
 - Add patch for unit test failure
