Summary:        Cloud instance init scripts
Name:           cloud-init
Version:        22.2
<<<<<<< HEAD
Release:        9%{?dist}
=======
Release:        8%{?dist}
>>>>>>> a5828736
License:        GPLv3
Vendor:         Microsoft Corporation
Distribution:   Mariner
Group:          System Environment/Base
URL:            https://launchpad.net/cloud-init
Source0:        https://launchpad.net/cloud-init/trunk/%{version}/+download/%{name}-%{version}.tar.gz
Source1:        10-azure-kvp.cfg
Patch0:         add-mariner-distro-support.patch
Patch1:         CVE-2022-2084.patch
%define cl_services cloud-config.service cloud-config.target cloud-final.service cloud-init.service cloud-init.target cloud-init-local.service
BuildRequires:  automake
BuildRequires:  dbus
BuildRequires:  iproute
BuildRequires:  python3
BuildRequires:  python3-PyYAML
BuildRequires:  python3-certifi
BuildRequires:  python3-chardet
BuildRequires:  python3-configobj
BuildRequires:  python3-idna
BuildRequires:  python3-ipaddr
BuildRequires:  python3-jinja2
BuildRequires:  python3-libs
BuildRequires:  python3-requests
BuildRequires:  python3-setuptools
BuildRequires:  python3-six
BuildRequires:  python3-xml
BuildRequires:  systemd
BuildRequires:  systemd-devel
Requires:       dhcp-client
Requires:       e2fsprogs
Requires:       iproute
Requires:       net-tools
Requires:       python3
Requires:       python3-PyYAML
Requires:       python3-configobj
Requires:       python3-jinja2
Requires:       python3-jsonpatch
Requires:       python3-jsonschema
Requires:       python3-libs
Requires:       python3-markupsafe
Requires:       python3-netifaces
Requires:       python3-oauthlib
Requires:       python3-prettytable
Requires:       python3-requests
Requires:       python3-setuptools
Requires:       python3-six
Requires:       python3-xml
Requires:       systemd
BuildArch:      noarch
%if %{with_check}
BuildRequires:  python3-configobj
BuildRequires:  python3-jsonpatch
BuildRequires:  python3-pip
BuildRequires:  python3-pytest
BuildRequires:  shadow-utils
%endif

%description
Cloud-init is a set of init scripts for cloud instances.  Cloud instances
need special scripts to run during initialization to retrieve and install
ssh keys and to let the user run various scripts.

%package azure-kvp
Summary:        Cloud-init configuration for Hyper-V telemetry
Requires:       %{name} = %{version}-%{release}

%description    azure-kvp
Cloud-init configuration for Hyper-V telemetry

%prep
%autosetup -p1 -n %{name}-%{version}

find systemd -name "cloud*.service*" | xargs sed -i s/StandardOutput=journal+console/StandardOutput=journal/g

%build
python3 setup.py build

%install
%{py3_install "--init-system=systemd"}

python3 tools/render-cloudcfg --variant mariner > %{buildroot}/%{_sysconfdir}/cloud/cloud.cfg
sed -i "s,@@PACKAGED_VERSION@@,%{version}-%{release}," %{buildroot}/%{python3_sitelib}/cloudinit/version.py

%if "%{_arch}" == "aarch64"
# OpenStack DS in aarch64 adds a boot time of ~10 seconds by searching
# for DS from a remote location, let's remove it.
sed -i -e "0,/'OpenStack', / s/'OpenStack', //" %{buildroot}/%{_sysconfdir}/cloud/cloud.cfg
%endif

mkdir -p %{buildroot}%{_sharedstatedir}/cloud
mkdir -p %{buildroot}/%{_sysconfdir}/cloud/cloud.cfg.d

install -m 644 %{SOURCE1} %{buildroot}/%{_sysconfdir}/cloud/cloud.cfg.d/

%check
touch vd ud

mkdir -p %{_datadir}/ca-certificates/
crt_file='%{_datadir}/ca-certificates/cloud-init-ca-certs.crt'
echo -e 'CERT1\nLINE2\nLINE3\nCERT2\nLINE2\nLINE3' > "${crt_file}"

conf_file='%{_sysconfdir}/ca-certificates.conf'
echo -e 'line1\nline2\nline3\ncloud-init-ca-certs.crt\n' > "${conf_file}"

%define test_pkgs pytest-metadata unittest2 mock attrs iniconfig netifaces

pip3 install --upgrade %{test_pkgs}
pip3 install -r test-requirements.txt

make check %{?_smp_mflags}

%post
%systemd_post %{cl_services}

%preun
%systemd_preun %{cl_services}

%postun
%systemd_postun %{cl_services}

%files
%{_bindir}/*
%license LICENSE
%{python3_sitelib}/*
%{_docdir}/cloud-init/*
%{_libdir}/cloud-init/*
%dir %{_sharedstatedir}/cloud
%dir %{_sysconfdir}/cloud/templates
%doc %{_sysconfdir}/cloud/cloud.cfg.d/README
%{_sysconfdir}/dhcp/dhclient-exit-hooks.d/hook-dhclient
%{_sysconfdir}/NetworkManager/dispatcher.d/hook-network-manager
%config(noreplace) %{_sysconfdir}/cloud/templates/*
%config(noreplace) %{_sysconfdir}/cloud/cloud.cfg
%config(noreplace) %{_sysconfdir}/cloud/cloud.cfg.d/05_logging.cfg
%config(noreplace) %{_sysconfdir}/systemd/system/sshd-keygen@.service.d/disable-sshd-keygen-if-cloud-init-active.conf
%{_unitdir}/*
%{_systemdgeneratordir}/cloud-init-generator
/lib/udev/rules.d/66-azure-ephemeral.rules
%{_datadir}/bash-completion/completions/cloud-init

%files azure-kvp
%config(noreplace) %{_sysconfdir}/cloud/cloud.cfg.d/10-azure-kvp.cfg

%changelog
<<<<<<< HEAD
* Tue Oct 04 2022 Minghe Ren <mingheren@microsoft.com> - 22.2-9
- add BuildRequires mariner-release to make sure /etc/os-release exists so variant can be set as mariner properly

=======
>>>>>>> a5828736
* Thu Sep 15 2022 Minghe Ren <mingheren@microsoft.com> - 22.2-8
- Revert the change for adding sysinit.target dependency on previous two releases

* Wed Aug 22 2022 Nan Liu <liunan@microsoft.com> - 22.2-7
- Update add-mariner-distro-support patch to fix cloud-init dependency cycle

* Wed Aug 03 2022 Minghe Ren <mingheren@microsoft.com> - 22.2-6
- Update add-mariner-distro-support patch to add sysinit.target dependency

* Tue Jul 12 2022 Muhammad Falak <mwani@microsoft.com> - 22.2-5
- Install check requirements from `test-requirements.txt` to enable ptest

* Thu Jun 30 2022 Chris Patterson <cpatterson@microsoft.com> - 22.2-4
- Patch for CVE-2022-2084
- Report patch level in version info

* Wed Jun 08 2022 Tom Fay <tomfay@microsoft.com> - 22.2-3
- Add missing e2fsprogs dependency

* Fri Jun 03 2022 Chris Patterson <cpatterson@microsoft.com> - 22.2-2
- Update to cloud-init 22.2

* Mon Mar 28 2022 Henry Beberman <henry.beberman@microsoft.com> - 22.1-2
- Add netplan defaults to Mariner distro config patch

* Wed Feb 23 2022 Henry Beberman <henry.beberman@microsoft.com> - 22.1-1
- Update to version 22.1
- Port Mariner patch forward.
- Drop VMWare customization patches.

* Tue Nov 30 2021 Henry Beberman <henry.beberman@microsoft.com> - 21.3-4
- Update files to explicitly reference /lib/udev/rules.d
- License verified.

* Mon Oct 18 2021 Henry Beberman <henry.beberman@microsoft.com> - 21.3-3
- Add azure-kvp subpackage.

* Wed Sep 15 2021 Jiri Appl <jiria@microsoft.com> - 21.3-2
- Initial CBL-Mariner import from Photon (license: Apache2).
- Fix dependencies
- Add Mariner patch

* Wed Aug 25 2021 Shreenidhi Shedi <sshedi@vmware.com> 21.3-1
- Upgrade to version 21.3

* Fri Aug 13 2021 Shreenidhi Shedi <sshedi@vmware.com> 21.2-5
- Fix a silly mistake in sed command

* Tue Aug 03 2021 Shreenidhi Shedi <sshedi@vmware.com> 21.2-4
- Fix hostname handling
- Remove OpenStack from aarch64 DS list

* Wed Jul 21 2021 Shreenidhi Shedi <sshedi@vmware.com> 21.2-2
- Support ntp configs

* Mon Jun 21 2021 Shreenidhi Shedi <sshedi@vmware.com> 21.2-1
- Upgrade to version 21.2
- Refactored ds-guestinfo-photon.patch to generate netcfg v2
- Added fallback-netcfg.patch to handle net configs when no DS present

* Tue Apr 20 2021 Shreenidhi Shedi <sshedi@vmware.com> 21.1-2
- Further fixes to network config handler

* Sun Feb 28 2021 Shreenidhi Shedi <sshedi@vmware.com> 21.1-1
- Upgrade to version 21.1

* Wed Jan 20 2021 Shreenidhi Shedi <sshedi@vmware.com> 20.4.1-1
- Upgrade to version 20.4.1

* Thu Dec 10 2020 Shreenidhi Shedi <sshedi@vmware.com> 20.4-1
- Upgrade to version 20.4

* Sun Nov 22 2020 Shreenidhi Shedi <sshedi@vmware.com> 20.3-4
- Added support for network config v1 & v2

* Fri Nov 06 2020 Tapas Kundu <tkundu@vmware.com> 20.3-3
- Updated using python 3.9 lib

* Mon Oct 12 2020 Shreenidhi Shedi <sshedi@vmware.com> 20.3-2
- Fixed subp import in photon.py
- Fixed creating `[Route]` entries while creating network files

* Thu Sep 24 2020 Shreenidhi Shedi <sshedi@vmware.com> 20.3-1
- Upgrade cloud-init to 20.3
- Updated DataSourceVMwareGuestInfo (till commit abc387c7)

* Tue Sep 08 2020 Shreenidhi Shedi <sshedi@vmware.com> 20.2-5
- Further fixes to 'passwd' field
- Fixed an issue with setting fqdn as hostname

* Thu Jul 30 2020 Tapas Kundu <tkundu@vmware.com> 20.2-4
- Updated using python 3.8 lib

* Thu Jul 30 2020 Shreenidhi Shedi <sshedi@vmware.com> 20.2-3
- Bring back 'passwd' field in create_user

* Mon Jul 27 2020 Shreenidhi Shedi <sshedi@vmware.com> 20.2-2
- 1. add support to configure DHCP4 UseDomains= in Networking Config Version 2
- 2. add support for DEFAULT-RUN-POST-CUSTOM-SCRIPT
- 3. fix distro patch for multiple NICs

* Fri Jul 10 2020 Shreenidhi Shedi <sshedi@vmware.com> 20.2-1
- Upgrade version to 20.2
- Support for Networking Config Version 2

* Fri Mar 27 2020 Shreenidhi Shedi <sshedi@vmware.com> 19.1-7
- Fixed make check
- Enable all harmless options
- Generate cloud.cfg using render-cloudcfg script

* Fri Mar 27 2020 Shreenidhi Shedi <sshedi@vmware.com> 19.1-6
- Updated ds-guestinfo-photon.patch
- Fixed dhcp issue in photon-distro.patch
- Updated DataSourceVMwareGuestInfo.patch (till commit bf996d9 from mainline)

* Fri Feb 14 2020 Shreenidhi Shedi <sshedi@vmware.com> 19.1-5
- Fix for CVE-2020-8631

* Tue Feb 11 2020 Shreenidhi Shedi <sshedi@vmware.com> 19.1-4
- Fix for CVE-2020-8632

* Fri Dec 13 2019 Shreenidhi Shedi <sshedi@vmware.com> 19.1-3
- Enabled power-state-change in cloud-photon.cfg file
- Updated DataSourceVMwareGuestInfo.patch (till commit 9e69060 from mainline)
- Updated dscheck_VMwareGuestInfo and ds-guestinfo-photon.patch

* Thu Oct 17 2019 Keerthana K <keerthanak@vmware.com> 19.1-2
- Fix to deactivate custom script by default in DatasourceOVF.
- add kubeadm module

* Thu Sep 19 2019 Keerthana K <keerthanak@vmware.com> 19.1-1
- Update to 19.1
- Patches for enable custom script feature.

* Thu Sep 05 2019 Keerthana K <keerthanak@vmware.com> 18.3-6
- Fix socket.getfqdn() in DataSourceVMwareGuestInfo
- Return False when no data is found in get_data() of DataSourceVMwareGuestInfo.
- Disable manage_etc_hosts by default as cloud-init tries to write its default template /etc/hosts file if enabled.

* Mon Aug 12 2019 Keerthana K <keerthanak@vmware.com> 18.3-5
- Downgrade to 18.3 to fix azure dhcp lease issue.

* Tue Jul 23 2019 Keerthana K <keerthanak@vmware.com> 19.1-2
- support for additional features in VMGuestInfo Datasource.

* Tue Jun 25 2019 Keerthana K <keerthanak@vmware.com> 19.1-1
- Upgrade to version 19.1 and fix cloud-init GOS logic.

* Thu Jun 13 2019 Keerthana K <keerthanak@vmware.com> 18.3-4
- Fix to delete the contents of /etc/systemd/network dir at the beginning
- of write_network instead of looping through each NIC and delete the contents
- before writing a custom network file.

* Tue May 28 2019 Keerthana K <keerthanak@vmware.com> 18.3-3
- Delete the contents of network directory before adding the custom network files.

* Tue Dec 04 2018 Ajay Kaher <akaher@vmware.com> 18.3-2
- Fix auto startup at boot time

* Wed Oct 24 2018 Ajay Kaher <akaher@vmware.com> 18.3-1
- Upgraded version to 18.3

* Sun Oct 07 2018 Tapas Kundu <tkundu@vmware.com> 0.7.9-15
- Updated using python 3.7 lib

* Wed Feb 28 2018 Anish Swaminathan <anishs@vmware.com> 0.7.9-14
- Add support for systemd constructs for azure DS

* Mon Oct 16 2017 Vinay Kulkarni <kulakrniv@vmware.com> 0.7.9-13
- Support configuration of systemd resolved.conf

* Wed Sep 20 2017 Alexey Makhalov <amakhalov@vmware.com> 0.7.9-12
- Requires net-tools or toybox

* Wed Sep 20 2017 Anish Swaminathan <anishs@vmware.com> 0.7.9-11
- Fix the interface id returned from vmxguestinfo

* Tue Aug 22 2017 Chang Lee <changlee@vmware.com> 0.7.9-10
- Fixed %check

* Wed Jul 19 2017 Divya Thaluru <dthaluru@vmware.com> 0.7.9-9
- Enabled openstack provider

* Wed Jun 28 2017 Anish Swaminathan <anishs@vmware.com> 0.7.9-8
- Restart network service in bring_up_interfaces

* Thu Jun 22 2017 Xiaolin Li <xiaolinl@vmware.com> 0.7.9-7
- Add python3-setuptools and python3-xml to requires.

* Wed Jun 07 2017 Xiaolin Li <xiaolinl@vmware.com> 0.7.9-6
- Add python3-setuptools and python3-xml to python3 sub package Buildrequires.

* Mon Jun 5 2017 Julian Vassev <jvassev@vmware.com> 0.7.9-5
- Enable OVF datasource by default

* Mon May 22 2017 Kumar Kaushik <kaushikk@vmware.com> 0.7.9-4
- Making cloud-init to use python3.

* Mon May 15 2017 Anish Swaminathan <anishs@vmware.com> 0.7.9-3
- Disable networking config by cloud-init

* Thu May 04 2017 Anish Swaminathan <anishs@vmware.com> 0.7.9-2
- Support userdata in vmx guestinfo

* Thu Apr 27 2017 Anish Swaminathan <anishs@vmware.com> 0.7.9-1
- Upgraded to version 0.7.9
- Enabled VmxGuestinfo datasource

* Thu Apr 27 2017 Priyesh Padmavilasom <ppadmavilasom@vmware.com> 0.7.6-17
- Fix Arch

* Wed Mar 29 2017 Kumar Kaushik <kaushikk@vmware.com>  0.7.6-16
- Adding support for disk partition and resize fs

* Thu Dec 15 2016 Dheeraj Shetty <dheerajs@vmware.com>  0.7.6-15
- Adding template file and python-jinja2 dependency to update hosts

* Tue Dec 13 2016 Dheeraj Shetty <dheerajs@vmware.com>  0.7.6-14
- Fixed restarting of sshd daemon

* Tue Nov 22 2016 Kumar Kaushik <kaushikk@vmware.com>  0.7.6-13
- Adding flag for vmware customization in config.

* Tue Nov 1 2016 Divya Thaluru <dthaluru@vmware.com>  0.7.6-12
- Fixed logic to not restart services after upgrade

* Mon Oct 24 2016 Divya Thaluru <dthaluru@vmware.com>  0.7.6-11
- Enabled ssh module in cloud-init

* Thu May 26 2016 Divya Thaluru <dthaluru@vmware.com>  0.7.6-10
- Fixed logic to restart the active services after upgrade

* Tue May 24 2016 Priyesh Padmavilasom <ppadmavilasom@vmware.com> 0.7.6-9
- GA - Bump release of all rpms

* Tue May 3 2016 Divya Thaluru <dthaluru@vmware.com>  0.7.6-8
- Clean up post, preun, postun sections in spec file.

* Thu Dec 10 2015 Xiaolin Li <xiaolinl@vmware.com>
- Add systemd to Requires and BuildRequires.

* Thu Sep 17 2015 Kumar Kaushik <kaushikk@vmware.com>
- Removing netstat and replacing with ip route.

* Tue Aug 11 2015 Kumar Kaushik <kaushikk@vmware.com>
- VCA initial password issue fix.

* Thu Jun 25 2015 Kumar Kaushik <kaushikk@vmware.com>
- Removing systemd-service.patch. No longer needed.

* Thu Jun 18 2015 Vinay Kulkarni <kulkarniv@vmware.com>
- Add patch to enable logging to /var/log/cloud-init.log

* Mon May 18 2015 Touseef Liaqat <tliaqat@vmware.com>
- Update according to UsrMove.

* Wed Mar 04 2015 Mahmoud Bassiouny <mbassiouny@vmware.com>
- Initial packaging for Photon<|MERGE_RESOLUTION|>--- conflicted
+++ resolved
@@ -1,11 +1,7 @@
 Summary:        Cloud instance init scripts
 Name:           cloud-init
 Version:        22.2
-<<<<<<< HEAD
 Release:        9%{?dist}
-=======
-Release:        8%{?dist}
->>>>>>> a5828736
 License:        GPLv3
 Vendor:         Microsoft Corporation
 Distribution:   Mariner
@@ -19,6 +15,7 @@
 BuildRequires:  automake
 BuildRequires:  dbus
 BuildRequires:  iproute
+BuildRequires:  mariner-release 
 BuildRequires:  python3
 BuildRequires:  python3-PyYAML
 BuildRequires:  python3-certifi
@@ -150,12 +147,9 @@
 %config(noreplace) %{_sysconfdir}/cloud/cloud.cfg.d/10-azure-kvp.cfg
 
 %changelog
-<<<<<<< HEAD
 * Tue Oct 04 2022 Minghe Ren <mingheren@microsoft.com> - 22.2-9
 - add BuildRequires mariner-release to make sure /etc/os-release exists so variant can be set as mariner properly
 
-=======
->>>>>>> a5828736
 * Thu Sep 15 2022 Minghe Ren <mingheren@microsoft.com> - 22.2-8
 - Revert the change for adding sysinit.target dependency on previous two releases
 
