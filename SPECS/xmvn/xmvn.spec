--- conflicted
+++ resolved
@@ -6,13 +6,8 @@
 
 Summary:        Local Extensions for Apache Maven
 Name:           xmvn
-<<<<<<< HEAD
 Version:        4.1.0
 Release:        1%{?dist}
-=======
-Version:        4.0.0
-Release:        2%{?dist}
->>>>>>> aac5c868
 License:        ASL 2.0
 Vendor:         Microsoft Corporation
 Distribution:   Azure Linux
@@ -275,14 +270,12 @@
 %license LICENSE NOTICE
 
 %changelog
-<<<<<<< HEAD
-* Tue Feb 13 2024 Nan Liu<liunan@microsoft.com> - 4.1.0-1
+* Mon Mar 25 2024 Nan Liu<liunan@microsoft.com> - 4.1.0-1
 - Workaround build issue with OpenJDK 17, upgrade to 4.1.0
-=======
+
 * Fri Feb 23 2024 Riken Maharjan <rmaharjan@microsoft.com> - 4.2.0-2
 - Rebuilt with msopenjdk-17 
 - change source, target
->>>>>>> aac5c868
 
 * Mon Mar 27 2023 Mykhailo Bykhovtsev <mbykhovtsev@microsoft.com> - 4.2.0-1
 - Initial CBL-Mariner import from Fedora 35 (license: MIT)
