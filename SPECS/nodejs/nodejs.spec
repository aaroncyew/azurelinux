--- conflicted
+++ resolved
@@ -1,21 +1,12 @@
 # Retrieved from 'deps/npm/package.json' inside the sources tarball.
-<<<<<<< HEAD
 %define npm_version 8.19.2
-=======
-%define npm_version 8.15.0
->>>>>>> b969bcc1
 
 Summary:        A JavaScript runtime built on Chrome's V8 JavaScript engine.
 Name:           nodejs
 # WARNINGS: MUST check and update the 'npm_version' macro for every version update of this package.
 #           The version of NPM can be found inside the sources under 'deps/npm/package.json'.
-<<<<<<< HEAD
 Version:        16.18.0
 Release:        1%{?dist}
-=======
-Version:        16.17.1
-Release:        2%{?dist}
->>>>>>> b969bcc1
 License:        BSD and MIT and Public Domain and naist-2003
 Group:          Applications/System
 Vendor:         Microsoft Corporation
@@ -122,17 +113,15 @@
 %{_docdir}/*
 
 %changelog
-<<<<<<< HEAD
 * Tue Oct 25 2022 CBL-Mariner Servicing Account <cblmargh@microsoft.com> - 16.18.0-1
 - Upgrade to 16.18.0
 - Bump npm_version to 8.19.2 to match source package.json
-=======
+
 * Tue Oct 25 2022 Nicolas Guibourge <nicolasg@microsoft.com> - 16.17.1-2
 - Change npm_version to 8.15.0 to reflect the actual version of npm bundled with v16.17.1
 
 * Mon Oct 24 2022 CBL-Mariner Servicing Account <cblmargh@microsoft.com> - 16.17.1-1
 - Upgrade to 16.17.1
->>>>>>> b969bcc1
 
 * Thu Aug 18 2022 Cameron Baird <cameronbaird@microsoft.com> - 16.16.0-2
 - Change npm_version to 8.11.0 to reflect the actual version of npm bundled with v16.16.0
