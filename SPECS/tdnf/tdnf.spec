%undefine __cmake_in_source_build
%define _tdnfpluginsdir %{_libdir}/tdnf-plugins
%define _tdnf_history_db_dir %{_libdir}/sysimage/tdnf

Summary:        dnf equivalent using C libs
Name:           tdnf
Version:        3.5.6
Release:        1%{?dist}
License:        LGPLv2.1 AND GPLv2
Vendor:         Microsoft Corporation
Distribution:   Azure Linux
Group:          Applications/RPM
URL:            https://github.com/vmware/tdnf/wiki
#Source0:       https://github.com/vmware/tdnf/archive/v%{version}.tar.gz
Source0:        %{name}-%{version}.tar.gz
Source1:        cache-updateinfo
Source2:        cache-updateinfo.service
Source3:        cache-updateinfo.timer
Source4:        tdnfrepogpgcheck.conf
Patch1:         tdnf-default-azurelinux-release.patch
Patch2:         tdnf-enable-plugins-by-default.patch
# Patch to be removed once we upgrade to a version of tdnf which contains the upstream fix
# https://github.com/vmware/tdnf/commit/d62d7097c009ee867bee992840334dbc12f4f0f3
Patch3:         tdnf-printf-fix.patch
# Patch to be removed once we upgrade to a version of tdnf which contains the upstream fix
# https://github.com/vmware/tdnf/commit/5311b5ed0867a40ceb71b89358d70290bc2d0c51
Patch4:         tdnf-sqlite-library.patch
#Cmake requires binutils
BuildRequires:  binutils
BuildRequires:  cmake
BuildRequires:  curl-devel
#Cmake requires gcc,glibc-devel
BuildRequires:  gcc
BuildRequires:  glibc-devel
#plugin repogpgcheck
BuildRequires:  gpgme-devel
BuildRequires:  libsolv-devel
BuildRequires:  libxml2-devel
BuildRequires:  make
BuildRequires:  openssl-devel
BuildRequires:  popt-devel
BuildRequires:  python3-devel
BuildRequires:  python3-setuptools
BuildRequires:  rpm-devel
BuildRequires:  sqlite-devel
BuildRequires:  zlib-devel
Requires:       curl-libs
Requires:       libsolv
Requires:       openssl-libs
Requires:       rpm-libs
Requires:       tdnf-cli-libs = %{version}-%{release}
Requires:       zlib
Obsoletes:      yum
<<<<<<< HEAD
%if %{with_check}
=======
Provides:       yum
%if 0%{?with_check}
>>>>>>> 182eb58b
BuildRequires:  createrepo_c
BuildRequires:  glib
BuildRequires:  libxml2
BuildRequires:  python3-pip
BuildRequires:  python3-requests
BuildRequires:  python3-xml
%endif

%description
tdnf is a dnf equivalent which uses libsolv and libcurl

%package    devel
Summary:        A Library providing C API for tdnf
Group:          Development/Libraries
Requires:       libsolv-devel
Requires:       %{name} = %{version}-%{release}

%description devel
Development files for tdnf

%package        cli-libs
Summary:        Library providing cli libs for tdnf like clients
Group:          Development/Libraries

%description cli-libs
Library providing cli libs for tdnf like clients.

%package plugin-metalink
Summary:        tdnf plugin providing metalink functionality for repo configurations
Group:          Applications/RPM
Requires:       %{name} = %{version}-%{release}
Requires:       libxml2

%description plugin-metalink
tdnf plugin providing metalink functionality for repo configurations

%package        plugin-repogpgcheck
Summary:        tdnf plugin providing gpg verification for repository metadata
Group:          Development/Libraries
Requires:       %{name} = %{version}-%{release}
Requires:       gpgme

%description plugin-repogpgcheck
tdnf plugin providing gpg verification for repository metadata

%package        python
Summary:        python bindings for tdnf
Group:          Development/Libraries
Requires:       python3

%description python
python bindings for tdnf

%package        autoupdate
Summary:        systemd services for periodic automatic update
Group:          Applications/RPM
Requires:       %{name} = %{version}-%{release}

%description autoupdate
systemd services for periodic automatic update

%prep
%autosetup -p1

%build
%cmake \
    -DCMAKE_BUILD_TYPE=Debug \
    -DBUILD_SHARED_LIBS=OFF \
    -DCMAKE_INSTALL_LIBDIR:PATH=%{_libdir} \
    -DHISTORY_DB_DIR=%{_tdnf_history_db_dir}

%cmake_build

cd %{__cmake_builddir}
%make_build python

%check
pip3 install pytest requests pyOpenSSL
cd build && make %{?_smp_mflags} check

%install
%cmake_install
find %{buildroot} -name '*.a' -delete -print
mkdir -p %{buildroot}%{_var}/cache/tdnf
mkdir -p %{buildroot}%{_tdnf_history_db_dir}
ln -sf %{_bindir}/tdnf %{buildroot}%{_bindir}/tdnfj
install -v -D -m 0755 %{SOURCE1} %{buildroot}%{_bindir}/tdnf-cache-updateinfo
install -v -D -m 0644 %{SOURCE2} %{buildroot}%{_libdir}/systemd/system/tdnf-cache-updateinfo.service
install -v -D -m 0644 %{SOURCE3} %{buildroot}%{_libdir}/systemd/system/tdnf-cache-updateinfo.timer
install -v -D -m 0644 %{SOURCE4} %{buildroot}%{_sysconfdir}/tdnf/pluginconf.d/tdnfrepogpgcheck.conf
rm -f %{buildroot}%{_bindir}/jsondumptest
rm -rf %{buildroot}%{_datadir}/tdnf

mkdir -p %{buildroot}%{_sysconfdir}/%{name}/protected.d

pushd %{__cmake_builddir}/python
%py3_install
popd
find %{buildroot} -name '*.pyc' -delete

%post
/sbin/ldconfig
# Required step to ensure new history util from version 3.4.1 does not fail
if [[ ! -f %{_tdnf_history_db_dir}/history.db ]]; then
    %{_libdir}/tdnf/tdnf-history-util init
fi

%postun
/sbin/ldconfig

%files
%license COPYING
%defattr(-,root,root,0755)
%config(noreplace) %{_sysconfdir}/tdnf/tdnf.conf
%dir %{_tdnf_history_db_dir}
%dir %{_var}/cache/tdnf
%{_bindir}/tdnf
%{_bindir}/tdnf-cache-updateinfo
%{_bindir}/tdnf-config
%{_bindir}/tdnfj
%{_datadir}/bash-completion/completions/tdnf
%{_libdir}/libtdnf.so.3
%{_libdir}/libtdnf.so.3.*
%{_libdir}/tdnf/tdnf-history-util

%files devel
%defattr(-,root,root)
%exclude %{_libdir}/debug
%{_includedir}/tdnf/*.h
%{_libdir}/libtdnf.so
%{_libdir}/libtdnfcli.so
%{_libdir}/pkgconfig/tdnf-cli-libs.pc
%{_libdir}/pkgconfig/tdnf.pc

%files cli-libs
%defattr(-,root,root)
%{_libdir}/libtdnfcli.so.3
%{_libdir}/libtdnfcli.so.3.*

%files plugin-metalink
%defattr(-,root,root)
%config(noreplace) %{_sysconfdir}/tdnf/pluginconf.d/tdnfmetalink.conf
%dir %{_sysconfdir}/tdnf/pluginconf.d
%{_tdnfpluginsdir}/libtdnfmetalink.so

%files plugin-repogpgcheck
%defattr(-,root,root)
%config(noreplace) %{_sysconfdir}/tdnf/pluginconf.d/tdnfrepogpgcheck.conf
%dir %{_sysconfdir}/tdnf/pluginconf.d
%{_tdnfpluginsdir}/libtdnfrepogpgcheck.so

%files python
%defattr(-,root,root)
%{python3_sitelib}/*

%files autoupdate
%{_bindir}/tdnf-automatic
%{_libdir}/systemd/system/tdnf-cache-updateinfo*
%{_sysconfdir}/motdgen.d/02-tdnf-updateinfo.sh
%{_sysconfdir}/tdnf/automatic.conf
/%{_lib}/systemd/system/tdnf*

%changelog
* Mon Feb 26 2024 Sam Meluch <sammeluch@microsoft.com> - 3.5.6-1
- Upgrade tdnf to version 3.5.6 for Azure Linux 3.0
- Remove patches which are no longer needed
- remove yum and tyum symlinks and references

* Thu Feb 01 2024 Mykhailo Bykhovtsev <mbykhovtsev@microsoft.com> - 3.5.2-3
- Fix and rename patch tdnf-default-mariner-release.patch file into tdnf-default-azurelinux-release.patch with new changed azure linux OS files.

* Thu Jun 15 2023 Sam Meluch <sammeluch@microsoft.com> - 3.5.2-2
- add patch for SELECTION_DOTARCH in solv/tdnfquery.c

* Wed Apr 12 2023 Sam Meluch <sammeluch@microsoft.com> - 3.5.2-1
- Update tdnf to version 3.5.2
- Remove tdnf download patch in favor of upstream --downloadonly functionality

* Tue May 03 2022 Pawel Winogrodzki <pawelwi@microsoft.com> - 3.2.2-4
- Reverting usage of "rpm" in RPM scripts since "/var/lib/rpm/.rpm.lock" is always taken.

* Wed Apr 13 2022 Suresh Babu Chalamalasetty <schalam@microsoft.com> - 3.2.2-3
- Update required dependecies for tdnf package which needs rpm-libs.

* Thu Mar 31 2022 Pawel Winogrodzki <pawelwi@microsoft.com> - 3.2.2-2
- Installing Mariner GPG keys when present/installed.

* Wed Jan 12 2022 Mateusz Malisz <mamalisz@microsoft.com> - 3.2.2-1
- Update to 3.2.2 version
- Remove upstreamed patches
- Clean up the spec.
- Add libmetalink as a dependency

* Fri Dec 03 2021 Thomas Crain <thcrain@microsoft.com> - 2.1.0-8
- Replace easy_install usage with pip in %%check sections

* Mon Apr 26 2021 Thomas Crain <thcrain@microsoft.com> - 2.1.0-7
- Replace incorrect %%{_lib} usage with %%{_libdir}

* Mon Dec 28 2020 Pawel Winogrodzki <pawelwi@microsoft.com> - 2.1.0-6
- Patching TDNF to print at least one space between columns in 'tdnf list' output.
- Fixing whitelist warnings in previous patches.

* Mon Nov 16 2020 Pawel Winogrodzki <pawelwi@microsoft.com> - 2.1.0-5
- Extending 'BuildRequires' with "pytest's" dependencies to fix the package tests.

* Fri Aug 14 2020 Joe Schmitt <joschmit@microsoft.com> - 2.1.0-4
- Add tdnf-use-custom-keyring-for-gpg-checks.patch

* Thu Jul 30 2020 Joe Schmitt <joschmit@microsoft.com> - 2.1.0-3
- Add tdnf-add-download-no-deps-command.patch.

* Wed Jul 29 2020 Emre Girgin <mrgirgin@microsoft.com> - 2.1.0-2
- Fix 'repolist' command failure when gpgkey field is empty.

* Tue May 19 2020 Emre Girgin <mrgirgin@microsoft.com> - 2.1.0-1
- Update URL, and License.
- License verified.
- Upgrade to 2.1.0.
- Add support for multiple gpgkeys in the .repo file.

* Sat May 09 2020 Nick Samson <nisamson@microsoft.com>
- Added %%license line automatically

* Tue Apr 07 2020 Nicolas Ontiveros <niontive@microsoft.com> - 2.0.0-16
- Don't install updateinfo.sh to the motdgen directory.
- Remove motd triggers.
- Fixed Source0.

* Mon Nov 25 2019 Andrew Phelps <anphel@microsoft.com> - 2.0.0-15
- Fix $basearch and $releasever handling.

* Thu Nov 21 2019 Joe Schmitt <joschmit@microsoft.com> - 2.0.0-14
- Fix "showorder" output to match the rest of tdnf formatting.

* Wed Nov 20 2019 Joe Schmitt <joschmit@microsoft.com> - 2.0.0-13
- Add "download" command and "showorder" option.

* Wed Oct 30 2019 Emre Girgin <mrgirgin@microsoft.com> - 2.0.0-12
- Add support for SSL verification options in .repo files.

* Tue Sep 03 2019 Mateusz Malisz <mamalisz@microsoft.com> - 2.0.0-11
- Initial CBL-Mariner import from Photon (license: Apache2).

* Fri Mar 15 2019 Ankit Jain <ankitja@vmware.com> - 2.0.0-10
- Added skipconflicts and skipobsoletes to check command.

* Thu Mar 14 2019 Keerthana K <keerthanak@vmware.com> - 2.0.0-9
- GPGCheck fix on RPM version 4.14.2

* Mon Mar 04 2019 Keerthana K <keerthanak@vmware.com> - 2.0.0-8
- makecache and refresh command updates.

* Thu Feb 14 2019 Keerthana K <keerthanak@vmware.com> - 2.0.0-7
- Fix to address issues when no repos are enabled.

* Wed Jan 23 2019 Keerthana K <keerthanak@vmware.com> - 2.0.0-6
- Fix Memory leak and curl status type.

* Wed Jan 02 2019 Keerthana K <keerthanak@vmware.com> - 2.0.0-5
- Added make check.

* Tue Dec 04 2018 Keerthana K <keerthanak@vmware.com> - 2.0.0-4
- Add support for libsolv caching.
- Fix bug in tdnf updateinfo command.
- Fix bug on list available command.

* Wed Nov 21 2018 Keerthana K <keerthanak@vmware.com> - 2.0.0-3
- Update to 2.0.0 beta release.

* Mon Oct 08 2018 Keerthana K <keerthanak@vmware.com> - 2.0.0-2
- Fix bug on tdnf crash when photon-iso repo only enabled without mounting cdrom.

* Fri Feb 09 2018 Priyesh Padmavilasom <ppadmavilasom@vmware.com> - 2.0.0-1
- update to 2.0.0

* Tue Jan 30 2018 Priyesh Padmavilasom <ppadmavilasom@vmware.com> - 1.2.2-3
- patch to error out early for permission issues.

* Tue Oct 10 2017 Priyesh Padmavilasom <ppadmavilasom@vmware.com> - 1.2.2-2
- Fix bug in obsolete protected packages.

* Wed Oct 4 2017 Priyesh Padmavilasom <ppadmavilasom@vmware.com> - 1.2.2-1
- update to v1.2.2

* Sat Sep 30 2017 Priyesh Padmavilasom <ppadmavilasom@vmware.com> - 1.2.1-5
- Output problems while resolving to stderr (instead of stdout)

* Wed Sep 27 2017 Bo Gan <ganb@vmware.com> - 1.2.1-4
- Improve suggestion in motd message

* Thu Sep 14 2017 Bo Gan <ganb@vmware.com> - 1.2.1-3
- Add suggestion in motd message

* Fri Jul 21 2017 Priyesh Padmavilasom <ppadmavilasom@vmware.com> - 1.2.1-2
- Modify quiet patch.

* Tue Jul 18 2017 Priyesh Padmavilasom <ppadmavilasom@vmware.com> - 1.2.1-1
- Update to v1.2.1

* Tue May 30 2017 Bo Gan <ganb@vmware.com> - 1.2.0-5
- Fix cache-updateinfo script again

* Fri May 12 2017 Priyesh Padmavilasom <ppadmavilasom@vmware.com> - 1.2.0-4
- Patch repo refresh to allow quiet flags

* Wed May 10 2017 Bo Gan <ganb@vmware.com> - 1.2.0-3
- Fix cache-updateinfo script

* Fri May 05 2017 Priyesh Padmavilasom <ppadmavilasom@vmware.com> - 1.2.0-2
- Fix Requires for cli-libs

* Wed May 03 2017 Priyesh Padmavilasom <ppadmavilasom@vmware.com> - 1.2.0-1
- update to v1.2.0

* Sun Apr 30 2017 Bo Gan <ganb@vmware.com> - 1.1.0-5
- Do not write to stdout in motd triggers

* Thu Apr 20 2017 Bo Gan <ganb@vmware.com> - 1.1.0-4
- motd hooks/triggers for updateinfo notification

* Fri Apr 14 2017 Dheerajs Shetty <dheerajs@vmware.com> - 1.1.0-3
- Adding a patch to compile with latest hawkey version

* Mon Dec 19 2016 Xiaolin Li <xiaolinl@vmware.com> - 1.1.0-2
- BuildRequires libsolv-devel.

* Thu Dec 08 2016 Priyesh Padmavilasom <ppadmavilasom@vmware.com> - 1.1.0-1
- update to v1.1.0

* Thu Nov 17 2016 Alexey Makhalov <amakhalov@vmware.com> - 1.0.9-3
- Use rpm-libs at runtime

* Tue May 24 2016 Priyesh Padmavilasom <ppadmavilasom@vmware.com> - 1.0.9-2
- GA - Bump release of all rpms

* Fri May 20 2016 Priyesh Padmavilasom <ppadmavilasom@vmware.com> - 1.0.9-1
- Update to 1.0.9. Contains fixes for updateinfo.

* Wed May 4 2016 Priyesh Padmavilasom <ppadmavilasom@vmware.com> - 1.0.8-3
- Fix link installs, fix devel header dir

* Fri Apr 1 2016 Priyesh Padmavilasom <ppadmavilasom@vmware.com> - 1.0.8-2
- Update version which was missed with 1.0.8-1, apply string limits

* Fri Apr 1 2016 Priyesh Padmavilasom <ppadmavilasom@vmware.com> - 1.0.8-1
- Code scan fixes, autotest path fix, support --releasever

* Thu Jan 14 2016 Priyesh Padmavilasom <ppadmavilasom@vmware.com> - 1.0.7
- Fix return codes on install and check-update
- Add tests for install existing and update

* Wed Jan 13 2016 Priyesh Padmavilasom <ppadmavilasom@vmware.com> - 1.0.6
- Support distroverpkg and add tests to work with make check

* Mon Dec 14 2015 Priyesh Padmavilasom <ppadmavilasom@vmware.com> - 1.0.5
- Support for multiple packages in alter commands
- Support url vars for releasever and basearch

* Fri Oct 2 2015 Priyesh Padmavilasom <ppadmavilasom@vmware.com> - 1.0.4
- Fix upgrade to work without args, Engage distro-sync
- Fix install to resolve to latest available
- Fix formats, fix refresh on download output

* Tue Sep 8 2015 Priyesh Padmavilasom <ppadmavilasom@vmware.com> - 1.0.3
- Fix metadata creation issues. Engage refresh flag.
- Do not check gpgkey when gpgcheck is turned off in repo.

* Thu Jul 23 2015 Priyesh Padmavilasom <ppadmavilasom@vmware.com> - 1.0.2
- Support reinstalls in transaction. Handle non-existent packages correctly.

* Mon Jul 13 2015 Alexey Makhalov <amakhalov@vmware.com> - 1.0.1-2
- Create -debuginfo package. Use parallel make.

* Tue Jun 30 2015 Priyesh Padmavilasom <ppadmavilasom@vmware.com> - 1.0.1
- Proxy support, keepcache fix, valgrind leaks fix

* Fri Jan 23 2015 Priyesh Padmavilasom <ppadmavilasom@vmware.com> - 1.0
- Initial build.  First version<|MERGE_RESOLUTION|>--- conflicted
+++ resolved
@@ -51,12 +51,7 @@
 Requires:       tdnf-cli-libs = %{version}-%{release}
 Requires:       zlib
 Obsoletes:      yum
-<<<<<<< HEAD
-%if %{with_check}
-=======
-Provides:       yum
 %if 0%{?with_check}
->>>>>>> 182eb58b
 BuildRequires:  createrepo_c
 BuildRequires:  glib
 BuildRequires:  libxml2
