--- conflicted
+++ resolved
@@ -2,41 +2,26 @@
 Summary:        DBus for systemd
 Name:           dbus
 Version:        1.13.6
-<<<<<<< HEAD
-Release:        6%{?dist}
-=======
-Release:        4%{?dist}
->>>>>>> 2f96fa40
+Release:        7%{?dist}
 License:        GPLv2+ OR AFL
 Vendor:         Microsoft Corporation
 Distribution:   Mariner
 Group:          Applications/File
 URL:            https://www.freedesktop.org/wiki/Software/dbus
-<<<<<<< HEAD
-Source0:        http://dbus.freedesktop.org/releases/dbus/%{name}-%{version}.tar.gz
-=======
 Source0:        https://%{name}.freedesktop.org/releases/%{name}/%{name}-%{version}.tar.gz
 Patch0:         CVE-2019-12749.patch
->>>>>>> 2f96fa40
 BuildRequires:  expat-devel
 BuildRequires:  systemd-devel
 BuildRequires:  xz-devel
 Requires:       expat
 Requires:       systemd
 Requires:       xz
-<<<<<<< HEAD
 Provides:       dbus-libs = %{version}-%{release}
-=======
->>>>>>> 2f96fa40
 
 %description
 The dbus package contains dbus.
 
-<<<<<<< HEAD
-%package    devel
-=======
 %package        devel
->>>>>>> 2f96fa40
 Summary:        Header and development files
 Requires:       %{name} = %{version}
 Requires:       expat-devel
@@ -45,17 +30,6 @@
 It contains the libraries and header files to create applications
 
 %prep
-<<<<<<< HEAD
-%setup -q
-
-%build
-./configure --prefix=%{_prefix}                 \
-            --sysconfdir=%{_sysconfdir}         \
-            --localstatedir=%{_var}             \
-            --docdir=%{_docdir}/dbus-1.11.12  \
-            --enable-libaudit=no --enable-selinux=no \
-            --with-console-auth-dir=/run/console
-=======
 %autosetup -p1
 
 %build
@@ -64,7 +38,6 @@
     --enable-libaudit=no \
     --enable-selinux=no \
     --with-console-auth-dir=/run/console
->>>>>>> 2f96fa40
 
 make %{?_smp_mflags}
 
@@ -106,7 +79,10 @@
 %{_libdir}/*.so
 
 %changelog
-<<<<<<< HEAD
+* Fri Apr 02 2021 Thomas Crain <thcrain@microsoft.com> - 1.13.6-7
+- Merge the following releases from 1.0 to dev branch
+- thcrain@microsoft.com, 1.13.6-4: Patch CVE-2019-12749
+
 * Fri Feb 05 2021 Joe Schmitt <joschmit@microsoft.com> - 1.13.6-6
 - Replace incorrect %%{_lib} usage with %%{_libdir}
 
@@ -117,45 +93,6 @@
 - Provide dbus-libs.
 
 * Sat May 09 00:21:00 PST 2020 Nick Samson <nisamson@microsoft.com> - 1.13.6-3
-- Added %%license line automatically
-
-*   Tue Sep 03 2019 Mateusz Malisz <mamalisz@microsoft.com> 1.13.6-2
--   Initial CBL-Mariner import from Photon (license: Apache2).
-
-*   Mon Sep 10 2018 Ajay Kaher <akaher@vmware.com> 1.13.6-1
--   Update to 1.13.6
-
-*   Fri Apr 21 2017 Bo Gan <ganb@vmware.com> 1.11.12-1
--   Update to 1.11.12
-
-*   Tue Dec 20 2016 Xiaolin Li <xiaolinl@vmware.com> 1.8.8-8
--   Move all header files to devel subpackage.
-
-*   Fri Nov 18 2016 Anish Swaminathan <anishs@vmware.com>  1.8.8-7
--   Change systemd dependency
-
-*   Wed Oct 05 2016 ChangLee <changlee@vmware.com> 1.8.8-6
--   Modified %check
-
-*   Tue May 24 2016 Priyesh Padmavilasom <ppadmavilasom@vmware.com> 1.8.8-5
--   GA - Bump release of all rpms
-
-*   Tue Sep 22 2015 Harish Udaiya Kumar <hudaiyakumar@vmware.com> 1.8.8-4
--   Created devel sub-package
-
-*   Thu Jun 25 2015 Sharath George <sharathg@vmware.com> 1.8.8-3
--   Remove debug files.
-
-*   Mon May 18 2015 Touseef Liaqat <tliaqat@vmware.com> 1.8.8-2
--   Update according to UsrMove.
-
-*   Sun Apr 06 2014 Sharath George <sharathg@vmware.com> 1.8.8
--   Initial build. First version
-=======
-* Thu Oct 22 2020 Thomas Crain <thcrain@microsoft.com> - 1.13.6-4
-- Patch CVE-2019-12749
-
-* Sat May 09 2020 Nick Samson <nisamson@microsoft.com> - 1.13.6-3
 - Added %%license line automatically
 
 * Tue Sep 03 2019 Mateusz Malisz <mamalisz@microsoft.com> - 1.13.6-2
@@ -189,5 +126,4 @@
 - Update according to UsrMove.
 
 * Sun Apr 06 2014 Sharath George <sharathg@vmware.com> - 1.8.8
-- Initial build. First version
->>>>>>> 2f96fa40
+- Initial build. First version