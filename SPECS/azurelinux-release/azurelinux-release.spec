
%define dist_version 3

Summary:        Azure Linux release files
Name:           azurelinux-release
<<<<<<< HEAD
Version:        3.0
=======
Version:        %{dist_version}.0
>>>>>>> c0c1ddfb
Release:        4%{?dist}
License:        MIT
Vendor:         Microsoft Corporation
Distribution:   Azure Linux
Group:          System Environment/Base
URL:            https://aka.ms/azurelinux

Source1:        90-default.preset
Source2:        90-default-user.preset
Source3:        99-default-disable.preset

Provides:       system-release
Provides:       system-release(%{version})

Conflicts:      mariner-rpm-macros < 2.0-25

BuildArch:      noarch

BuildRequires:  systemd-bootstrap-rpm-macros

%description
Azure Linux release files such as dnf configs and other %{_sysconfdir}/ release related files
and systemd preset files that determine which services are enabled by default.

%install
install -d %{buildroot}%{_sysconfdir}
install -d %{buildroot}%{_libdir}
install -d %{buildroot}%{_rpmmacrodir}

<<<<<<< HEAD
echo "Azure Linux %{azurelinux_release_version}" > %{buildroot}%{_sysconfdir}/azurelinux-release
echo "AZURELINUX_BUILD_NUMBER=%{mariner_build_number}" >> %{buildroot}%{_sysconfdir}/azurelinux-release
=======
cat <<-"EOF" > %{buildroot}%{_libdir}/azurelinux-release
%{distribution} %{version}
AZURELINUX_BUILD_NUMBER=%{mariner_build_number}
EOF
ln -sv ..%{_libdir}/azurelinux-release %{buildroot}%{_sysconfdir}/azurelinux-release
>>>>>>> c0c1ddfb

cat <<-"EOF" > %{buildroot}%{_libdir}/lsb-release
DISTRIB_ID="azurelinux"
<<<<<<< HEAD
DISTRIB_RELEASE="%{azurelinux_release_version}"
DISTRIB_CODENAME=AzureLinux
DISTRIB_DESCRIPTION="Microsoft Azure Linux %{azurelinux_release_version}"
=======
DISTRIB_RELEASE="%{version}"
DISTRIB_CODENAME=AzureLinux
DISTRIB_DESCRIPTION="%{distribution} %{version}"
>>>>>>> c0c1ddfb
EOF
ln -sv ..%{_libdir}/lsb-release %{buildroot}%{_sysconfdir}/lsb-release

<<<<<<< HEAD
version_id=`echo %{azurelinux_release_version} | grep -o -E '[0-9]+.[0-9]+' | head -1`
cat > %{buildroot}/%{_libdir}/os-release << EOF
NAME="Microsoft Azure Linux"
VERSION="%{azurelinux_release_version}"
=======
cat <<-"EOF" > %{buildroot}%{_libdir}/os-release
NAME="%{distribution}"
VERSION="%{version}"
>>>>>>> c0c1ddfb
ID=azurelinux
VERSION_ID="%{version}"
PRETTY_NAME="%{distribution} %{version}"
ANSI_COLOR="1;34"
HOME_URL="%{url}"
BUG_REPORT_URL="%{url}"
SUPPORT_URL="%{url}"
EOF
ln -sv ..%{_libdir}/os-release %{buildroot}%{_sysconfdir}/os-release

<<<<<<< HEAD
ln -sv ../usr/lib/os-release %{buildroot}%{_sysconfdir}/os-release

cat > %{buildroot}%{_sysconfdir}/issue <<- EOF
Welcome to Azure Linux %{azurelinux_release_version} (%{_arch}) - (\l)
=======
cat <<-"EOF" > %{buildroot}%{_libdir}/issue
Welcome to %{distribution} %{version} (%{_arch}) - (\l)
>>>>>>> c0c1ddfb
EOF
ln -sv ..%{_libdir}/issue %{buildroot}%{_sysconfdir}/issue

<<<<<<< HEAD
cat > %{buildroot}%{_sysconfdir}/issue.net <<- EOF
Welcome to Azure Linux %{azurelinux_release_version} (%{_arch})
=======
cat <<-"EOF" > %{buildroot}%{_libdir}/issue.net
Welcome to %{distribution} %{version} (%{_arch})
EOF
ln -sv ..%{_libdir}/issue.net %{buildroot}%{_sysconfdir}/issue.net

install -d -m 755 %{buildroot}%{_sysconfdir}/issue.d

cat <<-"EOF" > %{buildroot}%{_rpmmacrodir}/macros.dist
# dist macros.

%%__bootstrap         ~bootstrap
%%azl                 %{dist_version}
%%azl%{dist_version}  1
%%dist                .azl%{dist_version}%%{?with_bootstrap:%%{__bootstrap}}
%%dist_vendor         %{vendor}
%%dist_name           %{distribution}
%%dist_home_url       %{url}
%%dist_bug_report_url %{url}
%%dist_debuginfod_url %{url}
>>>>>>> c0c1ddfb
EOF

# Default presets for system and user
install -Dm0644 %{SOURCE1} -t %{buildroot}%{_presetdir}/
install -Dm0644 %{SOURCE2} -t %{buildroot}%{_userpresetdir}/

# Default disable presets
install -Dm0644 %{SOURCE3} -t %{buildroot}%{_presetdir}/
install -Dm0644 %{SOURCE3} -t %{buildroot}%{_userpresetdir}/

%files
%defattr(-,root,root,-)
%{_libdir}/azurelinux-release
%{_libdir}/lsb-release
%{_libdir}/os-release
%{_libdir}/issue
%{_libdir}/issue.net
%{_sysconfdir}/azurelinux-release
%{_sysconfdir}/lsb-release
%{_sysconfdir}/os-release
%config(noreplace) %{_sysconfdir}/issue
%config(noreplace) %{_sysconfdir}/issue.net
%dir %{_sysconfdir}/issue.d
%{_rpmmacrodir}/macros.dist
%{_presetdir}/*.preset
%{_userpresetdir}/*.preset

%changelog
<<<<<<< HEAD
* Thu Feb 22 2024 Pawel Winogrodzki <pawelwi@microsoft.com> - 3.0-4
- Updating naming for 3.0 version of Azure Linux.
=======
* Thu Feb 22 2024 Dan Streetman <ddstreet@microsoft.com> - 3.0-4
- remove %%config(noreplace) from *-release files
- define dist_version and use local macros
- move *-release and issue files under %%_libdir and make %%_sysconfdir symlinks
- use consistent creation of here documents
- add issue.d dir
- move macros.dist into this package
- Add default systemd presets
>>>>>>> c0c1ddfb

* Thu Feb 01 2024 Mykhailo Bykhovtsev <mbykhovtsev@microsoft.com> - 3.0-3
- Renamed mariner-release to azurelinux-release file
- Renamed MARINER_BUILD_NUMBER property to AZURELINUX_BUILD_NUMBER

* Wed Jan 31 2024 Amrita Kohli <amritakohli@microsoft.com> - 3.0-2
- Remove kernel info from welcome banner for security compliance.

* Wed Nov 29 2023 Jon Slobodzian <joslobo@microsoft.com> - 3.0-1
- First version of Azure Linux 3.0.  Includes minimal rebranding changes.

* Fri Oct 20 2023 CBL-Mariner Servicing Account <cblmargh@microsoft.com> - 2.0-53
- Bump release for October 2023 Release 2

* Wed Sep 27 2023 CBL-Mariner Servicing Account <cblmargh@microsoft.com> - 2.0-52
- Bump release for October 2023 Release

* Wed Sep 20 2023 CBL-Mariner Servicing Account <cblmargh@microsoft.com> - 2.0-51
- Bump release for September 2023 Update 2

* Mon Sep 04 2023 CBL-Mariner Servicing Account <cblmargh@microsoft.com> - 2.0-50
- Bump release for September 2023 Update

* Mon Aug 21 2023 CBL-Mariner Servicing Account <cblmargh@microsoft.com> - 2.0-49
- Bump release for August 2023 Release 3

* Thu Aug 10 2023 CBL-Mariner Servicing Account <cblmargh@microsoft.com> - 2.0-48
- Bump release for August 2023 Release 2

* Thu Aug 10 2023 CBL-Mariner Servicing Account <cblmargh@microsoft.com> - 2.0-47
- Bump release for August 2023 Update 2

* Fri Aug 04 2023 CBL-Mariner Servicing Account <cblmargh@microsoft.com> - 2.0-46
- Bump release for August 2023 Release

* Mon Jul 10 2023 CBL-Mariner Servicing Account <cblmargh@microsoft.com> - 2.0-45
- Bump release for July 2023 Update

* Thu Jun 29 2023 CBL-Mariner Servicing Account <cblmargh@microsoft.com> - 2.0-44
- Bump release for June 2023 Update 3

* Sun Jun 18 2023 CBL-Mariner Servicing Account <cblmargh@microsoft.com> - 2.0-43
- Bump release for June 2023 Update 2

* Sat Jun 03 2023 CBL-Mariner Servicing Account <cblmargh@microsoft.com> - 2.0-42
- Bump release for June 2023 Update

* Fri May 26 2023 CBL-Mariner Servicing Account <cblmargh@microsoft.com> - 2.0-41
- Bump release for May 2023 Update 2

* Tue May 16 2023 CBL-Mariner Servicing Account <cblmargh@microsoft.com> - 2.0-40
- Bump release for May 2023 Update

* Tue May 16 2023 CBL-Mariner Servicing Account <cblmargh@microsoft.com> - 2.0-39
- Bump release for May 2023 Update

* Sat Apr 22 2023 Jon Slobodzian <joslobo@microsoft.com> - 2.0-38
- Updating version for April update 2

* Thu Apr 06 2023 Jon Slobodzian <joslobo@microsoft.com> - 2.0-37
- Updating version for April update.

* Fri Mar 17 2023 Pawel Winogrodzki <pawelwi@microsoft.com> - 2.0-36
- Updating version for March 2023 update 2.

* Thu Mar 02 2023 Andrew Phelps <anphel@microsoft.com> - 2.0-35
- Updating version for March 2023 update 1.

* Tue Feb 14 2023 Jon Slobodzian <joslobo@microsoft.com> - 2.0-34
- Updating version for February update 2.

* Tue Feb 07 2023 Jon Slobodzian <joslobo@microsoft.com> - 2.0-33
- Updating version for February update.

* Tue Jan 24 2023 Jon Slobodzian <joslobo@microsoft.com> - 2.0-32
- Updating version for January update 2.

* Thu Jan 05 2023 Jon Slobodzian <joslobo@microsoft.com> - 2.0-31
- Updating version for January update.

* Mon Dec 19 2022 Jon Slobodzian <joslobo@microsoft.com> - 2.0-30
- Updating version for December update 3.

* Sat Dec 10 2022 Jon Slobodzian <joslobo@microsoft.com> - 2.0-29
- Updating version for December update 2.

* Thu Dec 01 2022 Jon Slobodzian <joslobo@microsoft.com> - 2.0-28
- Updating version for December update.

* Mon Nov 21 2022 Mandeep Plaha <mandeepplaha@microsoft.com> - 2.0.27
- Updating version for November update 2.

* Wed Nov 09 2022 Jon Slobodzian <joslobo@microsoft.com> - 2.0-26
- Updating version for November update.

* Sat Oct 29 2022 Pawel Winogrodzki <pawelwi@microsoft.com> - 2.0-25
- Updating version for a full October release.

* Tue Oct 25 2022 Pawel Winogrodzki <pawelwi@microsoft.com> - 2.0-24
- Updating version for October update.

* Fri Oct 07 2022 Pawel Winogrodzki <pawelwi@microsoft.com> - 2.0-23
- Updating version for October release.

* Fri Sep 23 2022 Jon Slobodzian <joslobo@microsoft.com> - 2.0-22
- Updating version for September update 3.

* Fri Sep 16 2022 Andrew Phelps <anphel@microsoft.com> - 2.0.21
- Updating version for September update 2.

* Thu Sep 08 2022 Minghe Ren <mingheren@microsoft.com> - 2.0-20
- remove issue.net kernel part as sshd doesn't support the old-style telnet escape sequences

* Thu Sep 08 2022 Andrew Phelps <anphel@microsoft.com> - 2.0-19
- Updating version for September CVE update.

* Tue Aug 16 2022 Andrew Phelps <anphel@microsoft.com> - 2.0-18
- Updating version for August update 2.

* Wed Aug 03 2022 Pawel Winogrodzki <pawelwi@microsoft.com> - 2.0-17
- Updating version for August update.

* Tue Jul 26 2022 Pawel Winogrodzki <pawelwi@microsoft.com> - 2.0-16
- Updating version for July update 2.

* Fri Jul 08 2022 Jon Slobodzian <joslobo@microsoft.com> - 2.0-15
- Updating version for July update.

* Sat Jun 25 2022 Jon Slobodzian <joslobo@microsoft.com> - 2.0-14
- Updating version for June update 2.

* Wed Jun 08 2022 Jon Slobodzian <joslobo@microsoft.com> - 2.0-13
- Updating version for June update.

* Sat May 21 2022 Jon Slobodzian <joslobo@microsoft.com> - 2.0-12
- Updating version for May update.

* Tue Apr 19 2022 Jon Slobodzian <joslobo@microsoft.com> - 2.0-11
- Updating version for GA Release Candidate

* Sat Apr 16 2022 Jon Slobodzian <joslobo@microsoft.com> - 2.0-10
- Updating version for Preview-H Release.

* Sat Apr 09 2022 Jon Slobodzian <joslobo@microsoft.com> - 2.0-9
- Updating version for Preview-G Release.

* Wed Mar 30 2022 Jon Slobodzian <joslobo@microsoft.com> - 2.0-8
- Updating version for Preview-F Release.

* Fri Mar 4 2022 Jon Slobodzian <joslobo@microsoft.com> - 2.0-7
- Updating version for Preview-E Release

* Thu Feb 24 2022 Pawel Winogrodzki <pawelwi@microsoft.com> - 2.0-6
- Surrounding 'VERSION_ID' inside 'os-release' with double quotes.

* Sun Feb 06 2022 Jon Slobodzian <joslobo@microsoft.com> - 2.0-5
- Updating version for Preview D-Release

* Wed Jan 19 2022 Jon Slobodzian <joslobo@microsoft.com> - 2.0-4
- CBL-Mariner 2.0 Public Preview C Release.
- License verified

* Thu Dec 16 2021 Jon Slobodzian <joslobo@microsoft.com> - 2.0-3
- CBL-Mariner 2.0 Public Preview B Release version with fixed repo configuration files.

* Mon Dec 13 2021 Jon Slobodzian <joslobo@microsoft.com> - 2.0-2
- CBL-Mariner 2.0 Public Preview A Release version.

* Thu Jul 29 2021 Jon Slobodzian <joslobo@microsoft.com> - 2.0-1
- Updating version and distrotag for future looking 2.0 branch.  Formatting fixes.
- Remove %%clean section, buildroot cleaning step (both automatically done by RPM)

* Wed Apr 27 2021 Jon Slobodzian <joslobo@microsoft.com> - 1.0-16
- Updating version for April update

* Tue Mar 30 2021 Jon Slobodzian <joslobo@microsoft.com> - 1.0-15
- Updating version for March update

* Mon Feb 22 2021 Jon Slobodzian <joslobo@microsoft.com> - 1.0-14
- Updating version for February update

* Sun Jan 24 2021 Jon Slobodzian <joslobo@microsoft.com> - 1.0-13
- Updating version for January update

* Mon Dec 21 2020 Pawel Winogrodzki <pawelwi@microsoft.com> - 1.0-12
- Updating version for December update.

* Fri Nov 20 2020 Nicolas Guibourge <nicolasg@microsoft.com> - 1.0-11
- Updating version for November update

* Sat Oct 24 2020 Jon Slobodzian <joslobo@microsoft.com> - 1.0-10
- Updating version for October update

* Fri Sep 04 2020 Mateusz Malisz <mamalisz@microsoft.com> - 1.0-9
- Remove empty %%post section, dropping dependency on /bin/sh

* Tue Aug 24 2020 Jon Slobodzian <joslobo@microsoft.com> - 1.0-8
- Changing CBL-Mariner ID from "Mariner" to "mariner" to conform to standard.  Also updated Distrib-Description and Name per internal review.

* Tue Aug 18 2020 Jon Slobodzian <joslobo@microsoft.com> - 1.0-7
- Restoring correct Name, Distribution Name, CodeName and ID.

* Fri Jul 31 2020 Pawel Winogrodzki <pawelwi@microsoft.com> - 1.0-6
- Updating distribution name.

* Wed Jul 29 2020 Nick Samson <nisamson@microsoft.com> - 1.0-5
- Updated os-release file and URL to reflect project naming

* Wed Jun 24 2020 Jon Slobodzian <joslobo@microsoft.com> - 1.0-4
- Updated license for 1.0 release.

* Mon May 04 2020 Pawel Winogrodzki <pawelwi@microsoft.com> - 1.0-3
- Providing "system-release(releasever)" for the sake of DNF
- and other package management tools.

* Thu Jan 30 2020 Jon Slobodzian <joslobo@microsoft.com> 1.0-2
- Remove Microsoft name from distro version.

* Wed Sep 04 2019 Mateusz Malisz <mamalisz@microsoft.com> 1.0-1
- Original version for CBL-Mariner.<|MERGE_RESOLUTION|>--- conflicted
+++ resolved
@@ -3,12 +3,8 @@
 
 Summary:        Azure Linux release files
 Name:           azurelinux-release
-<<<<<<< HEAD
-Version:        3.0
-=======
 Version:        %{dist_version}.0
->>>>>>> c0c1ddfb
-Release:        4%{?dist}
+Release:        5%{?dist}
 License:        MIT
 Vendor:         Microsoft Corporation
 Distribution:   Azure Linux
@@ -37,41 +33,23 @@
 install -d %{buildroot}%{_libdir}
 install -d %{buildroot}%{_rpmmacrodir}
 
-<<<<<<< HEAD
-echo "Azure Linux %{azurelinux_release_version}" > %{buildroot}%{_sysconfdir}/azurelinux-release
-echo "AZURELINUX_BUILD_NUMBER=%{mariner_build_number}" >> %{buildroot}%{_sysconfdir}/azurelinux-release
-=======
 cat <<-"EOF" > %{buildroot}%{_libdir}/azurelinux-release
 %{distribution} %{version}
 AZURELINUX_BUILD_NUMBER=%{mariner_build_number}
 EOF
 ln -sv ..%{_libdir}/azurelinux-release %{buildroot}%{_sysconfdir}/azurelinux-release
->>>>>>> c0c1ddfb
 
 cat <<-"EOF" > %{buildroot}%{_libdir}/lsb-release
 DISTRIB_ID="azurelinux"
-<<<<<<< HEAD
-DISTRIB_RELEASE="%{azurelinux_release_version}"
-DISTRIB_CODENAME=AzureLinux
-DISTRIB_DESCRIPTION="Microsoft Azure Linux %{azurelinux_release_version}"
-=======
 DISTRIB_RELEASE="%{version}"
 DISTRIB_CODENAME=AzureLinux
 DISTRIB_DESCRIPTION="%{distribution} %{version}"
->>>>>>> c0c1ddfb
 EOF
 ln -sv ..%{_libdir}/lsb-release %{buildroot}%{_sysconfdir}/lsb-release
 
-<<<<<<< HEAD
-version_id=`echo %{azurelinux_release_version} | grep -o -E '[0-9]+.[0-9]+' | head -1`
-cat > %{buildroot}/%{_libdir}/os-release << EOF
-NAME="Microsoft Azure Linux"
-VERSION="%{azurelinux_release_version}"
-=======
 cat <<-"EOF" > %{buildroot}%{_libdir}/os-release
 NAME="%{distribution}"
 VERSION="%{version}"
->>>>>>> c0c1ddfb
 ID=azurelinux
 VERSION_ID="%{version}"
 PRETTY_NAME="%{distribution} %{version}"
@@ -82,22 +60,11 @@
 EOF
 ln -sv ..%{_libdir}/os-release %{buildroot}%{_sysconfdir}/os-release
 
-<<<<<<< HEAD
-ln -sv ../usr/lib/os-release %{buildroot}%{_sysconfdir}/os-release
-
-cat > %{buildroot}%{_sysconfdir}/issue <<- EOF
-Welcome to Azure Linux %{azurelinux_release_version} (%{_arch}) - (\l)
-=======
 cat <<-"EOF" > %{buildroot}%{_libdir}/issue
 Welcome to %{distribution} %{version} (%{_arch}) - (\l)
->>>>>>> c0c1ddfb
 EOF
 ln -sv ..%{_libdir}/issue %{buildroot}%{_sysconfdir}/issue
 
-<<<<<<< HEAD
-cat > %{buildroot}%{_sysconfdir}/issue.net <<- EOF
-Welcome to Azure Linux %{azurelinux_release_version} (%{_arch})
-=======
 cat <<-"EOF" > %{buildroot}%{_libdir}/issue.net
 Welcome to %{distribution} %{version} (%{_arch})
 EOF
@@ -117,7 +84,6 @@
 %%dist_home_url       %{url}
 %%dist_bug_report_url %{url}
 %%dist_debuginfod_url %{url}
->>>>>>> c0c1ddfb
 EOF
 
 # Default presets for system and user
@@ -146,10 +112,9 @@
 %{_userpresetdir}/*.preset
 
 %changelog
-<<<<<<< HEAD
-* Thu Feb 22 2024 Pawel Winogrodzki <pawelwi@microsoft.com> - 3.0-4
+* Thu Feb 22 2024 Pawel Winogrodzki <pawelwi@microsoft.com> - 3.0-5
 - Updating naming for 3.0 version of Azure Linux.
-=======
+
 * Thu Feb 22 2024 Dan Streetman <ddstreet@microsoft.com> - 3.0-4
 - remove %%config(noreplace) from *-release files
 - define dist_version and use local macros
@@ -158,7 +123,6 @@
 - add issue.d dir
 - move macros.dist into this package
 - Add default systemd presets
->>>>>>> c0c1ddfb
 
 * Thu Feb 01 2024 Mykhailo Bykhovtsev <mbykhovtsev@microsoft.com> - 3.0-3
 - Renamed mariner-release to azurelinux-release file
