%global runtime_make_vars       DEFSTATICRESOURCEMGMT=true \\\
                                SKIP_GO_VERSION_CHECK=1

%global agent_make_vars         LIBC=gnu \\\
                                SECURITY_POLICY=yes

%global debug_package %{nil}

Name:         kata-containers-cc
<<<<<<< HEAD
Version:      0.6.2
Release:      1%{?dist}
=======
Version:      0.6.1
Release:      3%{?dist}
>>>>>>> 40b562a1
Summary:      Kata Confidential Containers
License:      ASL 2.0
Vendor:       Microsoft Corporation
URL:          https://github.com/microsoft/kata-containers
Source0:      https://github.com/microsoft/kata-containers/archive/refs/tags/cc-%{version}.tar.gz#/%{name}-%{version}.tar.gz
Source1:      https://github.com/microsoft/kata-containers/archive/refs/tags/%{name}-%{version}.tar.gz
Source2:      %{name}-%{version}-cargo.tar.gz
Source3:      mariner-coco-build-uvm.sh
Patch0:       keep-uvm-rootfs-dependencies.patch

ExclusiveArch: x86_64

BuildRequires:  golang
BuildRequires:  make
BuildRequires:  protobuf-compiler
BuildRequires:  dracut
BuildRequires:  cargo
BuildRequires:  rust
BuildRequires:  git
BuildRequires:  sudo
BuildRequires:  perl-FindBin
BuildRequires:  perl-lib
BuildRequires:  libseccomp-devel
BuildRequires:  openssl-devel
BuildRequires:  clang
BuildRequires:  device-mapper-devel
BuildRequires:  cmake
BuildRequires:  fuse-devel

# needed to build the tarfs module, see next comment - we currently build the tarfs module for both kernels
BuildRequires:  kernel-uvm-devel
BuildRequires:  kernel-uvm-cvm-devel

# kernel-uvm is required for allowing to test the kata-cc handler w/o SEV SNP but with the
# policy feature using kernel-uvm and the kata-cc shim/agent from this package with policy features
Requires:  kernel-uvm
Requires:  kernel-uvm-cvm
Requires:  moby-containerd-cc

%description
Kata Confidential Containers.

# This subpackage is used to build the uvm and therefore has dependencies on the kernel-uvm(-cvm) binaries
%package tools
Summary:        Kata CC tools package for building UVM components
Requires:       cargo
Requires:       qemu-img
Requires:       parted
Requires:       curl
Requires:       veritysetup
Requires:       opa >= 0.50.2
Requires:       kernel-uvm
Requires:       kernel-uvm-cvm

%description tools
This package contains the UVM osbuilder files

%prep
%autosetup -p1 -n %{name}-%{version}
pushd %{_builddir}/%{name}-%{version}
tar -xf %{SOURCE2}
popd

%build
export PATH=$PATH:"$(pwd)/go/bin"
export GOPATH="$(pwd)/go"
export OPENSSL_NO_VENDOR=1

# kata shim/runtime
pushd %{_builddir}/%{name}-%{version}/src/runtime
%make_build %{runtime_make_vars}
popd

# agent
pushd %{_builddir}/%{name}-%{version}/src/agent
%make_build %{agent_make_vars}
popd

# tardev snapshotter
pushd %{_builddir}/%{name}-%{version}/src/tardev-snapshotter
make
chmod +x target/release/tardev-snapshotter
popd

# overlay
pushd %{_builddir}/%{name}-%{version}/src/overlay
cargo build --release
popd

# utarfs
pushd %{_builddir}/%{name}-%{version}/src/utarfs
cargo build --release
popd

# kernel modules
pushd /usr/src/linux-headers*cvm
header_dir=$(basename $PWD)
KERNEL_CVM_VER=${header_dir#"linux-headers-"}
KERNEL_CVM_MODULE_VER=${KERNEL_CVM_VER%%-*}
popd

pushd /usr/src/$(ls /usr/src | grep linux-header | grep -v cvm)
header_dir=$(basename $PWD)
KERNEL_VER=${header_dir#"linux-headers-"}
KERNEL_MODULE_VER=${KERNEL_VER%%-*}
popd

# make a copy of the tarfs folder for cvm modules
mkdir -p %{_builddir}/%{name}-%{version}/src/tarfs-cvm
cp -aR %{_builddir}/%{name}-%{version}/src/tarfs/* %{_builddir}/%{name}-%{version}/src/tarfs-cvm/

pushd %{_builddir}/%{name}-%{version}/src/tarfs
make KDIR=/usr/src/linux-headers-${KERNEL_VER}
make KDIR=/usr/src/linux-headers-${KERNEL_VER} install
popd
%global KERNEL_MODULES_DIR %{_builddir}/%{name}-%{version}/src/tarfs/_install/lib/modules/${KERNEL_MODULE_VER}

pushd %{_builddir}/%{name}-%{version}/src/tarfs-cvm
make KDIR=/usr/src/linux-headers-${KERNEL_CVM_VER}
make KDIR=/usr/src/linux-headers-${KERNEL_CVM_VER} install
popd
%global KERNEL_CVM_MODULES_DIR %{_builddir}/%{name}-%{version}/src/tarfs-cvm/_install/lib/modules/${KERNEL_CVM_MODULE_VER}

%install
%define coco_path     /opt/confidential-containers
%define coco_bin      %{coco_path}/bin
%define defaults_kata %{coco_path}/share/defaults/kata-containers
%define share_kata    %{coco_path}/share/kata-containers
%define osbuilder     %{coco_path}/uvm

mkdir -p %{buildroot}%{osbuilder}/tools/osbuilder/scripts
mkdir -p %{buildroot}%{osbuilder}/tools/osbuilder/rootfs-builder
mkdir -p %{buildroot}%{osbuilder}/tools/osbuilder/initrd-builder
mkdir -p %{buildroot}%{osbuilder}/tools/osbuilder/image-builder
mkdir -p %{buildroot}%{osbuilder}/ci

# kernel modules
cp -aR %{KERNEL_MODULES_DIR} %{buildroot}%{osbuilder}
cp -aR %{KERNEL_CVM_MODULES_DIR} %{buildroot}%{osbuilder}

# osbuilder
pushd %{_builddir}/%{name}-%{version}
rm tools/osbuilder/.gitignore
rm tools/osbuilder/rootfs-builder/.gitignore

install -D -m 0755 %{SOURCE3}           %{buildroot}%{osbuilder}/mariner-coco-build-uvm.sh
install -D -m 0644 VERSION              %{buildroot}%{osbuilder}/VERSION
install -D -m 0644 ci/install_yq.sh     %{buildroot}%{osbuilder}/ci/install_yq.sh
install -D -m 0644 versions.yaml        %{buildroot}%{osbuilder}/versions.yaml
install -D -m 0644 tools/osbuilder/Makefile  %{buildroot}%{osbuilder}/tools/osbuilder/Makefile

sed -i 's#distro_config_dir="${script_dir}/${distro}#distro_config_dir="${script_dir}/cbl-mariner#g' tools/osbuilder/rootfs-builder/rootfs.sh
cp -aR tools/osbuilder/rootfs-builder   %{buildroot}%{osbuilder}/tools/osbuilder
cp -aR tools/osbuilder/initrd-builder   %{buildroot}%{osbuilder}/tools/osbuilder
cp -aR tools/osbuilder/scripts          %{buildroot}%{osbuilder}/tools/osbuilder
popd

mkdir -p %{buildroot}%{coco_bin}
mkdir -p %{buildroot}%{share_kata}
mkdir -p %{buildroot}%{coco_path}/libexec
mkdir -p %{buildroot}/etc/systemd/system/containerd.service.d/

# for testing policy/snapshotter without SEV SNP we use CH (with kernel-uvm and initrd) instead of CH-CVM with IGVM
# Note: our kata-containers config toml expects cloud-hypervisor and kernel under a certain path/name, so we align this through symlinks here
ln -s /usr/bin/cloud-hypervisor               %{buildroot}%{coco_bin}/cloud-hypervisor
ln -s /usr/bin/cloud-hypervisor-cvm           %{buildroot}%{coco_bin}/cloud-hypervisor-snp

# this is again for testing without SEV SNP
ln -s /usr/share/cloud-hypervisor/vmlinux.bin %{buildroot}%{share_kata}/vmlinux.container

ln -sf /usr/libexec/virtiofsd %{buildroot}/%{coco_path}/libexec/virtiofsd

find %{buildroot}/etc

# agent
pushd %{_builddir}/%{name}-%{version}/src/agent
mkdir -p %{buildroot}%{osbuilder}/src/agent/samples/policy
cp -aR samples/policy/all-allowed         %{buildroot}%{osbuilder}/src/agent/samples/policy
install -D -m 0755 kata-containers.target %{buildroot}%{osbuilder}/kata-containers.target
install -D -m 0755 kata-agent.service.in  %{buildroot}%{osbuilder}/kata-agent.service.in
install -D -m 0755 coco-opa.service       %{buildroot}%{osbuilder}/coco-opa.service
install -D -m 0755 target/x86_64-unknown-linux-gnu/release/kata-agent %{buildroot}%{osbuilder}/kata-agent
popd

# runtime/shim
pushd %{_builddir}/%{name}-%{version}/src/runtime
install -D -m 0755 containerd-shim-kata-v2 %{buildroot}/usr/local/bin/containerd-shim-kata-cc-v2
install -D -m 0755 kata-monitor %{buildroot}%{coco_bin}/kata-monitor
install -D -m 0755 kata-runtime %{buildroot}%{coco_bin}/kata-runtime
install -D -m 0755 data/kata-collect-data.sh %{buildroot}%{coco_bin}/kata-collect-data.sh

# Note: we deploy two configurations - the additional one is for policy/snapshotter testing w/o SEV SNP or IGVM
install -D -m 0644 config/configuration-clh.toml %{buildroot}/%{defaults_kata}/configuration-clh.toml
install -D -m 0644 config/configuration-clh-snp.toml %{buildroot}/%{defaults_kata}/configuration-clh-snp.toml

# adapt upstream config files
# change paths with locations specific to our distribution
sed -i 's|/usr|/opt/confidential-containers|g' %{buildroot}/%{defaults_kata}/configuration-clh.toml
sed -i 's|/usr|/opt/confidential-containers|g' %{buildroot}/%{defaults_kata}/configuration-clh-snp.toml
popd

# tardev-snapshotter
pushd %{_builddir}/%{name}-%{version}/src/tardev-snapshotter/
sed -i -e 's/containerd.service/kubelet.service/g' tardev-snapshotter.service
install -m 0644 -D -t %{buildroot}%{_unitdir} tardev-snapshotter.service
install -D -m 0755 target/release/tardev-snapshotter  %{buildroot}/usr/bin/tardev-snapshotter
popd

# overlay
pushd %{_builddir}/%{name}-%{version}/src/overlay/
install -D -m 0755 target/release/kata-overlay  %{buildroot}/usr/bin/kata-overlay
popd

# utarfs
pushd %{_builddir}/%{name}-%{version}/src/utarfs/
install -D -m 0755 target/release/utarfs  %{buildroot}/usr/sbin/mount.tar
popd

install -D -m 0755 %{_builddir}/%{name}-%{version}/tools/osbuilder/image-builder/image_builder.sh   %{buildroot}%{osbuilder}/tools/osbuilder/image-builder/image_builder.sh
install -D -m 0755 %{_builddir}/%{name}-%{version}/tools/osbuilder/image-builder/nsdax.gpl.c        %{buildroot}%{osbuilder}/tools/osbuilder/image-builder/nsdax.gpl.c

%preun
%systemd_preun tardev-snapshotter.service

%postun
%systemd_postun tardev-snapshotter.service

%post
%systemd_post tardev-snapshotter.service

%files
%{share_kata}/vmlinux.container

%{coco_bin}/cloud-hypervisor
%{coco_bin}/cloud-hypervisor-snp
%{coco_bin}/kata-collect-data.sh
%{coco_bin}/kata-monitor
%{coco_bin}/kata-runtime

%{defaults_kata}/configuration*.toml
%{coco_path}/libexec/virtiofsd

%{_bindir}/tardev-snapshotter
%{_bindir}/kata-overlay
%{_sbindir}/mount.tar
%{_unitdir}/tardev-snapshotter.service
%{_prefix}/local/bin/containerd-shim-kata-cc-v2

%license LICENSE
%doc CONTRIBUTING.md
%doc README.md

%files tools
%dir %{osbuilder}/src/agent/samples/policy/all-allowed
%{osbuilder}/src/agent/samples/policy/all-allowed/all-allowed.rego

%{osbuilder}/mariner-coco-build-uvm.sh
%{osbuilder}/kata-containers.target
%{osbuilder}/kata-agent.service.in
%{osbuilder}/coco-opa.service
%{osbuilder}/kata-agent
%{osbuilder}/ci/install_yq.sh

%{osbuilder}/VERSION
%{osbuilder}/versions.yaml

%dir %{osbuilder}/modules
%dir %{osbuilder}/tools
%{osbuilder}/modules/*
%{osbuilder}/tools/*

# remove some scripts we don't use
%exclude %{osbuilder}/tools/osbuilder/rootfs-builder/alpine
%exclude %{osbuilder}/tools/osbuilder/rootfs-builder/centos
%exclude %{osbuilder}/tools/osbuilder/rootfs-builder/clearlinux
%exclude %{osbuilder}/tools/osbuilder/rootfs-builder/debian
%exclude %{osbuilder}/tools/osbuilder/rootfs-builder/template
%exclude %{osbuilder}/tools/osbuilder/rootfs-builder/ubuntu

%changelog
<<<<<<< HEAD
*   Mon Oct 16 2023 Dallas Delaney <dadelan@microsoft.com> 0.6.2-1
-   Upgrade to version 0.6.2
=======
* Mon Oct 16 2023 CBL-Mariner Servicing Account <cblmargh@microsoft.com> - 0.6.1-3
- Bump release to rebuild with go 1.20.10
>>>>>>> 40b562a1

*   Tue Oct 10 2023 Dan Streetman <ddstreet@ieee.org> - 0.6.1-2
-   Bump release to rebuild with updated version of Go.

*   Mon Sep 18 2023 Dallas Delaney <dadelan@microsoft.com> 0.6.1-1
-   Update to use cloud-hypervisor-cvm and kernel-uvm-cm
-   Pull in latest source for genpolicy, utarfs, and overlay changes

*   Thu Sep 14 2023 Muhammad Falak <mwani@microsoft.com> - 0.6.0-4
-   Introduce patch to drop mut for immutable vars
-   Introduce patch enabling feature(impl_trait_in_assoc_type) to unblock build

*   Thu Sep 07 2023 Daniel McIlvaney <damcilva@microsoft.com> - 0.6.0-3
-   Bump package to rebuild with rust 1.72.0

*   Mon Aug 07 2023 CBL-Mariner Servicing Account <cblmargh@microsoft.com> - 0.6.0-2
-   Bump release to rebuild with go 1.19.12

*   Tue Jul 11 2023 Dallas Delaney <dadelan@microsoft.com> 0.6.0-1
-   Upgrade to version 0.6.0

*   Thu Jul 13 2023 CBL-Mariner Servicing Account <cblmargh@microsoft.com> - 0.4.2-2
-   Bump release to rebuild with go 1.19.11

*   Thu Jun 29 2023 Dallas Delaney <dadelan@microsoft.com> 0.4.2-1
-   Upgrade to version 0.4.2 for new snapshotter and policy features

*   Thu Jun 15 2023 CBL-Mariner Servicing Account <cblmargh@microsoft.com> - 0.4.1-3
-   Bump release to rebuild with go 1.19.10

*   Wed May 24 2023 Dallas Delaney <dadelan@microsoft.com> 0.4.1-2
-   Enable static resource management and build with host's openssl

*   Wed May 10 2023 Dallas Delaney <dadelan@microsoft.com> 0.4.1-1
-   Add version 0.4.1 and fix CVEs

*   Wed Apr 26 2023 Dallas Delaney <dadelan@microsoft.com> 0.4.0-1
-   Remove containerd override and add dependency on moby-containerd-cc

*   Mon Apr 24 2023 Dallas Delaney <dadelan@microsoft.com> 0.4.0-1
-   Add vendored code and move UVM building out of base package

*   Wed Apr 5 2023 Dallas Delaney <dadelan@microsoft.com> 0.1.0-10
-   Rebase against 0.4.0 upstream tag
-   License verified.
-   Original version for CBL-Mariner

*   Thu Mar 2 2023 Dallas Delaney <dadelan@microsoft.com> 0.1.0-9
-   Fix configuration paths

*   Wed Mar 1 2023 Dallas Delaney <dadelan@microsoft.com> 0.1.0-8
-   Build from source code

*   Fri Feb 17 2023 Mitch Zhu <mitchzhu@microsoft.com> 0.1.0-7
-   Port over kata-cc spec update

*   Wed Jan 18 2023 Dan Mihai <dmihai@microsoft.com> 0.1.0-6
-   Build kata UVM image

*   Mon Jan 16 2023 Dan Mihai <dmihai@microsoft.com> 0.1.0-5
-   Build kata runtime from source code

*   Mon Jan 16 2023 Dan Mihai <dmihai@microsoft.com> 0.1.0-4
-   Build kata-agent from source code

*   Thu Jan 12 2023 Dan Mihai <dmihai@microsoft.com> 0.1.0-3
-   Install /usr/local/bin/containerd-shim-kata-clh-v2

*   Thu Jan 12 2023 Dan Mihai <dmihai@microsoft.com> 0.1.0-2
-   Mariner-based host configuration

*   Tue Oct 25 2022 Dallas Delaney <dadelan@microsoft.com> 0.1.0-1
-   Initial rpm data and spec added<|MERGE_RESOLUTION|>--- conflicted
+++ resolved
@@ -7,13 +7,8 @@
 %global debug_package %{nil}
 
 Name:         kata-containers-cc
-<<<<<<< HEAD
 Version:      0.6.2
 Release:      1%{?dist}
-=======
-Version:      0.6.1
-Release:      3%{?dist}
->>>>>>> 40b562a1
 Summary:      Kata Confidential Containers
 License:      ASL 2.0
 Vendor:       Microsoft Corporation
@@ -294,13 +289,11 @@
 %exclude %{osbuilder}/tools/osbuilder/rootfs-builder/ubuntu
 
 %changelog
-<<<<<<< HEAD
-*   Mon Oct 16 2023 Dallas Delaney <dadelan@microsoft.com> 0.6.2-1
+*   Fri Nov 3 2023 Dallas Delaney <dadelan@microsoft.com> 0.6.2-1
 -   Upgrade to version 0.6.2
-=======
-* Mon Oct 16 2023 CBL-Mariner Servicing Account <cblmargh@microsoft.com> - 0.6.1-3
-- Bump release to rebuild with go 1.20.10
->>>>>>> 40b562a1
+
+*   Mon Oct 16 2023 CBL-Mariner Servicing Account <cblmargh@microsoft.com> - 0.6.1-3
+-   Bump release to rebuild with go 1.20.10
 
 *   Tue Oct 10 2023 Dan Streetman <ddstreet@ieee.org> - 0.6.1-2
 -   Bump release to rebuild with updated version of Go.
