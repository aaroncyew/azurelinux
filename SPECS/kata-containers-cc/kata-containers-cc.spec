%global runtime_make_vars       DEFSTATICRESOURCEMGMT=true \\\
                                SKIP_GO_VERSION_CHECK=1

%global agent_make_vars         LIBC=gnu \\\
                                SECURITY_POLICY=yes

%global debug_package %{nil}

Name:         kata-containers-cc
<<<<<<< HEAD
Version:      0.6.2
Release:      1%{?dist}
=======
Version:      0.6.1
Release:      4%{?dist}
>>>>>>> 04390839
Summary:      Kata Confidential Containers
License:      ASL 2.0
Vendor:       Microsoft Corporation
URL:          https://github.com/microsoft/kata-containers
Source0:      https://github.com/microsoft/kata-containers/archive/refs/tags/cc-%{version}.tar.gz#/%{name}-%{version}.tar.gz
Source1:      https://github.com/microsoft/kata-containers/archive/refs/tags/%{name}-%{version}.tar.gz
Source2:      %{name}-%{version}-cargo.tar.gz
Source3:      mariner-coco-build-uvm.sh
<<<<<<< HEAD
Patch0:       keep-uvm-rootfs-dependencies.patch
=======
Patch0:       0001-tardev-snapshotter-enable-feature-impl_trait_in_asso.patch
Patch1:       drop-mut-for-variables-that-are-not-mutated.patch
Patch2:       keep-uvm-rootfs-dependencies.patch
>>>>>>> 04390839

ExclusiveArch: x86_64

BuildRequires:  golang
BuildRequires:  make
BuildRequires:  protobuf-compiler
BuildRequires:  dracut
BuildRequires:  cargo
BuildRequires:  rust
BuildRequires:  git
BuildRequires:  sudo
BuildRequires:  perl-FindBin
BuildRequires:  perl-lib
BuildRequires:  libseccomp-devel
BuildRequires:  openssl-devel
BuildRequires:  clang
BuildRequires:  device-mapper-devel
BuildRequires:  cmake
BuildRequires:  fuse-devel

# needed to build the tarfs module, see next comment - we currently build the tarfs module for both kernels
BuildRequires:  kernel-uvm-devel
BuildRequires:  kernel-uvm-cvm-devel

# kernel-uvm is required for allowing to test the kata-cc handler w/o SEV SNP but with the
# policy feature using kernel-uvm and the kata-cc shim/agent from this package with policy features
Requires:  kernel-uvm
Requires:  kernel-uvm-cvm
Requires:  moby-containerd-cc

%description
Kata Confidential Containers.

# This subpackage is used to build the uvm and therefore has dependencies on the kernel-uvm(-cvm) binaries
%package tools
Summary:        Kata CC tools package for building UVM components
Requires:       cargo
Requires:       qemu-img
Requires:       parted
Requires:       curl
Requires:       veritysetup
Requires:       opa >= 0.50.2
Requires:       kernel-uvm
Requires:       kernel-uvm-cvm

%description tools
This package contains the UVM osbuilder files

%prep
%autosetup -p1 -n %{name}-%{version}
pushd %{_builddir}/%{name}-%{version}
tar -xf %{SOURCE2}
popd

%build
export PATH=$PATH:"$(pwd)/go/bin"
export GOPATH="$(pwd)/go"
export OPENSSL_NO_VENDOR=1

# kata shim/runtime
pushd %{_builddir}/%{name}-%{version}/src/runtime
%make_build %{runtime_make_vars}
popd

# agent
pushd %{_builddir}/%{name}-%{version}/src/agent
%make_build %{agent_make_vars}
popd

# tardev snapshotter
pushd %{_builddir}/%{name}-%{version}/src/tardev-snapshotter
make
chmod +x target/release/tardev-snapshotter
popd

# overlay
pushd %{_builddir}/%{name}-%{version}/src/overlay
cargo build --release
popd

# utarfs
pushd %{_builddir}/%{name}-%{version}/src/utarfs
cargo build --release
popd

# kernel modules
pushd /usr/src/linux-headers*cvm
header_dir=$(basename $PWD)
KERNEL_CVM_VER=${header_dir#"linux-headers-"}
KERNEL_CVM_MODULE_VER=${KERNEL_CVM_VER%%-*}
popd

pushd /usr/src/$(ls /usr/src | grep linux-header | grep -v cvm)
header_dir=$(basename $PWD)
KERNEL_VER=${header_dir#"linux-headers-"}
KERNEL_MODULE_VER=${KERNEL_VER%%-*}
popd

# make a copy of the tarfs folder for cvm modules
mkdir -p %{_builddir}/%{name}-%{version}/src/tarfs-cvm
cp -aR %{_builddir}/%{name}-%{version}/src/tarfs/* %{_builddir}/%{name}-%{version}/src/tarfs-cvm/

pushd %{_builddir}/%{name}-%{version}/src/tarfs
make KDIR=/usr/src/linux-headers-${KERNEL_VER}
make KDIR=/usr/src/linux-headers-${KERNEL_VER} install
popd
%global KERNEL_MODULES_DIR %{_builddir}/%{name}-%{version}/src/tarfs/_install/lib/modules/${KERNEL_MODULE_VER}

pushd %{_builddir}/%{name}-%{version}/src/tarfs-cvm
make KDIR=/usr/src/linux-headers-${KERNEL_CVM_VER}
make KDIR=/usr/src/linux-headers-${KERNEL_CVM_VER} install
popd
%global KERNEL_CVM_MODULES_DIR %{_builddir}/%{name}-%{version}/src/tarfs-cvm/_install/lib/modules/${KERNEL_CVM_MODULE_VER}

%install
%define coco_path     /opt/confidential-containers
%define coco_bin      %{coco_path}/bin
%define defaults_kata %{coco_path}/share/defaults/kata-containers
%define share_kata    %{coco_path}/share/kata-containers
%define osbuilder     %{coco_path}/uvm

mkdir -p %{buildroot}%{osbuilder}/tools/osbuilder/scripts
mkdir -p %{buildroot}%{osbuilder}/tools/osbuilder/rootfs-builder
mkdir -p %{buildroot}%{osbuilder}/tools/osbuilder/initrd-builder
mkdir -p %{buildroot}%{osbuilder}/tools/osbuilder/image-builder
mkdir -p %{buildroot}%{osbuilder}/ci

# kernel modules
cp -aR %{KERNEL_MODULES_DIR} %{buildroot}%{osbuilder}
cp -aR %{KERNEL_CVM_MODULES_DIR} %{buildroot}%{osbuilder}

# osbuilder
pushd %{_builddir}/%{name}-%{version}
rm tools/osbuilder/.gitignore
rm tools/osbuilder/rootfs-builder/.gitignore

install -D -m 0755 %{SOURCE3}           %{buildroot}%{osbuilder}/mariner-coco-build-uvm.sh
install -D -m 0644 VERSION              %{buildroot}%{osbuilder}/VERSION
install -D -m 0644 ci/install_yq.sh     %{buildroot}%{osbuilder}/ci/install_yq.sh
install -D -m 0644 versions.yaml        %{buildroot}%{osbuilder}/versions.yaml
install -D -m 0644 tools/osbuilder/Makefile  %{buildroot}%{osbuilder}/tools/osbuilder/Makefile

sed -i 's#distro_config_dir="${script_dir}/${distro}#distro_config_dir="${script_dir}/cbl-mariner#g' tools/osbuilder/rootfs-builder/rootfs.sh
cp -aR tools/osbuilder/rootfs-builder   %{buildroot}%{osbuilder}/tools/osbuilder
cp -aR tools/osbuilder/initrd-builder   %{buildroot}%{osbuilder}/tools/osbuilder
cp -aR tools/osbuilder/scripts          %{buildroot}%{osbuilder}/tools/osbuilder
popd

mkdir -p %{buildroot}%{coco_bin}
mkdir -p %{buildroot}%{share_kata}
mkdir -p %{buildroot}%{coco_path}/libexec
mkdir -p %{buildroot}/etc/systemd/system/containerd.service.d/

# for testing policy/snapshotter without SEV SNP we use CH (with kernel-uvm and initrd) instead of CH-CVM with IGVM
# Note: our kata-containers config toml expects cloud-hypervisor and kernel under a certain path/name, so we align this through symlinks here
ln -s /usr/bin/cloud-hypervisor               %{buildroot}%{coco_bin}/cloud-hypervisor
ln -s /usr/bin/cloud-hypervisor-cvm           %{buildroot}%{coco_bin}/cloud-hypervisor-snp

# this is again for testing without SEV SNP
ln -s /usr/share/cloud-hypervisor/vmlinux.bin %{buildroot}%{share_kata}/vmlinux.container

ln -sf /usr/libexec/virtiofsd %{buildroot}/%{coco_path}/libexec/virtiofsd

find %{buildroot}/etc

# agent
pushd %{_builddir}/%{name}-%{version}/src/agent
mkdir -p %{buildroot}%{osbuilder}/src/agent/samples/policy
cp -aR samples/policy/all-allowed         %{buildroot}%{osbuilder}/src/agent/samples/policy
install -D -m 0755 kata-containers.target %{buildroot}%{osbuilder}/kata-containers.target
install -D -m 0755 kata-agent.service.in  %{buildroot}%{osbuilder}/kata-agent.service.in
install -D -m 0755 coco-opa.service       %{buildroot}%{osbuilder}/coco-opa.service
install -D -m 0755 target/x86_64-unknown-linux-gnu/release/kata-agent %{buildroot}%{osbuilder}/kata-agent
popd

# runtime/shim
pushd %{_builddir}/%{name}-%{version}/src/runtime
install -D -m 0755 containerd-shim-kata-v2 %{buildroot}/usr/local/bin/containerd-shim-kata-cc-v2
install -D -m 0755 kata-monitor %{buildroot}%{coco_bin}/kata-monitor
install -D -m 0755 kata-runtime %{buildroot}%{coco_bin}/kata-runtime
install -D -m 0755 data/kata-collect-data.sh %{buildroot}%{coco_bin}/kata-collect-data.sh

# Note: we deploy two configurations - the additional one is for policy/snapshotter testing w/o SEV SNP or IGVM
install -D -m 0644 config/configuration-clh.toml %{buildroot}/%{defaults_kata}/configuration-clh.toml
install -D -m 0644 config/configuration-clh-snp.toml %{buildroot}/%{defaults_kata}/configuration-clh-snp.toml

# adapt upstream config files
# change paths with locations specific to our distribution
sed -i 's|/usr|/opt/confidential-containers|g' %{buildroot}/%{defaults_kata}/configuration-clh.toml
sed -i 's|/usr|/opt/confidential-containers|g' %{buildroot}/%{defaults_kata}/configuration-clh-snp.toml
popd

# tardev-snapshotter
pushd %{_builddir}/%{name}-%{version}/src/tardev-snapshotter/
sed -i -e 's/containerd.service/kubelet.service/g' tardev-snapshotter.service
install -m 0644 -D -t %{buildroot}%{_unitdir} tardev-snapshotter.service
install -D -m 0755 target/release/tardev-snapshotter  %{buildroot}/usr/bin/tardev-snapshotter
popd

# overlay
pushd %{_builddir}/%{name}-%{version}/src/overlay/
install -D -m 0755 target/release/kata-overlay  %{buildroot}/usr/bin/kata-overlay
popd

# utarfs
pushd %{_builddir}/%{name}-%{version}/src/utarfs/
install -D -m 0755 target/release/utarfs  %{buildroot}/usr/sbin/mount.tar
popd

install -D -m 0755 %{_builddir}/%{name}-%{version}/tools/osbuilder/image-builder/image_builder.sh   %{buildroot}%{osbuilder}/tools/osbuilder/image-builder/image_builder.sh
install -D -m 0755 %{_builddir}/%{name}-%{version}/tools/osbuilder/image-builder/nsdax.gpl.c        %{buildroot}%{osbuilder}/tools/osbuilder/image-builder/nsdax.gpl.c

%preun
%systemd_preun tardev-snapshotter.service

%postun
%systemd_postun tardev-snapshotter.service

%post
%systemd_post tardev-snapshotter.service

%files
%{share_kata}/vmlinux.container

%{coco_bin}/cloud-hypervisor
%{coco_bin}/cloud-hypervisor-snp
%{coco_bin}/kata-collect-data.sh
%{coco_bin}/kata-monitor
%{coco_bin}/kata-runtime

%{defaults_kata}/configuration*.toml
%{coco_path}/libexec/virtiofsd

%{_bindir}/tardev-snapshotter
%{_bindir}/kata-overlay
%{_sbindir}/mount.tar
%{_unitdir}/tardev-snapshotter.service
%{_prefix}/local/bin/containerd-shim-kata-cc-v2

%license LICENSE
%doc CONTRIBUTING.md
%doc README.md

%files tools
%dir %{osbuilder}/src/agent/samples/policy/all-allowed
%{osbuilder}/src/agent/samples/policy/all-allowed/all-allowed.rego

%{osbuilder}/mariner-coco-build-uvm.sh
%{osbuilder}/kata-containers.target
%{osbuilder}/kata-agent.service.in
%{osbuilder}/coco-opa.service
%{osbuilder}/kata-agent
%{osbuilder}/ci/install_yq.sh

%{osbuilder}/VERSION
%{osbuilder}/versions.yaml

%dir %{osbuilder}/modules
%dir %{osbuilder}/tools
%{osbuilder}/modules/*
%{osbuilder}/tools/*

# remove some scripts we don't use
%exclude %{osbuilder}/tools/osbuilder/rootfs-builder/alpine
%exclude %{osbuilder}/tools/osbuilder/rootfs-builder/centos
%exclude %{osbuilder}/tools/osbuilder/rootfs-builder/clearlinux
%exclude %{osbuilder}/tools/osbuilder/rootfs-builder/debian
%exclude %{osbuilder}/tools/osbuilder/rootfs-builder/template
%exclude %{osbuilder}/tools/osbuilder/rootfs-builder/ubuntu

%changelog
<<<<<<< HEAD
*   Fri Nov 3 2023 Dallas Delaney <dadelan@microsoft.com> 0.6.2-1
-   Upgrade to version 0.6.2
=======
*   Fri Nov 3 2023 Dallas Delaney <dadelan@microsoft.com> - 0.6.1-4
-   Add patch to retain UVM rootfs dependencies
>>>>>>> 04390839

*   Mon Oct 16 2023 CBL-Mariner Servicing Account <cblmargh@microsoft.com> - 0.6.1-3
-   Bump release to rebuild with go 1.20.10

*   Tue Oct 10 2023 Dan Streetman <ddstreet@ieee.org> - 0.6.1-2
-   Bump release to rebuild with updated version of Go.

*   Mon Sep 18 2023 Dallas Delaney <dadelan@microsoft.com> 0.6.1-1
-   Update to use cloud-hypervisor-cvm and kernel-uvm-cm
-   Pull in latest source for genpolicy, utarfs, and overlay changes

*   Thu Sep 14 2023 Muhammad Falak <mwani@microsoft.com> - 0.6.0-4
-   Introduce patch to drop mut for immutable vars
-   Introduce patch enabling feature(impl_trait_in_assoc_type) to unblock build

*   Thu Sep 07 2023 Daniel McIlvaney <damcilva@microsoft.com> - 0.6.0-3
-   Bump package to rebuild with rust 1.72.0

*   Mon Aug 07 2023 CBL-Mariner Servicing Account <cblmargh@microsoft.com> - 0.6.0-2
-   Bump release to rebuild with go 1.19.12

*   Tue Jul 11 2023 Dallas Delaney <dadelan@microsoft.com> 0.6.0-1
-   Upgrade to version 0.6.0

*   Thu Jul 13 2023 CBL-Mariner Servicing Account <cblmargh@microsoft.com> - 0.4.2-2
-   Bump release to rebuild with go 1.19.11

*   Thu Jun 29 2023 Dallas Delaney <dadelan@microsoft.com> 0.4.2-1
-   Upgrade to version 0.4.2 for new snapshotter and policy features

*   Thu Jun 15 2023 CBL-Mariner Servicing Account <cblmargh@microsoft.com> - 0.4.1-3
-   Bump release to rebuild with go 1.19.10

*   Wed May 24 2023 Dallas Delaney <dadelan@microsoft.com> 0.4.1-2
-   Enable static resource management and build with host's openssl

*   Wed May 10 2023 Dallas Delaney <dadelan@microsoft.com> 0.4.1-1
-   Add version 0.4.1 and fix CVEs

*   Wed Apr 26 2023 Dallas Delaney <dadelan@microsoft.com> 0.4.0-1
-   Remove containerd override and add dependency on moby-containerd-cc

*   Mon Apr 24 2023 Dallas Delaney <dadelan@microsoft.com> 0.4.0-1
-   Add vendored code and move UVM building out of base package

*   Wed Apr 5 2023 Dallas Delaney <dadelan@microsoft.com> 0.1.0-10
-   Rebase against 0.4.0 upstream tag
-   License verified.
-   Original version for CBL-Mariner

*   Thu Mar 2 2023 Dallas Delaney <dadelan@microsoft.com> 0.1.0-9
-   Fix configuration paths

*   Wed Mar 1 2023 Dallas Delaney <dadelan@microsoft.com> 0.1.0-8
-   Build from source code

*   Fri Feb 17 2023 Mitch Zhu <mitchzhu@microsoft.com> 0.1.0-7
-   Port over kata-cc spec update

*   Wed Jan 18 2023 Dan Mihai <dmihai@microsoft.com> 0.1.0-6
-   Build kata UVM image

*   Mon Jan 16 2023 Dan Mihai <dmihai@microsoft.com> 0.1.0-5
-   Build kata runtime from source code

*   Mon Jan 16 2023 Dan Mihai <dmihai@microsoft.com> 0.1.0-4
-   Build kata-agent from source code

*   Thu Jan 12 2023 Dan Mihai <dmihai@microsoft.com> 0.1.0-3
-   Install /usr/local/bin/containerd-shim-kata-clh-v2

*   Thu Jan 12 2023 Dan Mihai <dmihai@microsoft.com> 0.1.0-2
-   Mariner-based host configuration

*   Tue Oct 25 2022 Dallas Delaney <dadelan@microsoft.com> 0.1.0-1
-   Initial rpm data and spec added<|MERGE_RESOLUTION|>--- conflicted
+++ resolved
@@ -7,13 +7,8 @@
 %global debug_package %{nil}
 
 Name:         kata-containers-cc
-<<<<<<< HEAD
 Version:      0.6.2
 Release:      1%{?dist}
-=======
-Version:      0.6.1
-Release:      4%{?dist}
->>>>>>> 04390839
 Summary:      Kata Confidential Containers
 License:      ASL 2.0
 Vendor:       Microsoft Corporation
@@ -22,13 +17,7 @@
 Source1:      https://github.com/microsoft/kata-containers/archive/refs/tags/%{name}-%{version}.tar.gz
 Source2:      %{name}-%{version}-cargo.tar.gz
 Source3:      mariner-coco-build-uvm.sh
-<<<<<<< HEAD
 Patch0:       keep-uvm-rootfs-dependencies.patch
-=======
-Patch0:       0001-tardev-snapshotter-enable-feature-impl_trait_in_asso.patch
-Patch1:       drop-mut-for-variables-that-are-not-mutated.patch
-Patch2:       keep-uvm-rootfs-dependencies.patch
->>>>>>> 04390839
 
 ExclusiveArch: x86_64
 
@@ -300,13 +289,11 @@
 %exclude %{osbuilder}/tools/osbuilder/rootfs-builder/ubuntu
 
 %changelog
-<<<<<<< HEAD
 *   Fri Nov 3 2023 Dallas Delaney <dadelan@microsoft.com> 0.6.2-1
 -   Upgrade to version 0.6.2
-=======
+
 *   Fri Nov 3 2023 Dallas Delaney <dadelan@microsoft.com> - 0.6.1-4
 -   Add patch to retain UVM rootfs dependencies
->>>>>>> 04390839
 
 *   Mon Oct 16 2023 CBL-Mariner Servicing Account <cblmargh@microsoft.com> - 0.6.1-3
 -   Bump release to rebuild with go 1.20.10
