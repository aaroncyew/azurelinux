--- conflicted
+++ resolved
@@ -101,31 +101,28 @@
 
 
 %changelog
-<<<<<<< HEAD
 * Thu Feb 04 2021 Joe Schmitt <joschmit@microsoft.com> - 3.13-6
 - Provide python3-yaml
 - Update URLs to https
 
-=======
->>>>>>> a6f8e0a4
 * Sat May 09 2020 Nick Samson <nisamson@microsoft.com> - 3.13-5
 - Added %%license line automatically
 
-*   Tue Sep 03 2019 Mateusz Malisz <mamalisz@microsoft.com> 3.13-4
--   Initial CBL-Mariner import from Photon (license: Apache2).
-*   Tue Apr 16 2019 Tapas Kundu <tkundu@vmware.com> 3.13-3
--   Added lib3 changes for CVE-2017-18342
--   change default loader for yaml.add_constructor
--   Add custom constructors to multiple loaders
-*   Thu Mar 28 2019 Ankit Jain <ankitja@vmware.com> 3.13-2
--   Fix for CVE-2017-18342
-*   Thu Sep 20 2018 Tapas Kundu <tkundu@vmware.com> 3.13-1
--   Updated to release 3.13
-*   Tue May 16 2017 Kumar Kaushik <kaushikk@vmware.com> 3.12-2
--   Adding python3 support.
-*   Tue Apr 18 2017 Dheeraj Shetty <dheerajs@vmware.com> 3.12-1
--   Updated version to 3.12
-*   Tue May 24 2016 Priyesh Padmavilasom <ppadmavilasom@vmware.com> 3.11-2
--   GA - Bump release of all rpms
-*   Wed Mar 04 2015 Mahmoud Bassiouny <mbassiouny@vmware.com>
--   Initial packaging for Photon+* Tue Sep 03 2019 Mateusz Malisz <mamalisz@microsoft.com> 3.13-4
+- Initial CBL-Mariner import from Photon (license: Apache2).
+* Tue Apr 16 2019 Tapas Kundu <tkundu@vmware.com> 3.13-3
+- Added lib3 changes for CVE-2017-18342
+- change default loader for yaml.add_constructor
+- Add custom constructors to multiple loaders
+* Thu Mar 28 2019 Ankit Jain <ankitja@vmware.com> 3.13-2
+- Fix for CVE-2017-18342
+* Thu Sep 20 2018 Tapas Kundu <tkundu@vmware.com> 3.13-1
+- Updated to release 3.13
+* Tue May 16 2017 Kumar Kaushik <kaushikk@vmware.com> 3.12-2
+- Adding python3 support.
+* Tue Apr 18 2017 Dheeraj Shetty <dheerajs@vmware.com> 3.12-1
+- Updated version to 3.12
+* Tue May 24 2016 Priyesh Padmavilasom <ppadmavilasom@vmware.com> 3.11-2
+- GA - Bump release of all rpms
+* Wed Mar 04 2015 Mahmoud Bassiouny <mbassiouny@vmware.com>
+- Initial packaging for Photon