--- conflicted
+++ resolved
@@ -1,12 +1,7 @@
 Summary:        Sudo
 Name:           sudo
-<<<<<<< HEAD
-Version:        1.9.5p2
-Release:        4%{?dist}
-=======
 Version:        1.9.10
 Release:        1%{?dist}
->>>>>>> ea782a25
 License:        ISC
 URL:            https://www.sudo.ws/
 Group:          System Environment/Security
@@ -19,13 +14,9 @@
 BuildRequires:  openssl-libs
 BuildRequires:  pam-devel
 BuildRequires:  sed
-<<<<<<< HEAD
-Requires:       audit-libs
-=======
 BuildRequires:  zlib-devel
 Requires:       audit-libs
 Requires:       openssl-libs
->>>>>>> ea782a25
 Requires:       pam
 Requires:       shadow-utils
 Requires:       zlib
@@ -46,10 +37,7 @@
     --with-env-editor \
     --with-pam \
     --with-linux-audit \
-<<<<<<< HEAD
-=======
     --enable-zlib=system \
->>>>>>> ea782a25
     --with-passprompt="[sudo] password for %p: "
 
 make %{?_smp_mflags}
@@ -109,13 +97,8 @@
 %exclude  /etc/sudoers.dist
 
 %changelog
-<<<<<<< HEAD
-*   Wed Mar 09 2022 Andrew Phelps <anphel@microsoft.com> - 1.9.5p2-4
--   Build with audit support
-=======
 *   Tue Mar 08 2022 Jon Slobodzian <joslobo@microsoft.com> - 1.9.10
 -   Upgrade to Latest Stable sudo version for CBL-Mariner 2.0
->>>>>>> ea782a25
 
 *   Thu Dec 16 2021 Pawel Winogrodzki <pawelwi@microsoft.com> - 1.9.5p2-3
 -   Removing the explicit %%clean stage.
