--- conflicted
+++ resolved
@@ -1,7 +1,7 @@
 Summary:        contains libraries for reading and writing PNG files.
 Name:           libpng
 Version:        1.6.37
-Release:        3%{?dist}
+Release:        4%{?dist}
 License:        zlib
 Vendor:         Microsoft Corporation
 Distribution:   Mariner
@@ -9,24 +9,10 @@
 # The site does NOT have an HTTPS cert available.
 URL:            http://www.libpng.org/
 Source0:        https://downloads.sourceforge.net/libpng/%{name}-%{version}.tar.xz
-<<<<<<< HEAD
-Provides:       pkgconfig(libpng)
-Provides:       pkgconfig(libpng16)
-Provides:       libpng16
-=======
->>>>>>> 2f96fa40
-
 %description
 The libpng package contains libraries used by other programs for reading and writing PNG files. The PNG format was designed as a replacement for GIF and, to a lesser extent, TIFF, with many improvements and extensions and lack of patent problems.
 
-<<<<<<< HEAD
-%package	devel
-Summary:        Header and development files
-Requires:       %{name} = %{version}-%{release}
-
-%description	devel
-=======
-%package    devel
+%package        devel
 Summary:        Header and development files
 
 Requires:       %{name} = %{version}-%{release}
@@ -35,7 +21,6 @@
 Provides:       pkgconfig(libpng16) = %{version}-%{release}
 
 %description    devel
->>>>>>> 2f96fa40
 It contains the libraries and header files to create applications
 
 %prep
@@ -73,11 +58,14 @@
 %{_mandir}/man3/*
 
 %changelog
-<<<<<<< HEAD
+* Fri Mar 26 2021 Thomas Crain <thcrain@microsoft.com> - 1.6.37-4
+- Merge the following releases from 1.0 to dev branch
+- pawelwi@microsoft.com, 1.6.37-4: Moved "Provides" for "pkgconfig(*)" to the correct (-devel) subpackage.
+
 * Wed Mar 03 2021 Henry Li <lihl@microsoft.com> - 1.6.37-3
 - Provides libpng16 from libpng
 
-*   Sat May 09 00:20:35 PST 2020 Nick Samson <nisamson@microsoft.com> - 1.6.37-2
+*   Sat May 09 2020 Nick Samson <nisamson@microsoft.com> - 1.6.37-2
 -   Added %%license line automatically
 
 *   Fri May 08 2020 Nick Samson <nisamson@microsoft.com> 1.6.37-1
@@ -101,34 +89,4 @@
 -       Included the libpng16 pkgconfig
 
 *       Wed Jul 27 2016 Divya Thaluru <dthaluru@vmware.com> 1.6.23-1
--       Initial version
-=======
-* Tue Jan 19 2021 Pawel Winogrodzki <pawelwi@microsoft.com> - 1.6.37-3
-- Moved "Provides" for "pkgconfig(*)" to the correct (-devel) subpackage.
-
-* Sat May 09 00:20:35 PST 2020 Nick Samson <nisamson@microsoft.com> - 1.6.37-2
-- Added %%license line automatically
-
-* Fri May 08 2020 Nick Samson <nisamson@microsoft.com> - 1.6.37-1
-- Updated to 1.6.37 to resolve CVE-2018-14550 and CVE-2019-7317.
-- Updated Source0 URL. Removed %%sha line.
-- License verified; moniker changed to reflect Fedora standards.
-
-* Tue Sep 03 2019 Mateusz Malisz <mamalisz@microsoft.com> - 1.6.35-2
-- Initial CBL-Mariner import from Photon (license: Apache2).
-
-* Mon Sep 10 2018 Bo Gan <ganb@vmware.com> - 1.6.35-1
-- Update to 1.6.35
-
-* Tue Apr 11 2017 Harish Udaiya Kumar <hudaiyakumar@vmware.com> - 1.6.29-1
-- Updated to version 1.6.29
-
-* Thu Feb 23 2017 Divya Thaluru <dthaluru@vmware.com> - 1.6.27-1
-- Updated to version 1.6.27
-
-* Mon Sep 12 2016 Harish Udaiya Kumar <hudaiyakumar@vmware.com> - 1.6.23-2
-- Included the libpng16 pkgconfig
-
-* Wed Jul 27 2016 Divya Thaluru <dthaluru@vmware.com> - 1.6.23-1
-- Initial version
->>>>>>> 2f96fa40
+-       Initial version