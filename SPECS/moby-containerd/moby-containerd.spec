%global debug_package %{nil}
%define upstream_name containerd
%define commit_hash 8165feabfdfe38c65b599c4993d227328c231fca

Summary: Industry-standard container runtime
Name: moby-%{upstream_name}
<<<<<<< HEAD
Version: 1.6.22
Release: 5%{?dist}
=======
Version: 1.6.26
Release: 1%{?dist}
>>>>>>> e87fb99c
License: ASL 2.0
Group: Tools/Container
URL: https://www.containerd.io
Vendor: Microsoft Corporation
Distribution: Mariner

Source0: https://github.com/containerd/containerd/archive/v%{version}.tar.gz#/%{name}-%{version}.tar.gz
Source1: containerd.service
Source2: containerd.toml
Patch0:  Makefile.patch
Patch1:  add_ptrace_readby_tracedby_to_apparmor.patch

%{?systemd_requires}

BuildRequires: btrfs-progs-devel
BuildRequires: git
BuildRequires: golang
BuildRequires: go-md2man
BuildRequires: make
BuildRequires: systemd-rpm-macros

Requires: moby-runc >= 1.1.0

Conflicts: containerd
Conflicts: containerd-io
Conflicts: moby-engine <= 3.0.10

Obsoletes: containerd
Obsoletes: containerd-io

%description
containerd is an industry-standard container runtime with an emphasis on
simplicity, robustness and portability. It is available as a daemon for Linux
and Windows, which can manage the complete container lifecycle of its host
system: image transfer and storage, container execution and supervision,
low-level storage and network attachments, etc.

containerd is designed to be embedded into a larger system, rather than being
used directly by developers or end-users.

%prep
%autosetup -p1 -n %{upstream_name}-%{version}

%build
export BUILDTAGS="-mod=vendor"
make VERSION="%{version}" REVISION="%{commit_hash}" binaries man

%check
export BUILDTAGS="-mod=vendor"
make VERSION="%{version}" REVISION="%{commit_hash}" test

%install
make VERSION="%{version}" REVISION="%{commit_hash}" DESTDIR="%{buildroot}" PREFIX="/usr" install install-man

mkdir -p %{buildroot}/%{_unitdir}
install -D -p -m 0644 %{SOURCE1} %{buildroot}%{_unitdir}/containerd.service
install -D -p -m 0644 %{SOURCE2} %{buildroot}%{_sysconfdir}/containerd/config.toml
install -vdm 755 %{buildroot}/opt/containerd/{bin,lib}

%post
%systemd_post containerd.service

if [ $1 -eq 1 ]; then # Package install
	systemctl enable containerd.service > /dev/null 2>&1 || :
	systemctl start containerd.service > /dev/null 2>&1 || :
fi

%preun
%systemd_preun containerd.service

%postun
%systemd_postun_with_restart containerd.service

%files
%license LICENSE NOTICE
%{_bindir}/*
%{_mandir}/*
%config(noreplace) %{_unitdir}/containerd.service
%config(noreplace) %{_sysconfdir}/containerd/config.toml
%dir /opt/containerd
%dir /opt/containerd/bin
%dir /opt/containerd/lib

%changelog
<<<<<<< HEAD
* Tue Dec 19 2023 Ravi Prakash Pandey <rapandey@microsoft.com> - 1.6.22-5
- Set oom_score_adj of containerd to -999 and bump the release version to 5
=======
* Fri Dec 15 2023 Rohit Rawat <rohitrawat@microsoft.com> - 1.6.26-1
- Bump version to 1.6.26 to fix CVE-2020-8694, CVE-2020-8695 and CVE-2020-12912
>>>>>>> e87fb99c

* Tue Oct 18 2023 Chris PeBenito <chpebeni@microsoft.com> - 1.6.22-4
- Precreate /opt/containerd/{bin,lib} to ensure correct SELinux labeling.

* Mon Oct 16 2023 CBL-Mariner Servicing Account <cblmargh@microsoft.com> - 1.6.22-3
- Bump release to rebuild with go 1.20.9

* Tue Oct 10 2023 Dan Streetman <ddstreet@ieee.org> - 1.6.22-2
- Bump release to rebuild with updated version of Go.

* Wed Aug 16 2023 Muhammad Falak <mwani@microsoft.com> - 1.6.22-1
- Bump version to 1.6.22

* Mon Aug 07 2023 CBL-Mariner Servicing Account <cblmargh@microsoft.com> - 1.6.18-7
- Bump release to rebuild with go 1.19.12

* Thu Jul 13 2023 CBL-Mariner Servicing Account <cblmargh@microsoft.com> - 1.6.18-6
- Bump release to rebuild with go 1.19.11

* Thu Jun 15 2023 CBL-Mariner Servicing Account <cblmargh@microsoft.com> - 1.6.18-5
- Bump release to rebuild with go 1.19.10

* Wed Apr 05 2023 CBL-Mariner Servicing Account <cblmargh@microsoft.com> - 1.6.18-4
- Bump release to rebuild with go 1.19.8

* Tue Mar 28 2023 CBL-Mariner Servicing Account <cblmargh@microsoft.com> - 1.6.18-3
- Bump release to rebuild with go 1.19.7

* Wed Mar 15 2023 CBL-Mariner Servicing Account <cblmargh@microsoft.com> - 1.6.18-2
- Bump release to rebuild with go 1.19.6

* Mon Mar 13 2023 CBL-Mariner Servicing Account <cblmargh@microsoft.com> - 1.6.18-1
- Auto-upgrade to 1.6.18 - to fix CVE-2023-25173, CVE-2023-25153

* Fri Feb 03 2023 CBL-Mariner Servicing Account <cblmargh@microsoft.com> - 1.6.12-5
- Bump release to rebuild with go 1.19.5

* Wed Jan 18 2023 CBL-Mariner Servicing Account <cblmargh@microsoft.com> - 1.6.12-4
- Bump release to rebuild with go 1.19.4

* Mon Dec 19 2022 Aadhar Agarwal <aadagarwal@microsoft.com> - 1.6.12-3
- Backport upstream fix in containerd to add ptrace readby and tracedby to default AppArmor profile (add_ptrace_readby_tracedby_to_apparmor.patch)

* Fri Dec 16 2022 Daniel McIlvaney <damcilva@microsoft.com> - 1.6.12-2
- Bump release to rebuild with go 1.18.8 with patch for CVE-2022-41717

* Wed Dec 14 2022 CBL-Mariner Servicing Account <cblmargh@microsoft.com> - 1.6.12-1
- Auto-upgrade to 1.6.12 - to fix CVE-2022-23471

* Tue Nov 01 2022 Olivia Crain <oliviacrain@microsoft.com> - 1.6.6-3
- Bump release to rebuild with go 1.18.8

* Mon Aug 22 2022 Olivia Crain <oliviacrain@microsoft.com> - 1.6.6-2
- Bump release to rebuild against Go 1.18.5

* Thu Jun 23 2022 Henry Beberman <henry.beberman@microsoft.com> - 1.6.6-1
- Bump version to 1.6.6 to address CVE-2022-31030

* Tue Jun 14 2022 Muhammad Falak <mwani@microsoft.com> - 1.6.2-1
- Bump version to 1.6.2 to address CVE-2022-24769
- Rebuild with golang 1.18.3

* Mon Mar 28 2022 Nicolas Guibourge <nicolasg@microsoft.com> - 1.6.1-3
- Default cgroup to 'systemd'

* Wed Mar 23 2022 Anirudh Gopal <angop@microsoft.com> - 1.6.1-2
- Always restart containerd service

* Mon Mar 14 2022 Nicolas Guibourge <nicolasg@microsoft.com> - 1.6.1-1
- Update to version 1.6.1

* Fri Jan 28 2022 Nicolas Guibourge <nicolasg@microsoft.com> - 1.6.0.rc.3-1
- Update to version 1.6.0-rc.3
- Use code from upstream instead of Azure fork.

* Tue Jan 24 2022 Henry Beberman <henry.beberman@microsoft.com> - 1.5.9+azure-1
- Update to version 1.5.9+azure

* Wed Jan 19 2022 Henry Li <lihl@microsoft.com> - 1.4.4+azure-6
- Increment release for force republishing using golang 1.16.12

* Tue Nov 02 2021 Thomas Crain <thcrain@microsoft.com> - 1.4.4+azure-5
- Increment release for force republishing using golang 1.16.9

* Mon Oct 04 2021 Henry Beberman <henry.beberman@microsoft.com> 1.4.4+azure-4
- Patch CVE-2021-41103
- Change config to noreplace
- Refactor how files is specified

* Fri Aug 06 2021 Nicolas Guibourge <nicolasg@microsoft.com> 1.4.4+azure-3
- Increment release to force republishing using golang 1.16.7.

* Mon Jul 19 2021 Neha Agarwal <nehaagarwal@microsoft.com> 1.4.4+azure-2
- CVE-2021-32760 fix

* Mon Jul 12 2021 Andrew Phelps <anphel@microsoft.com> 1.4.4+azure-1
- Update to version 1.4.4+azure

* Tue Jun 08 2021 Henry Beberman <henry.beberman@microsoft.com> 1.3.4+azure-3
- Increment release to force republishing using golang 1.15.13.

* Thu Dec 10 2020 Andrew Phelps <anphel@microsoft.com> 1.3.4+azure-2
- Increment release to force republishing using golang 1.15.

* Thu Jun 11 2020 Andrew Phelps <anphel@microsoft.com> 1.3.4+azure-1
- Update to version 1.3.4+azure

* Wed May 20 2020 Joe Schmitt <joschmit@microsoft.com> 1.3.3+azure-6
- Remove reliance on existing GOPATH environment variable.

* Sat May 09 2020 Nick Samson <nisamson@microsoft.com> 1.3.3+azure-5
- Added %%license line automatically

* Wed May 06 2020 Pawel Winogrodzki <pawelwi@microsoft.com> 1.3.3+azure-4
- Removing *Requires for "ca-certificates".

* Tue May 05 2020 Eric Li <eli@microsoft.com> 1.3.3+azure-3
- Add #Source0: and license verified

* Fri May 01 2020 Emre Girgin <mrgirgin@microsoft.com> 1.3.3+azure-2
- Renaming go to golang

* Fri Apr 03 2020 Mohan Datla <mdatla@microsoft.com> 1.3.3+azure-1
- Initial CBL-Mariner import from Azure.

* Thu Jan 23 2020 Brian Goff <brgoff@microsoft.com>
- Initial version<|MERGE_RESOLUTION|>--- conflicted
+++ resolved
@@ -4,13 +4,8 @@
 
 Summary: Industry-standard container runtime
 Name: moby-%{upstream_name}
-<<<<<<< HEAD
-Version: 1.6.22
-Release: 5%{?dist}
-=======
 Version: 1.6.26
-Release: 1%{?dist}
->>>>>>> e87fb99c
+Release: 2%{?dist}
 License: ASL 2.0
 Group: Tools/Container
 URL: https://www.containerd.io
@@ -95,13 +90,11 @@
 %dir /opt/containerd/lib
 
 %changelog
-<<<<<<< HEAD
-* Tue Dec 19 2023 Ravi Prakash Pandey <rapandey@microsoft.com> - 1.6.22-5
-- Set oom_score_adj of containerd to -999 and bump the release version to 5
-=======
+* Tue Dec 20 2023 Ravi Prakash Pandey <rapandey@microsoft.com> - 1.6.22-2
+- Set oom_score_adj of containerd to -999 and bump the release version to 2
+
 * Fri Dec 15 2023 Rohit Rawat <rohitrawat@microsoft.com> - 1.6.26-1
 - Bump version to 1.6.26 to fix CVE-2020-8694, CVE-2020-8695 and CVE-2020-12912
->>>>>>> e87fb99c
 
 * Tue Oct 18 2023 Chris PeBenito <chpebeni@microsoft.com> - 1.6.22-4
 - Precreate /opt/containerd/{bin,lib} to ensure correct SELinux labeling.
