Summary:          Systemd-239
Name:             systemd
Version:          239
Release:          32%{?dist}
License:          LGPLv2+ and GPLv2+ and MIT
URL:              https://www.freedesktop.org/wiki/Software/systemd/
Group:            System Environment/Security
Vendor:           Microsoft Corporation
Distribution:     Mariner
#Source0:         https://github.com/systemd/systemd-stable/archive/v%{version}.tar.gz
Source0:          %{name}-%{version}.tar.gz
Source1:          50-security-hardening.conf
Source2:          systemd.cfg
Source3:          99-dhcp-en.network

Patch0:           01-enoX-uses-instance-number-for-vmware-hv.patch
Patch1:           02-install-general-aliases.patch
Patch2:           systemd-239-default-dns-from-env.patch
Patch3:           systemd-macros.patch
Patch4:           systemd-239-query-duid.patch
# Fix glibc-2.28 build issue. Checked in upstream after v239
Patch5:           systemd-239-glibc-build-fix.patch
Patch6:           systemd-239-revert-mtu.patch
Patch7:           systemd-239-CVE-2018-15688.patch
Patch8:           systemd-239-CVE-2018-15686.patch
Patch9:           systemd-239-CVE-2018-15687.patch
Patch10:          systemd-239-CVE-2018-16864.patch
Patch11:          systemd-239-CVE-2018-16865.patch
Patch12:          systemd-239-CVE-2018-16866.patch
Patch13:          Backport-FOREACH_STRING-fix-for-gcc9.patch
Patch14:          Disable-argument-to-mount_cgroup_controllers.patch
# This commit from upstream fixes an issue caused by using a later version of meson.
Patch15:          https://github.com/systemd/systemd/commit/8f6b442a78d0b485f044742ad90b2e8271b4e68e.patch
Patch16:          CVE-2019-3842.patch
Patch17:          CVE-2019-3843.patch
Patch18:          CVE-2019-3844.patch
Patch19:          CVE-2019-6454.patch
Patch20:          CVE-2019-20386.patch
Patch21:          CVE-2020-1712.patch
Patch22:          CVE-2020-13776.patch
# This vulnerability is in the strict DNS-over-TLS (DoT) mechanism of systemd-resolve.
# DoT is only enabled when systemd is build against gnutls.
# Furthermore, strict mode DoT is not supported before v243.
Patch23:          CVE-2018-21029.nopatch

#Portablectl patches for --now --enable and --no-block flags support
Patch100:          100-portabled-allow-to-detach-an-image-with-a-unit-in-li.patch
Patch101:          101-Portabled-fix-inspect-on-image-attached-as-directory.patch
Patch102:          102-portablectl-add-now-and-enable-to-attach-detach.patch
Patch103:          103-core-allow-portablectl-to-load-new-services-without-.patch
Patch104:          104-portablectl-block-when-stopping-a-unit-on-detach-now.patch
Patch105:          105-portablectl-use-replace-unload-when-stopping-a-servi.patch
Patch106:          106-portabled-implement-container-host-os-release-interf.patch

Obsoletes:        systemd-bootstrap
Requires:         pam
Requires:         libcap
Requires:         xz
Requires:         kmod
Requires:         glib
Requires:         libgcrypt
Requires:         filesystem >= 1.1
BuildRequires:    intltool
BuildRequires:    gperf
BuildRequires:    libcap-devel
BuildRequires:    xz-devel
BuildRequires:    pam-devel
BuildRequires:    perl-XML-Parser
BuildRequires:    kbd
BuildRequires:    kmod-devel
BuildRequires:    util-linux-devel >= 2.30
BuildRequires:    libxslt
BuildRequires:    docbook-style-xsl
BuildRequires:    docbook-dtd-xml
BuildRequires:    glib-devel
BuildRequires:    meson
BuildRequires:    gettext
BuildRequires:    shadow-utils
BuildRequires:    libgcrypt-devel
BuildRequires:    cryptsetup-devel

%description
Systemd is an init replacement with better process control and security

%package devel
Summary:        Development headers for systemd
Requires:       %{name} = %{version}-%{release}
Requires:    glib-devel

%description devel
Development headers for developing applications linking to libsystemd

%package lang
Summary:        Language pack for systemd
Requires:       %{name} = %{version}-%{release}

%description lang
Language pack for systemd

%prep
%setup -q
cat > config.cache << "EOF"
KILL=/bin/kill
HAVE_BLKID=1
BLKID_LIBS="-lblkid"
BLKID_CFLAGS="-I/usr/include/blkid"
cc_cv_CFLAGS__flto=no
EOF

%patch0 -p1
%patch1 -p1
%patch2 -p1
%patch3 -p1
%patch4 -p1
%patch5 -p1
%patch6 -p1
%patch7 -p1
%patch8 -p1
%patch9 -p1
%patch10 -p1
%patch11 -p1
%patch12 -p1
%patch13 -p1
%patch14 -p1
%patch15 -p1
%patch16 -p1
%patch17 -p1
%patch18 -p1
%patch19 -p1
%patch20 -p1
%patch21 -p1
%patch22 -p1

# Portablectl patches
%patch100 -p1
%patch101 -p1
%patch102 -p1
%patch103 -p1
%patch104 -p1
%patch105 -p1
%patch106 -p1

sed -i "s#\#DefaultTasksMax=512#DefaultTasksMax=infinity#g" src/core/system.conf.in

%build
export LANG=en_US.UTF-8
export LC_ALL=en_US.UTF-8
CFLAGS="%{build_cflags} -Wno-error=format-overflow="                        \
meson  --prefix %{_prefix}                                            \
       --sysconfdir /etc                                              \
       --localstatedir /var                                           \
       -Dblkid=true                                                   \
       -Dbuildtype=release                                            \
       -Ddefault-dnssec=no                                            \
       -Dfirstboot=false                                              \
       -Dinstall-tests=false                                          \
       -Dldconfig=false                                               \
       -Drootprefix=                                                  \
       -Drootlibdir=/lib                                              \
       -Dsplit-usr=true                                               \
       -Dsysusers=false                                               \
       -Dpam=true                                                     \
       -Dlibcurl=false                                                \
       -Dpolkit=true                                                  \
       -Dlibcryptsetup=true                                           \
       -Dgcrypt=true                                                  \
       -Ddbuspolicydir=/etc/dbus-1/system.d                           \
       -Ddbussessionservicedir=%{_prefix}/share/dbus-1/services       \
       -Ddbussystemservicedir=%{_prefix}/share/dbus-1/system-services \
       -Dsysvinit-path=/etc/rc.d/init.d                               \
       -Drc-local=/etc/rc.d/rc.local                                  \
       $PWD build &&
       cd build &&
       %ninja_build

%install
cd build && %ninja_install

install -vdm 755 %{buildroot}/sbin
for tool in runlevel reboot shutdown poweroff halt telinit; do
     ln -sfv ../bin/systemctl %{buildroot}/sbin/${tool}
done
ln -sfv ../lib/systemd/systemd %{buildroot}/sbin/init
sed -i '/srv/d' %{buildroot}/usr/lib/tmpfiles.d/home.conf
sed -i "s:0775 root lock:0755 root root:g" %{buildroot}/usr/lib/tmpfiles.d/legacy.conf
sed -i "s:NamePolicy=kernel database onboard slot path:NamePolicy=kernel database:g" %{buildroot}/lib/systemd/network/99-default.link
sed -i "s:#LLMNR=yes:LLMNR=false:g" %{buildroot}/etc/systemd/resolved.conf
sed -i "s:#NTP=:NTP=time.windows.com:g" %{buildroot}/etc/systemd/timesyncd.conf
rm -f %{buildroot}%{_var}/log/README
mkdir -p %{buildroot}%{_localstatedir}/opt/journal/log
mkdir -p %{buildroot}%{_localstatedir}/log
ln -sfv %{_localstatedir}/opt/journal/log %{buildroot}%{_localstatedir}/log/journal

find %{buildroot} -name '*.la' -delete
install -m 0644 %{SOURCE1} %{buildroot}%{_sysconfdir}/sysctl.d
install -dm 0700 %{buildroot}/boot/
install -m 0600 %{SOURCE2} %{buildroot}/boot/
rm %{buildroot}/lib/systemd/system/default.target
ln -sfv multi-user.target %{buildroot}/lib/systemd/system/default.target
install -dm 0755 %{buildroot}/%{_sysconfdir}/systemd/network
install -m 0644 %{SOURCE3} %{buildroot}/%{_sysconfdir}/systemd/network
%find_lang %{name} ../%{name}.lang

%post
/sbin/ldconfig
%postun
/sbin/ldconfig
%clean
rm -rf %{buildroot}/*
%files
%defattr(-,root,root)
%license LICENSE.GPL2
%dir %{_sysconfdir}/systemd
%dir %{_sysconfdir}/systemd/system
%dir %{_sysconfdir}/systemd/user
%dir %{_sysconfdir}/systemd/network
%dir %{_sysconfdir}/tmpfiles.d
%dir %{_sysconfdir}/sysctl.d
%dir %{_sysconfdir}/modules-load.d
%dir %{_sysconfdir}/binfmt.d
%{_sysconfdir}/X11/xinit/xinitrc.d/50-systemd-user.sh
%{_sysconfdir}/sysctl.d/50-security-hardening.conf
%{_sysconfdir}/xdg/systemd
%{_sysconfdir}/rc.d/init.d/README
%config(noreplace) %{_sysconfdir}/dbus-1/system.d/org.freedesktop.systemd1.conf
%config(noreplace) %{_sysconfdir}/dbus-1/system.d/org.freedesktop.hostname1.conf
%config(noreplace) %{_sysconfdir}/dbus-1/system.d/org.freedesktop.login1.conf
%config(noreplace) %{_sysconfdir}/dbus-1/system.d/org.freedesktop.locale1.conf
%config(noreplace) %{_sysconfdir}/dbus-1/system.d/org.freedesktop.timedate1.conf
%config(noreplace) %{_sysconfdir}/dbus-1/system.d/org.freedesktop.resolve1.conf
%config(noreplace) %{_sysconfdir}/dbus-1/system.d/org.freedesktop.network1.conf
%config(noreplace) %{_sysconfdir}/dbus-1/system.d/org.freedesktop.machine1.conf
%config(noreplace) %{_sysconfdir}/dbus-1/system.d/org.freedesktop.portable1.conf
%config(noreplace) %{_sysconfdir}/dbus-1/system.d/org.freedesktop.timesync1.conf
%config(noreplace) %{_sysconfdir}/systemd/system.conf
%config(noreplace) %{_sysconfdir}/systemd/user.conf
%config(noreplace) %{_sysconfdir}/systemd/logind.conf
%config(noreplace) %{_sysconfdir}/systemd/journald.conf
%config(noreplace) %{_sysconfdir}/systemd/resolved.conf
%config(noreplace) %{_sysconfdir}/systemd/coredump.conf
%config(noreplace) %{_sysconfdir}/systemd/timesyncd.conf
%config(noreplace) %{_sysconfdir}/pam.d/systemd-user
%config(noreplace) %{_sysconfdir}/systemd/network/99-dhcp-en.network

%dir %{_sysconfdir}/udev
%dir %{_sysconfdir}/udev/rules.d
%dir %{_sysconfdir}/udev/hwdb.d
%config(noreplace) %{_sysconfdir}/udev/udev.conf
%config(noreplace) /boot/systemd.cfg
%{_sysconfdir}/systemd/system/*
/lib/udev/*
/lib/systemd/systemd*
/lib/systemd/system-*
/lib/systemd/system/*
/lib/systemd/network/80-container*
/lib/systemd/*.so
/lib/systemd/resolv.conf
/lib/systemd/portablectl
%config(noreplace) /lib/systemd/network/99-default.link
%config(noreplace) /lib/systemd/portable/profile/default/service.conf
%config(noreplace) /lib/systemd/portable/profile/nonetwork/service.conf
%config(noreplace) /lib/systemd/portable/profile/strict/service.conf
%config(noreplace) /lib/systemd/portable/profile/trusted/service.conf
%{_libdir}/environment.d/99-environment.conf
%exclude %{_libdir}/debug
%exclude %{_datadir}/locale
%{_libdir}/binfmt.d
%{_libdir}/kernel
%{_libdir}/modules-load.d
%{_libdir}/rpm
/lib/security
%{_libdir}/sysctl.d
%{_libdir}/systemd
%{_libdir}/tmpfiles.d
/lib/*.so*
/lib/modprobe.d/systemd.conf
%{_bindir}/*
/bin/*
/sbin/*
%{_datadir}/bash-completion/*
%{_datadir}/factory/*
%{_datadir}/dbus-1
%{_datadir}/doc/*
%{_mandir}/man[1578]/*
%{_datadir}/polkit-1
%{_datadir}/systemd
%{_datadir}/zsh/*
%dir %{_localstatedir}/opt/journal/log
%{_localstatedir}/log/journal

%files devel
%dir %{_includedir}/systemd
/lib/libudev.so
/lib/libsystemd.so
%{_includedir}/systemd/*.h
%{_includedir}/libudev.h
%{_libdir}/pkgconfig/libudev.pc
%{_libdir}/pkgconfig/libsystemd.pc
%{_datadir}/pkgconfig/systemd.pc
%{_datadir}/pkgconfig/udev.pc
%{_mandir}/man3/*

%files lang -f %{name}.lang

%changelog
<<<<<<< HEAD
*  Tue Oct 20 2020 Nicolas Ontiveros <niontive@microsoft.com> 239-32
-  Fix CVE-2019-3842
-  Fix CVE-2019-3843
-  Fix CVE-2019-3844
-  Fix CVE-2019-6454
-  Fix CVE-2019-20386
-  Fix CVE-2020-1712
-  Fix CVE-2020-13776
=======
*  Wed Sep 23 2020 Suresh Babu Chalamalasetty <schalam@microsoft.com> 239-32
-  Portablectl patches for --now --enable and --no-block flags support
>>>>>>> 4d498efe
*  Mon Aug 24 2020 Leandro Pereira <leperei@microsoft.com> 239-31
-  Use time.windows.com as the default NTP server in timesyncd.
*  Tue Aug 11 2020 Mateusz Malisz <mamalisz@microsoft.com> 239-30
-  Reduce kptr_restrict to 1
*  Fri May 29 2020 Nicolas Ontiveros <niontive@microsoft.com> 239-29
-  Include cryptsetup to build cryptsetup generator.
*  Wed May 27 2020 Chris Co <chrco@microsoft.com> 239-28
-  Disable IPv6 router advertisements by default
*  Wed May 20 2020 Emre Girgin <mrgirgin@microsoft.com> 239-27
-  Change /boot directory permissions to 600.
*  Wed May 20 2020 Joe Schmitt <joschmit@microsoft.com> 239-26
-  Remove 99-vmware-hotplug.rules.
*  Sat May 09 00:20:49 PST 2020 Nick Samson <nisamson@microsoft.com> - 239-25
-  Added %%license line automatically
*  Wed May 06 2020 Emre Girgin <mrgirgin@microsoft.com> 239-24
-  Renaming docbook-xsl to docbook-style-xsl
*  Wed May 06 2020 Emre Girgin <mrgirgin@microsoft.com> 239-23
-  Renaming docbook-xml to docbook-dtd-xml
*  Wed May 06 2020 Emre Girgin <mrgirgin@microsoft.com> 239-22
-  Renaming Linux-PAM to pam
*  Wed May 06 2020 Emre Girgin <mrgirgin@microsoft.com> 239-21
-  Renaming XML-Parser to perl-XML-Parser
*  Tue May 05 2020 Joe Schmitt <joschmit@microsoft.com> 239-20
-  Remove unused rdrand-rng after kernel update.
*  Thu Apr 23 2020 Emre Girgin <mrgirgin@microsoft.com> 239-19
-  Ignore CVE-2018-21029.
*  Fri Apr 17 2020 Emre Girgin <mrgirgin@microsoft.com> 239-18
-  Rename shadow to shadow-utils.
*  Thu Apr 16 2020 Emre Girgin <mrgirgin@microsoft.com> 239-17
-  Resolve build issues arising from upgrading meson to 0.49.2.
*  Thu Apr 09 2020 Henry Beberman <henry.beberman@microsoft.com> 239-16
-  Add patch to disable arguments to mount_cgroup_controllers as in upstream latest.
*  Tue Apr 07 2020 Paul Monson <paulmon@microsoft.com> 239-15
-  Update Source0 link.  License verified.
*  Tue Mar 31 2020 Henry Beberman <henry.beberman@microsoft.com> 239-14
-  Backport upstream fix for FOREACH_STRING macro.
*  Tue Mar 24 2020 Henry Beberman <henry.beberman@microsoft.com> 239-13
-  Add -Wno-error=format-overflow= to fix gcc9 build.
*  Thu Feb 27 2020 Henry Beberman <hebeberm@microsoft.com> 239-12
-  Disable libcurl auto-configure
*  Tue Sep 03 2019 Mateusz Malisz <mamalisz@microsoft.com> 239-11
-  Initial CBL-Mariner import from Photon (license: Apache2).
*  Thu Jan 10 2019 Anish Swaminathan <anishs@vmware.com>  239-10
-  Fix CVE-2018-16864, CVE-2018-16865, CVE-2018-16866
*  Wed Jan 09 2019 Keerthana K <keerthanak@vmware.com> 239-9
-  Seting default values for tcp_timestamps, tcp_challenge_ack_limit and ip_forward.
*  Wed Jan 02 2019 Anish Swaminathan <anishs@vmware.com>  239-8
-  Fix CVE-2018-15686, CVE-2018-15687
*  Sun Nov 11 2018 Tapas Kundu <tkundu@vmware.com> 239-7
-  Fix CVE-2018-15688
*  Fri Oct 26 2018 Srivatsa S. Bhat (VMware) <srivatsa@csail.mit.edu> 239-6
-  Auto-load rdrand-rng kernel module only on x86.
*  Fri Oct 26 2018 Anish Swaminathan <anishs@vmware.com>  239-5
-  Revert the commit that causes GCE networkd timeout
-  https://github.com/systemd/systemd/commit/44b598a1c9d11c23420a5ef45ff11bcb0ed195eb
*  Mon Oct 08 2018 Srinidhi Rao <srinidhir@vmware.com> 239-4
-  Add glib-devel as a Requirement to systemd-devel
*  Fri Sep 21 2018 Alexey Makhalov <amakhalov@vmware.com> 239-3
-  Fix compilation issue against glibc-2.28
*  Tue Sep 18 2018 Srivatsa S. Bhat <srivatsa@csail.mit.edu> 239-2
-  Automatically load rdrand-rng kernel module on every boot.
*  Tue Aug 28 2018 Anish Swaminathan <anishs@vmware.com>  239-1
-  Update systemd to 239
*  Wed Apr 11 2018 Xiaolin Li <xiaolinl@vmware.com>  236-3
-  Build systemd with util-linux 2.32.
*  Wed Jan 17 2018 Divya Thaluru <dthaluru@vmware.com>  236-2
-  Fixed the log file directory structure
*  Fri Dec 29 2017 Anish Swaminathan <anishs@vmware.com>  236-1
-  Update systemd to 236
*  Thu Nov 09 2017 Vinay Kulkarni <kulkarniv@vmware.com>  233-11
-  Fix CVE-2017-15908 dns packet loop fix.
*  Tue Nov 07 2017 Vinay Kulkarni <kulkarniv@vmware.com>  233-10
-  Fix nullptr access during link disable.
*  Mon Sep 18 2017 Anish Swaminathan <anishs@vmware.com>  233-9
-  Backport router solicitation backoff from systemd 234
*  Fri Sep 15 2017 Anish Swaminathan <anishs@vmware.com>  233-8
-  Move network file to systemd package
*  Tue Aug 15 2017 Alexey Makhalov <amakhalov@vmware.com> 233-7
-  Fix compilation issue for glibc-2.26
*  Fri Jul 21 2017 Vinay Kulkarni <kulkarniv@vmware.com>  233-6
-  Fix for CVE-2017-1000082.
*  Fri Jul 07 2017 Vinay Kulkarni <kulkarniv@vmware.com>  233-5
-  Fix default-dns-from-env patch.
*  Wed Jul 05 2017 Xiaolin Li <xiaolinl@vmware.com> 233-4
-  Add kmod-devel to BuildRequires
*  Thu Jun 29 2017 Vinay Kulkarni <kulkarniv@vmware.com>  233-3
-  Fix for CVE-2017-9445.
*  Tue Jun 20 2017 Anish Swaminathan <anishs@vmware.com>  233-2
-  Fix for CVE-2017-9217
*  Mon Mar 06 2017 Vinay Kulkarni <kulkarniv@vmware.com>  233-1
-  Update systemd to 233
*  Tue Jan 3 2017 Alexey Makhalov <amakhalov@vmware.com>  232-5
-  Added /boot/systemd.cfg
*  Tue Dec 20 2016 Alexey Makhalov <amakhalov@vmware.com>  232-4
-  Fix initrd-switch-root issue
*  Wed Dec 07 2016 Xiaolin Li <xiaolinl@vmware.com> 232-3
-  BuildRequires Linux-PAM-devel
*  Thu Dec 01 2016 Xiaolin Li <xiaolinl@vmware.com> 232-2
-  disable-elfutils.
*  Fri Nov 18 2016 Anish Swaminathan <anishs@vmware.com>  232-1
-  Update systemd to 232
*  Thu Nov 3 2016 Divya Thaluru <dthaluru@vmware.com>  228-32
-  Added logic to reload services incase of rpm upgrade
*  Thu Sep 29 2016 Vinay Kulkarni <kulkarniv@vmware.com>  228-31
-  Fix a CVE in systemd-notify socket.
*  Mon Aug 29 2016 Alexey Makhalov <amakhalov@vmware.com>  228-30
-  02-install-general-aliases.patch to create absolute symlinks
*  Fri Aug 26 2016 Anish Swaminathan <anishs@vmware.com>  228-29
-  Change config file properties for 99-default.link
*  Tue Aug 16 2016 Vinay Kulkarni <kulkarniv@vmware.com>  228-28
-  systemd-resolved: Fix DNS_TRANSACTION_PENDING assert.
*  Mon Aug 1 2016 Divya Thaluru <dthaluru@vmware.com> 228-27
-  Removed packaging of symlinks and will be created during installation
*  Tue Jul 12 2016 Vinay Kulkarni <kulkarniv@vmware.com>  228-26
-  systemd-resolved: Fix DNS domains resolv.conf search issue for static DNS.
*  Mon Jul 11 2016 Vinay Kulkarni <kulkarniv@vmware.com>  228-25
-  systemd-networkd: Update DUID/IAID config interface to systemd v230 spec.
*  Tue Jun 21 2016 Anish Swaminathan <anishs@vmware.com>  228-24
-  Change config file properties
*  Fri Jun 17 2016 Vinay Kulkarni <kulkarniv@vmware.com>  228-23
-  systemd-resolved: Configure initial DNS servers from environment var.
*  Mon Jun 06 2016 Alexey Makhalov <amakhalov@vmware.com>  228-22
-  systemd-resolved: disable LLMNR
*  Tue May 24 2016 Priyesh Padmavilasom <ppadmavilasom@vmware.com> 228-21
-  GA - Bump release of all rpms
*  Tue May 17 2016 Anish Swaminathan <anishs@vmware.com>  228-20
-  Added patch for letting kernel handle ndisc
*  Tue May 17 2016 Divya Thaluru <dthaluru@vmware.com> 228-19
-  Updated systemd-user PAM configuration
*  Mon May 16 2016 Harish Udaiya Kumar <hudaiyakumar@vmware.com> 228-18
-  Updated the MaxTasks to infinity in system.conf file
*  Thu Apr 21 2016 Mahmoud Bassiouny <mbassiouny@vmware.com>  228-17
-  Set the default.target to the multi-user.target
*  Tue Apr 12 2016 Vinay Kulkarni <kulkarniv@vmware.com>  228-16
-  Disable network interface renaming.
*  Thu Mar 31 2016 Vinay Kulkarni <kulkarniv@vmware.com>  228-15
-  Patch to query DHCP DUID, IAID.f
*  Wed Mar 30 2016 Vinay Kulkarni <kulkarniv@vmware.com>  228-14
-  Update DHCP DUID, IAID configuration patch.
*  Wed Mar 30 2016 Kumar Kaushik <kaushikk@vmware.com>  228-13
-  Install the security hardening script as part of systemd.
*  Tue Mar 29 2016 Kumar Kaushik <kaushikk@vmware.com>  228-12
-  Added patch for timedatectl /etc/adjtime PR2749.
*  Fri Mar 11 2016 Anish Swaminathan <anishs@vmware.com>  228-11
-  Added patch for dhcp preservation via duid iaid configurability
*  Fri Mar 11 2016 Anish Swaminathan <anishs@vmware.com>  228-10
-  Added patch for swap disconnect order
*  Thu Mar 10 2016 XIaolin Li <xiaolinl@vmware.com> 228-9
-  Enable manpages.
*  Fri Feb 19 2016 Anish Swaminathan <anishs@vmware.com>  228-8
-  Added patch to get around systemd-networkd wait online timeout
*  Sat Feb 06 2016 Alexey Makhalov <amakhalov@vmware.com>  228-7
-  Added patch: fix-reading-routes.
*  Wed Feb 03 2016 Anish Swaminathan <anishs@vmware.com>  228-6
-  Add hotplug udev rules.
*  Tue Jan 12 2016 Anish Swaminathan <anishs@vmware.com>  228-5
-  Change config file attributes.
*  Wed Jan 06 2016 Anish Swaminathan <anishs@vmware.com> 228-4
-  Patches for minor network fixes.
*  Wed Dec 16 2015 Anish Swaminathan <anishs@vmware.com> 228-3
-  Patch for ostree.
*  Wed Dec 16 2015 Anish Swaminathan <anishs@vmware.com> 228-2
-  Patch for loopback address.
*  Fri Dec 11 2015 Anish Swaminathan <anishs@vmware.com> 228-1
-  Upgrade systemd version.
*  Mon Nov 30 2015 Mahmoud Bassiouny <mbassiouny@vmware.com> 216-13
-  Removing the reference of lock user
*  Fri Oct 9 2015 Xiaolin Li <xiaolinl@vmware.com> 216-12
-  Removing la files from packages.
*  Fri Sep 18 2015 Divya Thaluru <dthaluru@vmware.com> 216-11
-  Packaging journal log directory
*  Thu Sep 10 2015 Alexey Makhalov <amakhalov@vmware.com> 216-10
-  Improve enoX renaming in VMware HV case. Patch is added.
*  Tue Aug 25 2015 Alexey Makhalov <amakhalov@vmware.com> 216-9
-  Reduce systemd-networkd boot time (exclude if-rename patch).
*  Mon Jul 20 2015 Divya Thaluru <dthaluru@vmware.com> 216-8
-  Adding sysvinit support
*  Mon Jul 06 2015 Kumar Kaushik <kaushikk@vmware.com> 216-7
-  Fixing networkd/udev race condition for renaming interface.
*  Thu Jun 25 2015 Sharath George <sharathg@vmware.com> 216-6
-  Remove debug files.
*  Tue Jun 23 2015 Divya Thaluru <dthaluru@vmware.com> 216-5
-  Building compat libs
*  Mon Jun 1 2015 Alexey Makhalov <amakhalov@vmware.com> 216-4
-  gudev support
*  Wed May 27 2015 Divya Thaluru <dthaluru@vmware.com> 216-3
-  Removing packing of PAM configuration files
*  Mon May 18 2015 Touseef Liaqat <tliaqat@vmware.com> 216-2
-  Update according to UsrMove.
*  Mon Oct 27 2014 Sharath George <sharathg@vmware.com> 216-1
-  Initial build. First version<|MERGE_RESOLUTION|>--- conflicted
+++ resolved
@@ -1,7 +1,7 @@
 Summary:          Systemd-239
 Name:             systemd
 Version:          239
-Release:          32%{?dist}
+Release:          33%{?dist}
 License:          LGPLv2+ and GPLv2+ and MIT
 URL:              https://www.freedesktop.org/wiki/Software/systemd/
 Group:            System Environment/Security
@@ -303,8 +303,7 @@
 %files lang -f %{name}.lang
 
 %changelog
-<<<<<<< HEAD
-*  Tue Oct 20 2020 Nicolas Ontiveros <niontive@microsoft.com> 239-32
+*  Thu Oct 22 2020 Nicolas Ontiveros <niontive@microsoft.com> 239-33
 -  Fix CVE-2019-3842
 -  Fix CVE-2019-3843
 -  Fix CVE-2019-3844
@@ -312,10 +311,8 @@
 -  Fix CVE-2019-20386
 -  Fix CVE-2020-1712
 -  Fix CVE-2020-13776
-=======
 *  Wed Sep 23 2020 Suresh Babu Chalamalasetty <schalam@microsoft.com> 239-32
 -  Portablectl patches for --now --enable and --no-block flags support
->>>>>>> 4d498efe
 *  Mon Aug 24 2020 Leandro Pereira <leperei@microsoft.com> 239-31
 -  Use time.windows.com as the default NTP server in timesyncd.
 *  Tue Aug 11 2020 Mateusz Malisz <mamalisz@microsoft.com> 239-30
