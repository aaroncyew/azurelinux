--- conflicted
+++ resolved
@@ -12,14 +12,11 @@
 Source2:        systemd.cfg
 Source3:        99-dhcp-en.network
 Patch0:         fix-journald-audit-logging.patch
-<<<<<<< HEAD
 # Patch for skipping the tests: test-mountpoint-util, test-mount-util, test-fileio, test-fd-util, test-repart - Some mounts are failing in chroot
 Patch1:         testsskipped.patch
-=======
 # Can be removed once we update systemd to a version containing the following commit:
 # https://github.com/systemd/systemd/commit/19193b489841a7bcccda7122ac0849cf6efe59fd
-Patch1:         add-fsync-sysusers-passwd.patch
->>>>>>> 9693e40f
+Patch2:         add-fsync-sysusers-passwd.patch
 BuildRequires:  cryptsetup-devel
 BuildRequires:  dbus
 BuildRequires:  docbook-dtd-xml
@@ -276,16 +273,14 @@
 %files lang -f %{name}.lang
 
 %changelog
-<<<<<<< HEAD
+* Tue Aug 16 2022 Avram Lubkin <avramlubkin@microsoft.com> - 250.3-7
+- Add patch to fsync passwd file (systemd #24324)
+
 * Mon Aug 01 2022 Rakshaa Viswanathan <rviswanathan@microsoft.com> - 250.3-7
 - Add BR: dbus, mariner-release, tzdata, sudo to systemd.spec
 - Generate machine-id using dbus-uuidgen
 - Set UTF8 encoding in %check section of systemd.spec
 - Include patch testsskipped.patch to skip test-mountpoint-util, test-mount-util, test-fileio, test-fd-util, and test-repart
-=======
-* Tue Aug 16 2022 Avram Lubkin <avramlubkin@microsoft.com> - 250.3-7
-- Add patch to fsync passwd file (systemd #24324)
->>>>>>> 9693e40f
 
 * Wed May 04 2022 Jon Slobodzian <joslobo@microsoft.com> - 250.3-6
 - Change build mode from "development" (default) to "release"
