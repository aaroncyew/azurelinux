--- conflicted
+++ resolved
@@ -35,11 +35,7 @@
 ./configure \
     --prefix=%{_prefix} \
     --enable-offline \
-<<<<<<< HEAD
     CFLAGS="$CFLAGS -pthread" \
-=======
-    CFLAGS="-pthread -DACVP_NO_RUNTIME -DOPENSSL_KWP -DOPENSSL_KDF_SUPPORT -O0 -g" \
->>>>>>> d7aed149
     LIBS="-ldl"
 make clean
 make CC=gcc
@@ -58,15 +54,13 @@
 %{_bindir}/acvp_app
 
 %changelog
-<<<<<<< HEAD
 * Wed Nov 10 2021 Pawel Winogrodzki <pawel.winogrodzki@microsoft.com> - 1.3.0-1
 - Updating to version 1.3.0 to get code fixes for GCC 10 and 11.
 - Modified "CFLAGS" to include CBL-Mariner defaults.
-=======
+
 * Fri Jul 30 2021 Nicolas Ontiveros <niontive@microsoft.com> - 1.3.0-1
 - Update to version 1.3.0
 - Add patch to support OpenSSL ACVP testing.
->>>>>>> d7aed149
 
 * Mon Feb 08 2021 Nicolas Ontiveros <niontive@microsoft.com> - 1.2.0-1
 - Original version for CBL-Mariner. License verified.