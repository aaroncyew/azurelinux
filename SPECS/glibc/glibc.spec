%global security_hardening nonow
%define glibc_target_cpu %{_build}

# Don't depend on bash by default
%define __requires_exclude ^/(bin|usr/bin).*$

Summary:        Main C library
Name:           glibc
<<<<<<< HEAD
Version:        2.38
Release:        1%{?dist}
=======
Version:        2.35
Release:        6%{?dist}
>>>>>>> fd0dc591
License:        BSD AND GPLv2+ AND Inner-Net AND ISC AND LGPLv2+ AND MIT
Vendor:         Microsoft Corporation
Distribution:   Mariner
Group:          Applications/System
URL:            https://www.gnu.org/software/libc
Source0:        https://ftp.gnu.org/gnu/glibc/%{name}-%{version}.tar.xz
Source1:        locale-gen.sh
Source2:        locale-gen.conf
Patch0:         https://www.linuxfromscratch.org/patches/downloads/glibc/glibc-2.38-fhs-1.patch
# Only applicable on ARMv7 targets.
Patch1:         CVE-2020-6096.nopatch
# Only applicable on x32 targets.
Patch2:         CVE-2019-6488.nopatch
# Only applicable on PowerPC targets.
Patch3:         CVE-2020-1751.nopatch
# Marked by upstream/Ubuntu/Red Hat as not a security bug, no fix available
# Rationale: Exploit requires crafted pattern in regex compiler meant only for trusted content
Patch4:         CVE-2018-20796.nopatch
<<<<<<< HEAD
Patch5:         https://www.linuxfromscratch.org/patches/downloads/glibc/glibc-2.38-memalign_fix-1.patch
=======
Patch5:         glibc-2.34_pthread_cond_wait.patch
Patch6:         CVE-2023-4911.patch
Patch7:         CVE-2023-4806.patch
Patch8:         CVE-2023-5156.patch
>>>>>>> fd0dc591
BuildRequires:  bison
BuildRequires:  gawk
BuildRequires:  gettext
BuildRequires:  kernel-headers
BuildRequires:  texinfo
Requires:       filesystem
Provides:       %{name}-common = %{version}-%{release}
Provides:       /sbin/ldconfig
Provides:       nss_db = %{version}-%{release}
Provides:       rtld(GNU_HASH)
ExcludeArch:    armv7 ppc i386 i686

%description
This library provides the basic routines for allocating memory,
searching directories, opening and closing files, reading and
writing files, string handling, pattern matching, arithmetic,
and so on.

%package devel
Summary:        Header files for glibc
Group:          Applications/System
Requires:       %{name} = %{version}-%{release}
Provides:       %{name}-headers = %{version}-%{release}

%description devel
These are the header files of glibc.

%package static
Summary:        Static glibc library and runtimes
Group:          Applications/System
Requires:       %{name}-devel = %{version}-%{release}
Provides:       %{name}-static%{?_isa} = %{version}-%{release}

%description static
These are the static artefacts for glibc.

%package lang
Summary:        Additional language files for glibc
Group:          Applications/System
Requires:       %{name} = %{version}-%{release}

%description lang
These are the additional language files of glibc.

%package i18n
Summary:        Additional internationalization files for glibc
Group:          Applications/System
Requires:       %{name} = %{version}-%{release}
Provides:       %{name}-locale-source = %{version}-%{release}

%description i18n
These are the additional internationalization files of glibc.

%package iconv
Summary:        gconv modules for glibc
Group:          Applications/System
Requires:       %{name} = %{version}-%{release}

%description iconv
These are gconv modules for iconv().

%package tools
Summary:        tools for glibc
Group:          Applications/System
Requires:       %{name} = %{version}-%{release}

%description tools
Extra tools for glibc.

%package nscd
Summary:        Name Service Cache Daemon
Group:          Applications/System
Requires:       %{name} = %{version}-%{release}

%description nscd
Name Service Cache Daemon

%prep
%autosetup -p1
#sed -i 's/\\$$(pwd)/`pwd`/' timezone/Makefile
install -vdm 755 %{_builddir}/%{name}-build
# do not try to explicitly provide GLIBC_PRIVATE versioned libraries
%define __find_provides %{_builddir}/%{name}-%{version}/find_provides.sh
%define __find_requires %{_builddir}/%{name}-%{version}/find_requires.sh

# create find-provides and find-requires script in order to ignore GLIBC_PRIVATE errors
cat > find_provides.sh << _EOF
#! /bin/sh
if [ -d /tools ]; then
/tools/lib/rpm/find-provides | grep -v GLIBC_PRIVATE
else
%{_libdir}/rpm/find-provides | grep -v GLIBC_PRIVATE
fi
exit 0
_EOF
chmod +x find_provides.sh

cat > find_requires.sh << _EOF
#! /bin/sh
if [ -d /tools ]; then
/tools/lib/rpm/find-requires %{buildroot} %{glibc_target_cpu} | grep -v GLIBC_PRIVATE
else
%{_libdir}/rpm/find-requires %{buildroot} %{glibc_target_cpu} | grep -v GLIBC_PRIVATE
fi
_EOF
chmod +x find_requires.sh
#___EOF

%build
CFLAGS="`echo " %{build_cflags} " | sed 's/-Wp,-D_FORTIFY_SOURCE=2//'`"
CXXFLAGS="`echo " %{build_cxxflags} " | sed 's/-Wp,-D_FORTIFY_SOURCE=2//'`"
export CFLAGS
export CXXFLAGS

cd %{_builddir}/%{name}-build
echo "rootsbindir=/usr/sbin" > configparms
../%{name}-%{version}/configure \
        --prefix=%{_prefix} \
        --disable-werror \
        --enable-kernel=4.14 \
        --enable-stack-protector=strong        \
        --with-headers=/usr/include            \
        libc_cv_slibdir=/usr/lib \
        --disable-build-nscd \
        --enable-static-pie \
%ifarch x86_64
        --enable-cet \
%endif
        --disable-silent-rules

make %{?_smp_mflags}

%install
#       Do not remove static libs
pushd %{_builddir}/glibc-build
#       Create directories
make install_root=%{buildroot} install
install -vdm 755 %{buildroot}%{_sysconfdir}/ld.so.conf.d
install -vdm 755 %{buildroot}%{_var}/cache/nscd
install -vdm 755 %{buildroot}%{_libdir}/locale
cp -v ../%{name}-%{version}/nscd/nscd.conf %{buildroot}%{_sysconfdir}/nscd.conf
#       Install locale generation script and config file
cp -v %{SOURCE2} %{buildroot}%{_sysconfdir}
#cp -v %{SOURCE1} %{buildroot}/sbin
#       Remove unwanted cruft
rm -rf %{buildroot}%{_infodir}
#       Install configuration files

# Spaces should not be used in nsswitch.conf in the begining of new line
# Only tab should be used as it expects the same in source code.
# Otherwise "altfiles" will not be added. which may cause dbus.service failure
cat > %{buildroot}%{_sysconfdir}/nsswitch.conf <<- "EOF"
#       Begin /etc/nsswitch.conf

	passwd: files
	group: files
	shadow: files

	hosts: files dns
	networks: files

	protocols: files
	services: files
	ethers: files
	rpc: files
#       End /etc/nsswitch.conf
EOF
cat > %{buildroot}%{_sysconfdir}/ld.so.conf <<- "EOF"
#       Begin /etc/ld.so.conf
	%{_prefix}/local/lib
	/opt/lib
	include %{_sysconfdir}/ld.so.conf.d/*.conf
EOF
popd
%find_lang %{name} --all-name
pushd localedata
# Generate out of locale-archive an (en_US.) UTF-8 locale
mkdir -p %{buildroot}%{_libdir}/locale
I18NPATH=. GCONV_PATH=../../glibc-build/iconvdata LC_ALL=C ../../glibc-build/locale/localedef --no-archive --prefix=%{buildroot} -A ../intl/locale.alias -i locales/en_US -c -f charmaps/UTF-8 en_US.UTF-8
mv %{buildroot}%{_libdir}/locale/en_US.utf8 %{buildroot}%{_libdir}/locale/en_US.UTF-8
popd
# to do not depend on /bin/bash
sed -i 's@#! /bin/bash@#! /bin/sh@' %{buildroot}%{_bindir}/ldd
sed -i 's@#!/bin/bash@#!/bin/sh@' %{buildroot}%{_bindir}/tzselect

# Determine which static libs are needed in `glibc-devel` - the rest will be put
# into `glibc-static`.  We need to keep the static shims for function that's now
# in `libc.so` (since 2.34 - see https://developers.redhat.com/articles/2021/12/17/why-glibc-234-removed-libpthread)
# and the "statically linked bit" of `libc.so` (called `libc_nonshared.a`)
static_libs_in_devel_pattern="lib\(c_nonshared\|pthread\|dl\|rt\|g\|util\|mcheck\).a"
ls -1 %{buildroot}%{_libdir}/*.a | grep -e "$static_libs_in_devel_pattern" | sed "s:^%{buildroot}::g" > devel.filelist
ls -1 %{buildroot}%{_libdir}/*.a | grep -v -e "$static_libs_in_devel_pattern" | sed "s:^%{buildroot}::g" > static.filelist

%check
cd %{_builddir}/glibc-build
make %{?_smp_mflags} check ||:
# These 2 persistant false positives are OK
# XPASS for: elf/tst-protected1a and elf/tst-protected1b
[ `grep ^XPASS tests.sum | wc -l` -ne 2 -a `grep "^XPASS: elf/tst-protected1[ab]" tests.sum | wc -l` -ne 2 ] && exit 1 ||:

# FAIL (intermittent) in chroot but PASS in container:
# posix/tst-spawn3 and stdio-common/test-vfprintf
n=0
grep "^FAIL: posix/tst-spawn3" tests.sum >/dev/null && n=$((n+1)) ||:
grep "^FAIL: stdio-common/test-vfprintf" tests.sum >/dev/null && n=$((n+1)) ||:
# FAIL always on overlayfs/aufs (in container)
grep "^FAIL: posix/tst-dir" tests.sum >/dev/null && n=$((n+1)) ||:

#https://sourceware.org/glibc/wiki/Testing/Testsuite
grep "^FAIL: nptl/tst-eintr1" tests.sum >/dev/null && n=$((n+1)) ||:
#This happens because the kernel fails to reap exiting threads fast enough,
#eventually resulting an EAGAIN when pthread_create is called within the test.

# check for exact 'n' failures
[ `grep ^FAIL tests.sum | wc -l` -ne $n ] && exit 1 ||:

%post -p /sbin/ldconfig
%postun -p /sbin/ldconfig

%files
%defattr(-,root,root)
%license COPYING COPYING.LIB LICENSES
%{_libdir}/locale/*
%dir %{_sysconfdir}/ld.so.conf.d
%config(noreplace) %{_sysconfdir}/nsswitch.conf
%config(noreplace) %{_sysconfdir}/ld.so.conf
%config(noreplace) %{_sysconfdir}/rpc
%config(missingok,noreplace) %{_sysconfdir}/ld.so.cache
%config %{_sysconfdir}/locale-gen.conf
#/lib/*
%ifarch aarch64
/lib/ld-linux-aarch64.so.1
%endif
#%%exclude /lib64/libpcprofile.so
%{_libdir}/*.so*
%{_sbindir}/ldconfig
#/sbin/locale-gen.sh

#%%{_sbindir}/zdump
%{_sbindir}/zic
%{_sbindir}/iconvconfig
%{_bindir}/*
%{_libexecdir}/*
%{_datadir}/i18n/charmaps/UTF-8.gz
%{_datadir}/i18n/charmaps/ISO-8859-1.gz
%{_datadir}/i18n/locales/en_US
%{_datarootdir}/locale/locale.alias
%exclude %{_localstatedir}/lib/nss_db/Makefile
%exclude %{_bindir}/mtrace
%exclude %{_bindir}/pcprofiledump
%exclude %{_bindir}/xtrace

%files iconv
%defattr(-,root,root)
%{_libdir}/gconv/*

%files tools
%defattr(-,root,root)
%{_bindir}/mtrace
%{_bindir}/pcprofiledump
%{_bindir}/xtrace
%{_sbindir}/sln
%{_libdir}/audit/*
#/lib64/libpcprofile.so

%files nscd
%defattr(-,root,root)
%config(noreplace) %{_sysconfdir}/nscd.conf
#%%{_sbindir}/nscd
%dir %{_localstatedir}/cache/nscd

%files i18n
%defattr(-,root,root)
%{_datadir}/i18n/charmaps/*.gz
%{_datadir}/i18n/locales/*

%files devel -f devel.filelist
%defattr(-,root,root)
# TODO: Excluding for now to remove dependency on PERL
# /usr/bin/mtrace
# C Runtime files for `-pie`, `-no-pie` and profiled executables as well as for shared libs
%{_libdir}/{,g,M,S}crt1.o
# C Runtime files needed for all targets
%{_libdir}/crt{i,n}.o
%{_includedir}/*

%files static -f static.filelist
%defattr(-,root,root)
# C Runtime files for `-static-pie` and profiled `-static-pie`
%{_libdir}/{r,gr}crt1.o

%files -f %{name}.lang lang
%defattr(-,root,root)

%changelog
<<<<<<< HEAD
* Thu Nov 02 2023 Andrew Phelps <anphel@microsoft.com> - 2.38-1
- Upgrade to version 2.38
=======
* Wed Oct 04 2023 Minghe Ren <mingheren@microsoft.com> - 2.35-6
- Add patches for CVE-2023-4806 and CVE-2023-5156
>>>>>>> fd0dc591

* Tue Oct 03 2023 Mandeep Plaha <mandeepplaha@microsoft.com> - 2.35-5
- Patch CVE-2023-4911

* Fri Jun 30 2023 Andrew Phelps <anphel@microsoft.com> - 2.35-4
- Restore glibc-debuginfo package

* Fri Sep 30 2022 Andy Caldwell <andycaldwell@microsoft> - 2.35-3
- Split `glibc-static` into an actual package containing static libraries and runtime

* Mon May 02 2022 Sriram Nambakam <snambakam@microsoft.com> - 2.35-2
- To remove leading spaces in /etc/nsswitch.conf, use tabs instead of spaces

* Tue Apr 12 2022 Andrew Phelps <anphel@microsoft.com> - 2.35-1
- Upgrade to version 2.35
- Cleanup old patch files

* Wed Mar 02 2022 Andy Caldwell <andycaldwell@microsoft.com> - 2.34-3
- Add support for building `-static-pie` binaries against `glibc`
- Add additional BuildRequires

* Thu Nov 04 2021 Pawel Winogrodzki <pawel.winogrodzki@microsoft.com> - 2.34-2
- Adding missing BR on "perl(File::Find)".
- Fixing licensing information.
- Removing redundant 'Provides'.

* Thu Oct 14 2021 Andrew Phelps <anphel@microsoft.com> - 2.34-1
- Upgrade to version 2.34
- License verified

* Fri Sep 24 2021 Pawel Winogrodzki <pawelwi@microsoft.com> - 2.28-19
- Adding 'Provides' for 'nss_db'.

* Thu Jul 29 2021 Jon Slobodzian <joslobo@microsoft.com> 2.28-18
- Dash Rolled for Merge from 1.0 branch

* Fri Apr 02 2021 Thomas Crain <thcrain@microsoft.com> - 2.28-17
- Merge the following releases from 1.0 to dev branch
- lihl@microsoft.com, 2.28-13: Added patch to resolve CVE-2019-7309, Used autosteup
- thcrain@microsoft.com, 2.28-14: Patch CVE-2019-19126
- mamalisz@microsoft.com, 2.28-15: Exclude binaries(such as bash) from requires list.
- nicolasg@microsoft.com, 2.28-16: Patch CVE-2019-25013
- thcrain@microsoft.com, 2.28-17: Patch CVE-2021-3326
- nisamson@microsoft.com, 2.28-18: Patch CVE-2021-27618

* Thu Mar 25 2021 Henry Li <lihl@microsoft.com> - 2.28-16
- Provides glibc-locale-source from glibc-i18n
- Add back exluded files to glibc-i18n

* Fri Feb 05 2021 Joe Schmitt <joschmit@microsoft.com> - 2.28-15
- Replace incorrect %%{_lib} usage with %%{_libdir}

* Thu Dec 10 2020 Joe Schmitt <joschmit@microsoft.com> - 2.28-14
- Provide isa version of glibc-static.

* Mon Sep 28 2020 Ruying Chen <v-ruyche@microsoft.com> - 2.28-13
- Move some tools from glibc-tools and glibc-iconv to glibc and provide glibc-common
- Provide glibc-static and glibc-headers under glibc-devel

* Wed Jul 29 2020 Thomas Crain <thcrain@microsoft.com> - 2.28-12
- Ignore CVE-2018-20796, as it is not a security issue

* Wed Jul 29 2020 Emre Girgin <mrgirgin@microsoft.com> - 2.28-11
- Disable the debuginfo package for glibc, and use unstripped binaries instead.

* Fri Jun 26 2020 Ruying Chen <v-ruyche@microsoft.com> - 2.28-10
- Added provides for binary capability.

* Thu Jun 11 2020 Henry Beberman <henry.beberman@microsoft.com> - 2.28-9
- Disable -Wp,-D_FORTIFY_SOURCE=2 to build with hardened cflags.

* Tue May 19 2020 Emre Girgin <mrgirgin@microsoft.com> - 2.28-8
- Ignore CVE-2019-6488, CVE-2020-1751, CVE-2020-6096 as they don't apply to aarch64 or x86_64.

* Sat May 09 2020 Nick Samson <nisamson@microsoft.com> - 2.28-7
- Added %%license line automatically

* Fri Mar 20 2020 Andrew Phelps <anphel@microsoft.com> - 2.28-6
- Configure with --disable-werror.

* Mon Dec 02 2019 Saravanan Somasundaram <sarsoma@microsoft.com> - 2.28-5
- Initial CBL-Mariner import from Photon (license: Apache2).

* Fri Jul 12 2019 Ankit Jain <ankitja@vmware.com> - 2.28-4
- Replaced spaces with tab in nsswitch.conf file

* Fri Mar 08 2019 Alexey Makhalov <amakhalov@vmware.com> - 2.28-3
- Fix CVE-2019-9169

* Tue Jan 22 2019 Anish Swaminathan <anishs@vmware.com> - 2.28-2
- Fix CVE-2018-19591

* Tue Aug 28 2018 Alexey Makhalov <amakhalov@vmware.com> - 2.28-1
- Version update. Disable obsolete rpc (use libtirpc) and nsl.

* Tue Jan 23 2018 Xiaolin Li <xiaolinl@vmware.com> - 2.26-10
- Fix CVE-2018-1000001 and CVE-2018-6485

* Mon Jan 08 2018 Xiaolin Li <xiaolinl@vmware.com> - 2.26-9
- Fix CVE-2017-16997

* Thu Dec 21 2017 Xiaolin Li <xiaolinl@vmware.com> - 2.26-8
- Fix CVE-2017-17426

* Tue Nov 14 2017 Alexey Makhalov <amakhalov@vmware.com> - 2.26-7
- Aarch64 support

* Wed Oct 25 2017 Xiaolin Li <xiaolinl@vmware.com> - 2.26-6
- Fix CVE-2017-15670 and CVE-2017-15804

* Tue Oct 10 2017 Alexey Makhalov <amakhalov@vmware.com> - 2.26-5
- Compile out tcache.

* Fri Sep 15 2017 Bo Gan <ganb@vmware.com> - 2.26-4
- exclude tst-eintr1 per official wiki recommendation.

* Tue Sep 12 2017 Alexey Makhalov <amakhalov@vmware.com> - 2.26-3
- Fix makecheck for run in docker.

* Tue Aug 29 2017 Alexey Makhalov <amakhalov@vmware.com> - 2.26-2
- Fix tunables setter.
- Add malloc arena fix.
- Fix makecheck.

* Tue Aug 15 2017 Alexey Makhalov <amakhalov@vmware.com> - 2.26-1
- Version update

* Tue Aug 08 2017 Anish Swaminathan <anishs@vmware.com> - 2.25-4
- Apply fix for CVE-2017-1000366

* Thu May 4  2017 Bo Gan <ganb@vmware.com> - 2.25-3
- Remove bash dependency in post/postun script

* Fri Apr 21 2017 Alexey Makhalov <amakhalov@vmware.com> - 2.25-2
- Added -iconv -tools and -nscd subpackages

* Wed Mar 22 2017 Alexey Makhalov <amakhalov@vmware.com> - 2.25-1
- Version update

* Wed Dec 14 2016 Alexey Makhalov <amakhalov@vmware.com> - 2.24-1
- Version update

* Wed Nov 23 2016 Alexey Makhalov <amakhalov@vmware.com> - 2.22-13
- Install en_US.UTF-8 locale by default

* Wed Nov 16 2016 Alexey Makhalov <amakhalov@vmware.com> - 2.22-12
- Added i18n subpackage

* Tue Oct 25 2016 Alexey Makhalov <amakhalov@vmware.com> - 2.22-11
- Workaround for build failure with "out of memory" message

* Wed Sep 28 2016 Alexey Makhalov <amakhalov@vmware.com> - 2.22-10
- Added pthread_create-fix-use-after-free.patch

* Tue Jun 14 2016 Divya Thaluru <dthaluru@vmware.com> - 2.22-9
- Enabling rpm debug package and stripping the libraries

* Tue May 24 2016 Priyesh Padmavilasom <ppadmavilasom@vmware.com> - 2.22-8
- GA - Bump release of all rpms

* Mon May 23 2016 Divya Thaluru <dthaluru@vmware.com> - 2.22-7
- Added patch for CVE-2014-9761

* Mon Mar 21 2016 Alexey Makhalov <amakhalov@vmware.com> - 2.22-6
- Security hardening: nonow

* Fri Mar 18 2016 Anish Swaminathan <anishs@vmware.com> - 2.22-5
- Change conf file qualifiers

* Fri Mar 11 2016 Priyesh Padmavilasom <ppadmavilasom@vmware.com> - 2.22-4
- Added patch for res_qeury assertion with bad dns config
- Details: https://sourceware.org/bugzilla/show_bug.cgi?id=19791

* Tue Feb 16 2016 Anish Swaminathan <anishs@vmware.com> - 2.22-3
- Added patch for CVE-2015-7547

* Mon Feb 08 2016 Anish Swaminathan <anishs@vmware.com> - 2.22-2
- Added patch for bindresvport blacklist

* Tue Jan 12 2016 Xiaolin Li <xiaolinl@vmware.com> - 2.22-1
- Updated to version 2.22

* Tue Dec 1 2015 Divya Thaluru <dthaluru@vmware.com> - 2.19-8
- Disabling rpm debug package and stripping the libraries

* Wed Nov 18 2015 Divya Thaluru <dthaluru@vmware.com> - 2.19-7
- Adding patch to close nss files database

* Tue Nov 10 2015 Xiaolin Li <xiaolinl@vmware.com> - 2.19-6
- Handled locale files with macro find_lang

* Wed Aug 05 2015 Kumar Kaushik <kaushikk@vmware.com> - 2.19-5
- Adding postun section for ldconfig.

* Tue Jul 28 2015 Alexey Makhalov <amakhalov@vmware.com> - 2.19-4
- Support glibc building against current rpm version.

* Thu Jul 23 2015 Divya Thaluru <dthaluru@vmware.com> - 2.19-3
- Packing locale-gen scripts

* Mon May 18 2015 Touseef Liaqat <tliaqat@vmware.com> - 2.19-2
- Update according to UsrMove.

* Wed Nov 5 2014 Divya Thaluru <dthaluru@vmware.com> - 2.19-1
- Initial build. First version<|MERGE_RESOLUTION|>--- conflicted
+++ resolved
@@ -6,13 +6,8 @@
 
 Summary:        Main C library
 Name:           glibc
-<<<<<<< HEAD
 Version:        2.38
 Release:        1%{?dist}
-=======
-Version:        2.35
-Release:        6%{?dist}
->>>>>>> fd0dc591
 License:        BSD AND GPLv2+ AND Inner-Net AND ISC AND LGPLv2+ AND MIT
 Vendor:         Microsoft Corporation
 Distribution:   Mariner
@@ -31,14 +26,11 @@
 # Marked by upstream/Ubuntu/Red Hat as not a security bug, no fix available
 # Rationale: Exploit requires crafted pattern in regex compiler meant only for trusted content
 Patch4:         CVE-2018-20796.nopatch
-<<<<<<< HEAD
 Patch5:         https://www.linuxfromscratch.org/patches/downloads/glibc/glibc-2.38-memalign_fix-1.patch
-=======
-Patch5:         glibc-2.34_pthread_cond_wait.patch
-Patch6:         CVE-2023-4911.patch
-Patch7:         CVE-2023-4806.patch
-Patch8:         CVE-2023-5156.patch
->>>>>>> fd0dc591
+#Patch5:         glibc-2.34_pthread_cond_wait.patch
+#Patch6:         CVE-2023-4911.patch
+#Patch7:         CVE-2023-4806.patch
+#Patch8:         CVE-2023-5156.patch
 BuildRequires:  bison
 BuildRequires:  gawk
 BuildRequires:  gettext
@@ -334,13 +326,11 @@
 %defattr(-,root,root)
 
 %changelog
-<<<<<<< HEAD
 * Thu Nov 02 2023 Andrew Phelps <anphel@microsoft.com> - 2.38-1
 - Upgrade to version 2.38
-=======
+
 * Wed Oct 04 2023 Minghe Ren <mingheren@microsoft.com> - 2.35-6
 - Add patches for CVE-2023-4806 and CVE-2023-5156
->>>>>>> fd0dc591
 
 * Tue Oct 03 2023 Mandeep Plaha <mandeepplaha@microsoft.com> - 2.35-5
 - Patch CVE-2023-4911
