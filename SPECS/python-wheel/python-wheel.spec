# The function of bootstrap is that it disables the wheel subpackage
%bcond_with bootstrap
%bcond main_python 1
Summary:        Built-package format for Python
Name:           python-%{pypi_name}
<<<<<<< HEAD
Version:        0.33.6
Release:        8%{?dist}
=======
Version:        0.43.0
Release:        1%{?dist}
>>>>>>> c6787c74
License:        MIT
Vendor:         Microsoft Corporation
Distribution:   Azure Linux
URL:            https://github.com/pypa/wheel
Source0:        %{url}/archive/%{version}/%{pypi_name}-%{version}.tar.gz
%global pypi_name wheel
%global python_wheel_name %{pypi_name}-%{version}-py3-none-any.whl
%global python_wheeldir %{_datadir}/python-wheels
%global _description \
A built-package format for Python.\
\
A wheel is a ZIP-format archive with a specially formatted filename and the\
.whl extension. It is designed to contain all the files for a PEP 376\
compatible install in a way that is very close to the on-disk format.
BuildArch:      noarch
%{?python_enable_dependency_generator}
%if 0%{?with_check}
# several tests compile extensions
# those tests are skipped if gcc is not found
BuildRequires:  gcc
%endif

%description %{_description}

%package -n     python3-%{pypi_name}
Summary:        %{summary}
%{?python_provide:%python_provide python3-%{pypi_name}}
BuildRequires:  python3-devel
BuildRequires:  python3-setuptools
BuildRequires:  python3-pip
%if 0%{?with_check}
BuildRequires:  python3-atomicwrites
BuildRequires:  python3-attrs
<<<<<<< HEAD
BuildRequires:  python3-more-itertools
BuildRequires:  python3-pip
BuildRequires:  python3-pluggy
=======
>>>>>>> c6787c74
BuildRequires:  python3-pytest
BuildRequires:  python3-six
%endif
BuildRequires:  python3-flit-core

%description -n python3-%{pypi_name} %{_description}

Python 3 version.

%if %{without bootstrap}
%package wheel
Summary:        The Python wheel module packaged as a wheel

%description wheel
A Python wheel of wheel to use with virtualenv.
%endif

%prep
%autosetup -n %{pypi_name}-%{version} -p1

%generate_buildrequires
%pyproject_buildrequires

%build
%global _pyproject_wheeldir dist
%python3 -m flit_core.wheel

%pyproject_wheel

%install
# pip is not available when bootstrapping, so we need to unpack the wheel and
# create the entrypoints manually.
%if %{with bootstrap}
mkdir -p %{buildroot}%{python3_sitelib}
unzip %{_pyproject_wheeldir}/%{python_wheel_name} \
    -d %{buildroot}%{python3_sitelib} -x wheel-%{version}.dist-info/RECORD
install -Dpm 0755 %{SOURCE1} %{buildroot}%{_bindir}/wheel
%py3_shebang_fix %{buildroot}%{_bindir}/wheel
%else
%pyproject_install
%endif

mv %{buildroot}%{_bindir}/%{pypi_name}{,-%{python3_version}}
%if %{with main_python}
ln -s %{pypi_name}-%{python3_version} %{buildroot}%{_bindir}/%{pypi_name}-3
ln -s %{pypi_name}-3 %{buildroot}%{_bindir}/%{pypi_name}
%endif

mkdir -p %{buildroot}%{python_wheel_dir}
install -p %{_pyproject_wheeldir}/%{python_wheel_name} -t %{buildroot}%{python_wheel_dir}

%check
<<<<<<< HEAD
rm setup.cfg
%{python3} -m pip install iniconfig
PYTHONPATH=%{buildroot}%{python3_sitelib} py.test3 -v --ignore build
=======
pip3 install iniconfig
# Smoke test
%{py3_test_envvars} wheel-%{python3_version} version
%py3_check_import wheel
%pytest -v --ignore build
>>>>>>> c6787c74

%files -n python3-%{pypi_name}
%license LICENSE.txt
%doc README.rst
%{_bindir}/%{pypi_name}-%{python3_version}
%{python3_sitelib}/%{pypi_name}*
%if %{with main_python}
%{_bindir}/%{pypi_name}
%{_bindir}/%{pypi_name}-3
%endif

%if %{without bootstrap}
%files wheel
%license LICENSE.txt
# we own the dir for simplicity
%dir %{python_wheeldir}/
%{python_wheeldir}/%{python_wheel_name}
%endif

%changelog
<<<<<<< HEAD
* Mon May 13 2024 Sam Meluch <sammeluch@microsoft.com> - 0.33.6-8
- Add missing iniconfig dependency to check section
=======
* Fri May 10 2024 Betty Lakes <bettylakes@microsoft.com> - 0.43.0-1
- Updated to 0.43.0
>>>>>>> c6787c74

* Thu Mar 03 2022 Bala <balakumaran.kannan@microsoft.com> - 0.33.6-7
- BR multiple python3 modules for PTest
- pip3 install additional modules which not available as RPM

* Mon Feb 14 2022 Pawel Winogrodzki <pawelwi@microsoft.com> - 0.33.6-6
- License verified.

* Mon Nov 01 2021 Muhammad Falak <mwani@microsft.com> - 0.33.6-5
- Remove epoch

* Wed Nov 04 2020 Joe Schmitt <joschmit@microsoft.com> - 1:0.33.6-4
- Initial CBL-Mariner import from Fedora 32 (license: MIT).
- Remove bootstrap code.

* Thu Jan 30 2020 Fedora Release Engineering <releng@fedoraproject.org> - 1:0.33.6-3
- Rebuilt for https://fedoraproject.org/wiki/Fedora_32_Mass_Rebuild

* Mon Sep 09 2019 Miro Hrončok <mhroncok@redhat.com> - 1:0.33.6-2
- Drop python2-wheel

* Tue Aug 27 2019 Miro Hrončok <mhroncok@redhat.com> - 1:0.33.6-1
- Update to 0.33.6 (#1708194)
- Don't add the m ABI flag to wheel names on Python 3.8

* Thu Aug 15 2019 Miro Hrončok <mhroncok@redhat.com> - 1:0.33.1-5
- Rebuilt for Python 3.8

* Wed Aug 14 2019 Miro Hrončok <mhroncok@redhat.com> - 1:0.33.1-4
- Bootstrap for Python 3.8

* Fri Jul 26 2019 Fedora Release Engineering <releng@fedoraproject.org> - 1:0.33.1-3
- Rebuilt for https://fedoraproject.org/wiki/Fedora_31_Mass_Rebuild

* Tue Jul 16 2019 Miro Hrončok <mhroncok@redhat.com> - 1:0.33.1-2
- Make /usr/bin/wheel Python 3

* Mon Feb 25 2019 Charalampos Stratakis <cstratak@redhat.com> - 1:0.33.1-1
- Update to 0.33.1

* Sat Feb 02 2019 Fedora Release Engineering <releng@fedoraproject.org> - 1:0.32.0-2
- Rebuilt for https://fedoraproject.org/wiki/Fedora_30_Mass_Rebuild

* Sun Sep 30 2018 Miro Hrončok <mhroncok@redhat.com> - 1:0.32.0-1
- Update to 0.32.0

* Wed Aug 15 2018 Miro Hrončok <mhroncok@redhat.com> - 1:0.31.1-3
- Create python-wheel-wheel package with the wheel of wheel

* Sat Jul 14 2018 Fedora Release Engineering <releng@fedoraproject.org> - 1:0.31.1-2
- Rebuilt for https://fedoraproject.org/wiki/Fedora_29_Mass_Rebuild

* Sat Jul 07 2018 Igor Gnatenko <ignatenkobrain@fedoraproject.org> - 1:0.31.1-1
- Update to 0.31.1

* Mon Jun 18 2018 Miro Hrončok <mhroncok@redhat.com> - 1:0.30.0-3
- Rebuilt for Python 3.7

* Wed Jun 13 2018 Miro Hrončok <mhroncok@redhat.com> - 1:0.30.0-2
- Bootstrap for Python 3.7

* Fri Feb 23 2018 Igor Gnatenko <ignatenkobrain@fedoraproject.org> - 1:0.30.0-1
- Update to 0.30.0

* Fri Feb 09 2018 Fedora Release Engineering <releng@fedoraproject.org> - 0.30.0a0-9
- Rebuilt for https://fedoraproject.org/wiki/Fedora_28_Mass_Rebuild

* Tue Aug 29 2017 Tomas Orsava <torsava@redhat.com> - 0.30.0a0-8
- Switch macros to bcond's and make Python 2 optional to facilitate building
  the Python 2 and Python 3 modules

* Thu Jul 27 2017 Fedora Release Engineering <releng@fedoraproject.org> - 0.30.0a0-7
- Rebuilt for https://fedoraproject.org/wiki/Fedora_27_Mass_Rebuild

* Sat Feb 11 2017 Fedora Release Engineering <releng@fedoraproject.org> - 0.30.0a0-6
- Rebuilt for https://fedoraproject.org/wiki/Fedora_26_Mass_Rebuild

* Tue Jan 03 2017 Charalampos Stratakis <cstratak@redhat.com> - 0.30.0a0-5
- Enable tests

* Fri Dec 09 2016 Charalampos Stratakis <cstratak@redhat.com> - 0.30.0a0-4
- Rebuild for Python 3.6 without tests

* Tue Dec 06 2016 Igor Gnatenko <i.gnatenko.brain@gmail.com> - 0.30.0a0-3
- Add bootstrap method

* Mon Sep 19 2016 Charalampos Stratakis <cstratak@redhat.com> - 0.30.0a0-2
- Use the python_provide macro

* Mon Sep 19 2016 Charalampos Stratakis <cstratak@redhat.com> - 0.30.0a0-1
- Update to 0.30.0a0
- Added patch to remove keyrings.alt dependency

* Wed Aug 10 2016 Igor Gnatenko <ignatenko@redhat.com> - 0.29.0-1
- Update to 0.29.0
- Cleanups and fixes

* Tue Jul 19 2016 Fedora Release Engineering <rel-eng@lists.fedoraproject.org> - 0.26.0-3
- https://fedoraproject.org/wiki/Changes/Automatic_Provides_for_Python_RPM_Packages

* Thu Feb 04 2016 Fedora Release Engineering <releng@fedoraproject.org> - 0.26.0-2
- Rebuilt for https://fedoraproject.org/wiki/Fedora_24_Mass_Rebuild

* Tue Oct 13 2015 Robert Kuska <rkuska@redhat.com> - 0.26.0-1
- Update to 0.26.0
- Rebuilt for Python3.5 rebuild

* Thu Jun 18 2015 Fedora Release Engineering <rel-eng@lists.fedoraproject.org> - 0.24.0-4
- Rebuilt for https://fedoraproject.org/wiki/Fedora_23_Mass_Rebuild

* Tue Jan 13 2015 Slavek Kabrda <bkabrda@redhat.com> - 0.24.0-3
- Make spec buildable in EPEL 6, too.
- Remove additional sources added to upstream tarball.

* Sat Jan 03 2015 Matej Cepl <mcepl@redhat.com> - 0.24.0-2
- Make python3 conditional (switched off for RHEL-7; fixes #1131111).

* Mon Nov 10 2014 Slavek Kabrda <bkabrda@redhat.com> - 0.24.0-1
- Update to 0.24.0
- Remove patches merged upstream

* Sun Jun 08 2014 Fedora Release Engineering <rel-eng@lists.fedoraproject.org> - 0.22.0-4
- Rebuilt for https://fedoraproject.org/wiki/Fedora_21_Mass_Rebuild

* Fri Apr 25 2014 Matej Stuchlik <mstuchli@redhat.com> - 0.22.0-3
- Another rebuild with python 3.4

* Fri Apr 18 2014 Matej Stuchlik <mstuchli@redhat.com> - 0.22.0-2
- Rebuild with python 3.4

* Thu Nov 28 2013 Bohuslav Kabrda <bkabrda@redhat.com> - 0.22.0-1
- Initial package.<|MERGE_RESOLUTION|>--- conflicted
+++ resolved
@@ -3,13 +3,8 @@
 %bcond main_python 1
 Summary:        Built-package format for Python
 Name:           python-%{pypi_name}
-<<<<<<< HEAD
-Version:        0.33.6
-Release:        8%{?dist}
-=======
 Version:        0.43.0
 Release:        1%{?dist}
->>>>>>> c6787c74
 License:        MIT
 Vendor:         Microsoft Corporation
 Distribution:   Azure Linux
@@ -43,12 +38,6 @@
 %if 0%{?with_check}
 BuildRequires:  python3-atomicwrites
 BuildRequires:  python3-attrs
-<<<<<<< HEAD
-BuildRequires:  python3-more-itertools
-BuildRequires:  python3-pip
-BuildRequires:  python3-pluggy
-=======
->>>>>>> c6787c74
 BuildRequires:  python3-pytest
 BuildRequires:  python3-six
 %endif
@@ -101,17 +90,11 @@
 install -p %{_pyproject_wheeldir}/%{python_wheel_name} -t %{buildroot}%{python_wheel_dir}
 
 %check
-<<<<<<< HEAD
-rm setup.cfg
-%{python3} -m pip install iniconfig
-PYTHONPATH=%{buildroot}%{python3_sitelib} py.test3 -v --ignore build
-=======
 pip3 install iniconfig
 # Smoke test
 %{py3_test_envvars} wheel-%{python3_version} version
 %py3_check_import wheel
 %pytest -v --ignore build
->>>>>>> c6787c74
 
 %files -n python3-%{pypi_name}
 %license LICENSE.txt
@@ -132,13 +115,8 @@
 %endif
 
 %changelog
-<<<<<<< HEAD
-* Mon May 13 2024 Sam Meluch <sammeluch@microsoft.com> - 0.33.6-8
-- Add missing iniconfig dependency to check section
-=======
 * Fri May 10 2024 Betty Lakes <bettylakes@microsoft.com> - 0.43.0-1
 - Updated to 0.43.0
->>>>>>> c6787c74
 
 * Thu Mar 03 2022 Bala <balakumaran.kannan@microsoft.com> - 0.33.6-7
 - BR multiple python3 modules for PTest
