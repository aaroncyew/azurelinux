--- conflicted
+++ resolved
@@ -32,11 +32,7 @@
 BuildRequires:  java-devel >= 1.6
 BuildRequires:  javapackages-local-bootstrap
 Requires:       mvn(org.hamcrest:hamcrest-core)
-<<<<<<< HEAD
-Provides:       mvn(junit:junit)
-=======
 Provides:       mvn(junit:junit) = %{version}-%{release}
->>>>>>> c727c094
 Provides:       %{name}-demo = %{version}-%{release}
 Obsoletes:      %{name}-demo < %{version}-%{release}
 Provides:       %{name}4-demo = %{version}-%{release}
