--- conflicted
+++ resolved
@@ -22,11 +22,7 @@
 Summary:        An SSL/TLS protocol implementation
 Name:           boringssl
 Version:        20200921
-<<<<<<< HEAD
-Release:        1.3%{?dist}
-=======
-Release:        2%{?dist}
->>>>>>> 973e10f0
+Release:        3%{?dist}
 License:        OpenSSL
 Vendor:         Microsoft Corporation
 Distribution:   Mariner
@@ -141,13 +137,12 @@
 %{src_install_dir}
 
 %changelog
-<<<<<<< HEAD
-* Fri Oct 08 2021 Mateusz Malisz <mamalisz@microsoft.com> - 20200921-1.3
+
+* Tue Oct 12 2021 Mateusz Malisz <mamalisz@microsoft.com> - 20200921-3
 - Unify macro syntax used in the spec.
-=======
+
 * Tue Oct 12 2021 Pawel Winogrodzki <pawelwi@microsoft.com> - 20200921-2
 - Switching to using a single digit for the 'Release' tag.
->>>>>>> 973e10f0
 
 * Thu Jun 10 2021 Henry Li <lihl@microsoft.com> - 20200921-1.2
 - Initial CBL-Mariner import from OpenSUSE Tumbleweed (license: same as "License" tag).
