%global debug_package %{nil}
%define upstream_name containerd-cc
%define upstream_repo confidential-containers-containerd
%define commit_hash e55e17bb9c75834c863d422bc38b54b0056e467a

Summary: Industry-standard container runtime for confidential containers
Name: moby-%{upstream_name}
<<<<<<< HEAD
Version: 1.7.2
Release: 1%{?dist}
=======
Version: 1.7.1
Release: 6%{?dist}
>>>>>>> 40b562a1
License: ASL 2.0
Group: Tools/Container
URL: https://www.containerd.io
Vendor: Microsoft Corporation
Distribution: Mariner

Source0:  https://github.com/microsoft/confidential-containers-containerd/archive/refs/tags/%{version}.tar.gz#/%{name}-%{version}.tar.gz
Source1: containerd.service
Source2: containerd.toml

%{?systemd_requires}

BuildRequires: btrfs-progs-devel
BuildRequires: git
BuildRequires: golang >= 1.19.0
BuildRequires: go-md2man
BuildRequires: make
BuildRequires: systemd-rpm-macros

Requires: moby-runc >= 1.1.0

Conflicts: moby-containerd
Conflicts: moby-engine <= 3.0.10

Obsoletes: containerd
Obsoletes: containerd-io

%description
This is the containerd runtime meant for use with confidential containers

%prep
%autosetup -p1 -n %{upstream_repo}-%{version}

%build
export BUILDTAGS="-mod=vendor"
make VERSION="%{version}" REVISION="%{commit_hash}" binaries man

%check
export BUILDTAGS="-mod=vendor"
make VERSION="%{version}" REVISION="%{commit_hash}" test

%install
make VERSION="%{version}" REVISION="%{commit_hash}" DESTDIR="%{buildroot}" PREFIX="/usr" install install-man

mkdir -p %{buildroot}/%{_unitdir}
install -D -p -m 0644 %{SOURCE1} %{buildroot}%{_unitdir}/containerd.service
install -D -p -m 0644 %{SOURCE2} %{buildroot}%{_sysconfdir}/containerd/config.toml

%post
%systemd_post containerd.service

if [ $1 -eq 1 ]; then # Package install
	systemctl enable containerd.service > /dev/null 2>&1 || :
	systemctl start containerd.service > /dev/null 2>&1 || :
fi

%preun
%systemd_preun containerd.service

%postun
%systemd_postun_with_restart containerd.service

%files
%license LICENSE NOTICE
%{_bindir}/*
%{_mandir}/*
%config(noreplace) %{_unitdir}/containerd.service
%config(noreplace) %{_sysconfdir}/containerd/config.toml

%changelog
<<<<<<< HEAD
* Fri Oct 13 2023 Saul Paredes <saulparedes@microsoft.com> - 1.7.2-1
- Always add TargetLayerDigestLabel label to snapshots

=======
>>>>>>> 40b562a1
* Mon Oct 16 2023 CBL-Mariner Servicing Account <cblmargh@microsoft.com> - 1.7.1-6
- Bump release to rebuild with go 1.20.10

* Tue Oct 10 2023 Dan Streetman <ddstreet@ieee.org> - 1.7.1-5
- Bump release to rebuild with updated version of Go.

* Mon Aug 07 2023 CBL-Mariner Servicing Account <cblmargh@microsoft.com> - 1.7.1-4
- Bump release to rebuild with go 1.19.12

* Thu Jul 13 2023 CBL-Mariner Servicing Account <cblmargh@microsoft.com> - 1.7.1-3
- Bump release to rebuild with go 1.19.11

* Thu Jun 15 2023 CBL-Mariner Servicing Account <cblmargh@microsoft.com> - 1.7.1-2
- Bump release to rebuild with go 1.19.10

*   Mon May 22 2023 Dallas Delaney <dadelan@microsoft.com> - 1.7.1-1
-   Fix unit test arguments for TestSnapshotterFromPodSandboxConfig

*   Wed May 17 2023 Dallas Delaney <dadelan@microsoft.com> - 1.7.0-2
-   Add build version dependency on golang

*   Tue Apr 25 2023 Dallas Delaney <dadelan@microsoft.com> - 1.7.0-1
-   Add initial spec
-   License verified.
-   Original version for CBL-Mariner<|MERGE_RESOLUTION|>--- conflicted
+++ resolved
@@ -5,13 +5,8 @@
 
 Summary: Industry-standard container runtime for confidential containers
 Name: moby-%{upstream_name}
-<<<<<<< HEAD
 Version: 1.7.2
 Release: 1%{?dist}
-=======
-Version: 1.7.1
-Release: 6%{?dist}
->>>>>>> 40b562a1
 License: ASL 2.0
 Group: Tools/Container
 URL: https://www.containerd.io
@@ -82,12 +77,9 @@
 %config(noreplace) %{_sysconfdir}/containerd/config.toml
 
 %changelog
-<<<<<<< HEAD
-* Fri Oct 13 2023 Saul Paredes <saulparedes@microsoft.com> - 1.7.2-1
+* Fri Nov 3 2023 Saul Paredes <saulparedes@microsoft.com> - 1.7.2-1
 - Always add TargetLayerDigestLabel label to snapshots
 
-=======
->>>>>>> 40b562a1
 * Mon Oct 16 2023 CBL-Mariner Servicing Account <cblmargh@microsoft.com> - 1.7.1-6
 - Bump release to rebuild with go 1.20.10
 
