--- conflicted
+++ resolved
@@ -72,14 +72,11 @@
 %{_libdir}/pkgconfig/fuse.pc
 
 %changelog
-<<<<<<< HEAD
-=======
 * Fri Jul 23 2021 Thomas Crain <thcrain@microsoft.com> - 2.9.7-8
 - Add provides for libs subpackages from base package
 - Minor linting (make macros, replace source URL)
 - License verified
 
->>>>>>> 2da6421e
 * Sat May 09 2020 Nick Samson <nisamson@microsoft.com> - 2.9.7-7
 - Added %%license line automatically
 
