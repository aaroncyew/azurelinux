%global debug_package %{nil}
%define our_gopath %{_topdir}/.gopath

Summary:        Simple and easy way to configure a layer 3 network fabric designed for Kubernetes
Name:           flannel
Version:        0.14.0
Release:        14%{?dist}
License:        ASL 2.0
Vendor:         Microsoft Corporation
Distribution:   Mariner
Group:          System Environment/Libraries
URL:            https://github.com/flannel-io/flannel
#Source0:       https://github.com/flannel-io/flannel/archive/refs/tags/v0.14.0.tar.gz
Source0:        %{name}-%{version}.tar.gz

BuildRequires:  gcc
BuildRequires:  glibc-devel
BuildRequires:  glibc-static >= 2.35-4%{?dist}
BuildRequires:  golang >= 1.18.5
BuildRequires:  kernel-headers

%description
Flannel is a simple and easy way to configure a layer 3 network fabric designed for Kubernetes.

%prep
%autosetup -p1

%build
export GOPATH=%{our_gopath}
export TAG=v%{version}
%ifarch x86_64
export ARCH=amd64
%endif
%ifarch aarch64
export ARCH=arm64
%endif
export CGO_ENABLED=1

make dist/flanneld

%install
install -m 755 -d %{buildroot}%{_bindir}
install -p -m 755 -t %{buildroot}%{_bindir} ./dist/flanneld

%files
%defattr(-,root,root)
%license LICENSE
%{_bindir}/flanneld

%changelog
<<<<<<< HEAD
* Wed Jul 05 2023 Andrew Phelps <anphel@microsoft.com> - 0.14.0-14
- Bump release to rebuild against glibc 2.35-4
=======
* Thu Jul 13 2023 CBL-Mariner Servicing Account <cblmargh@microsoft.com> - 0.14.0-14
- Bump release to rebuild with go 1.19.11
>>>>>>> 7ac8e796

* Thu Jun 15 2023 CBL-Mariner Servicing Account <cblmargh@microsoft.com> - 0.14.0-13
- Bump release to rebuild with go 1.19.10

* Wed Apr 05 2023 CBL-Mariner Servicing Account <cblmargh@microsoft.com> - 0.14.0-12
- Bump release to rebuild with go 1.19.8

* Tue Mar 28 2023 CBL-Mariner Servicing Account <cblmargh@microsoft.com> - 0.14.0-11
- Bump release to rebuild with go 1.19.7

* Wed Mar 15 2023 CBL-Mariner Servicing Account <cblmargh@microsoft.com> - 0.14.0-10
- Bump release to rebuild with go 1.19.6

* Fri Feb 03 2023 CBL-Mariner Servicing Account <cblmargh@microsoft.com> - 0.14.0-9
- Bump release to rebuild with go 1.19.5

* Wed Jan 18 2023 CBL-Mariner Servicing Account <cblmargh@microsoft.com> - 0.14.0-8
- Bump release to rebuild with go 1.19.4

* Fri Dec 16 2022 Daniel McIlvaney <damcilva@microsoft.com> - 0.14.0-7
- Bump release to rebuild with go 1.18.8 with patch for CVE-2022-41717

* Tue Nov 01 2022 Olivia Crain <oliviacrain@microsoft.com> - 0.14.0-6
- Bump release to rebuild with go 1.18.8

* Wed Oct 05 2022 Andy Caldwell <andycaldwell@microsoft.com> - 0.14.0-5
- Bump release to rebuild against glibc 2.35-3

* Mon Aug 22 2022 Olivia Crain <oliviacrain@microsoft.com> - 0.14.0-4
- Bump release to rebuild against Go 1.18.5

* Tue Jun 14 2022 Muhammad Falak <mwani@microsoft.com> - 0.14.0-3
- Bump release to rebuild with golang 1.18.3

* Thu Dec 16 2021 Pawel Winogrodzki <pawelwi@microsoft.com> - 0.14.0-2
- Removing the explicit %%clean stage.
- License verified.

* Thu Sep 16 2021 Andrew Phelps <anphel@microsoft.com> 0.14.0-1
- Update to version 0.14.0
* Tue Jun 08 2021 Henry Beberman <henry.beberman@microsoft.com> 0.12.0-3
- Increment release to force republishing using golang 1.15.13.
* Mon Apr 26 2021 Nicolas Guibourge <nicolasg@microsoft.com> 0.12.0-2
- Increment release to force republishing using golang 1.15.11.
* Wed Jan 20 2021 Nicolas Guibourge <nicolasg@microsoft.com> - 0.12.0-1
- Original version for CBL-Mariner.<|MERGE_RESOLUTION|>--- conflicted
+++ resolved
@@ -4,7 +4,7 @@
 Summary:        Simple and easy way to configure a layer 3 network fabric designed for Kubernetes
 Name:           flannel
 Version:        0.14.0
-Release:        14%{?dist}
+Release:        15%{?dist}
 License:        ASL 2.0
 Vendor:         Microsoft Corporation
 Distribution:   Mariner
@@ -48,13 +48,11 @@
 %{_bindir}/flanneld
 
 %changelog
-<<<<<<< HEAD
-* Wed Jul 05 2023 Andrew Phelps <anphel@microsoft.com> - 0.14.0-14
+* Wed Jul 14 2023 Andrew Phelps <anphel@microsoft.com> - 0.14.0-15
 - Bump release to rebuild against glibc 2.35-4
-=======
+
 * Thu Jul 13 2023 CBL-Mariner Servicing Account <cblmargh@microsoft.com> - 0.14.0-14
 - Bump release to rebuild with go 1.19.11
->>>>>>> 7ac8e796
 
 * Thu Jun 15 2023 CBL-Mariner Servicing Account <cblmargh@microsoft.com> - 0.14.0-13
 - Bump release to rebuild with go 1.19.10
