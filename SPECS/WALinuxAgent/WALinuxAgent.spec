--- conflicted
+++ resolved
@@ -1,12 +1,7 @@
 Summary:        The Windows Azure Linux Agent
 Name:           WALinuxAgent
-<<<<<<< HEAD
-Version:        2.2.52
-Release:        3%{?dist}
-=======
 Version:        2.2.54.2
 Release:        1%{?dist}
->>>>>>> a6f8e0a4
 License:        ASL 2.0
 Vendor:         Microsoft Corporation
 Distribution:   Mariner
@@ -79,19 +74,15 @@
 %config %{_sysconfdir}/waagent.conf
 %ghost %{_localstatedir}/log/waagent.log
 %dir %attr(0700, root, root) %{_sharedstatedir}/waagent
-<<<<<<< HEAD
 %{_libdir}/python2.7/site-packages/*
-
-%changelog
-* Mon Apr 26 2021 Thomas Crain <thcrain@microsoft.com> - 2.2.52-3
-- Replace incorrect %%{_lib} usage with %%{_libdir}
-=======
-%{_lib}/python3.7/site-packages/*
 
 %changelog
 * Mon May 24 2021 Suresh Babu Chalamalasetty <schalam@microsoft.com> - 2.2.54.2-1
 - Upgrade to version 2.2.54.2 which has Mariner distro support.
->>>>>>> a6f8e0a4
+
+* Mon Apr 26 2021 Thomas Crain <thcrain@microsoft.com> - 2.2.52-3
+- Replace incorrect %%{_lib} usage with %%{_libdir}
+- %{_lib}/python3.7/site-packages/*
 
 * Mon Jan 25 2021 Henry Beberman <henry.beberman@microsoft.com> 2.2.52-2
 - Remove log symlink and use /var/log/waagent.log directly
