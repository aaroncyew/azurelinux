--- conflicted
+++ resolved
@@ -6,11 +6,7 @@
 Summary:        GRand Unified Bootloader
 Name:           grub2
 Version:        2.06
-<<<<<<< HEAD
-Release:        4%{?dist}
-=======
-Release:        5%{?dist}
->>>>>>> ae75986f
+Release:        6%{?dist}
 License:        GPLv3+
 Vendor:         Microsoft Corporation
 Distribution:   Mariner
@@ -327,10 +323,9 @@
 %endif
 
 %changelog
-<<<<<<< HEAD
-* Thu Jul 28 2022 Minghe Ren <mingheren@microsoft.com> - 2.06-4
+* Thu Jul 28 2022 Minghe Ren <mingheren@microsoft.com> - 2.06-6
 - Change permission on grub.cfg to improve security
-=======
+
 * Tue Jul 19 2022 Henry Li <lihl@microsoft.com> - 2.06-5
 - Resolve CVE-2021-3981
 - Remove specification of nopatch files in the spec file
@@ -338,7 +333,6 @@
 * Fri Jul 08 2022 Henry Li <lihl@microsoft.com> - 2.06-4
 - Create additional efi binary that has no prefix directory set
 - Add grub2-efi-binary-noprefix subpackage for efi binary with no prefix set
->>>>>>> ae75986f
 
 * Fri Feb 25 2022 Henry Li <lihl@microsoft.com> - 2.06-3
 - Enable multiboot2 support for x86_64
