--- conflicted
+++ resolved
@@ -1,33 +1,17 @@
 Summary:        Google's data interchange format - C implementation
 Name:           protobuf-c
-<<<<<<< HEAD
-Version:        1.3.2
-=======
 Version:        1.4.0
->>>>>>> 2da6421e
 Release:        1%{?dist}
 License:        BSD-3-Clause
 Vendor:         Microsoft Corporation
 Distribution:   Mariner
 Group:          Development/Libraries
 URL:            https://github.com/protobuf-c/protobuf-c
-<<<<<<< HEAD
-Source0:        https://github.com/protobuf-c/protobuf-c/releases/download/v%{version}/%{name}-%{version}.tar.gz
-BuildRequires:  autoconf
-BuildRequires:  automake
-BuildRequires:  curl
-BuildRequires:  libstdc++
-BuildRequires:  libtool
-BuildRequires:  make
-BuildRequires:  protobuf >= 2.6.0
-BuildRequires:  protobuf-devel >= 2.6.0
-=======
 Source0:        %{url}/releases/download/v%{version}/%{name}-%{version}.tar.gz
 BuildRequires:  curl
 BuildRequires:  libstdc++
 BuildRequires:  make
 BuildRequires:  pkg-config
->>>>>>> 2da6421e
 BuildRequires:  unzip
 BuildRequires:  pkgconfig(protobuf) >= 2.6.0
 Requires:       protobuf
@@ -54,12 +38,7 @@
 The protobuf-c-static package contains static protobuf-c libraries.
 
 %prep
-<<<<<<< HEAD
-%setup -q
-autoreconf -iv
-=======
 %autosetup
->>>>>>> 2da6421e
 
 %build
 %configure --disable-silent-rules
@@ -92,36 +71,15 @@
 %{_libdir}/libprotobuf-c.a
 
 %changelog
-<<<<<<< HEAD
-* Thu Jun 24 2021 Pawel Winogrodzki <pawelwi@microsoft.com> - 1.3.2-1
-- Updating to version 1.3.2-1 compatible with the 3.14.0 version of 'protobuf'.
-- Removed the 'sha1' macro.
-=======
 * Fri Jul 23 2021 Thomas Crain <thcrain@microsoft.com> - 1.4.0-1
 - Upgrade to latest upstream version
 - Add check section
 - Remove libtool archives from devel subpackage
 - Lint spec
->>>>>>> 2da6421e
 
 * Sat May 09 2020 Nick Samson <nisamson@microsoft.com> - 1.3.1-4
 - Added %%license line automatically
 
-<<<<<<< HEAD
-* Fri Mar 06 2020 Jon Slobodzian <joslobo@microsoft.com> - 1.3.1-3
-- Fixed Source URL. Verified license. Fixed URL. Fixed Source URL.
-
-* Tue Sep 03 2019 Mateusz Malisz <mamalisz@microsoft.com> 1.3.1-2
-- Initial CBL-Mariner import from Photon (license: Apache2).
-
-* Wed Sep 19 2018 Tapas Kundu <tkundu@vmware.com> 1.3.1-1
-- Updated to release 1.3.1
-
-* Thu Mar 30 2017 Vinay Kulkarni <kulkarniv@vmware.com> 1.2.1-2
-- Fix protobuf-c-static requires
-
-* Sat Mar 18 2017 Vinay Kulkarni <kulkarniv@vmware.com> 1.2.1-1
-=======
 * Fri Mar 03 2020 Jon Slobodzian <joslobo@microsoft.com> - 1.20.2-3
 - Fixed Source URL. Verified license. Fixed URL. Fixed Source URL.
 
@@ -135,5 +93,4 @@
 - Fix protobuf-c-static requires
 
 * Sat Mar 18 2017 Vinay Kulkarni <kulkarniv@vmware.com> - 1.2.1-1
->>>>>>> 2da6421e
 - Initial packaging for Photon