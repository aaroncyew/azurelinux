--- conflicted
+++ resolved
@@ -88,12 +88,8 @@
 
 *   Tue May 12 2020 Paul Monson <paulmon@microsoft.com> 1.1.32-4
 -   Add patch for CVE-2019-5815
-<<<<<<< HEAD
 
-*   Sat May 09 00:21:44 PST 2020 Nick Samson <nisamson@microsoft.com> - 1.1.32-3
-=======
 *   Sat May 09 2020 Nick Samson <nisamson@microsoft.com> - 1.1.32-3
->>>>>>> a6f8e0a4
 -   Added %%license line automatically
 
 *   Tue Sep 03 2019 Mateusz Malisz <mamalisz@microsoft.com> 1.1.32-2
