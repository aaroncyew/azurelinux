Summary:        The KeysInUse Engine for OpenSSL allows the logging of private key usage through OpenSSL
Name:           KeysInUse-OpenSSL
<<<<<<< HEAD
Version:        0.3.4
Release:        1%{?dist}
=======
Version:        0.3.3
Release:        5%{?dist}
>>>>>>> f2ddb0e4
License:        MIT
Vendor:         Microsoft Corporation
Distribution:   Mariner
Group:          System/Libraries
URL:            https://github.com/microsoft/KeysInUse-OpenSSL
#Source0:       https://github.com/microsoft/KeysInUse-OpenSSL/archive/v%{version}.tar.gz
Source0:        %{name}-%{version}.tar.gz
BuildRequires:  cmake
BuildRequires:  gcc
BuildRequires:  golang >= 1.16.6
BuildRequires:  make
BuildRequires:  openssl-devel
Requires:       openssl < 1.1.2
Requires:       openssl >= 1.1.1

%description
 The KeysInUse Engine for OpenSSL allows the logging of private key usage through OpenSSL

%ifarch x86_64
%define keysinuse_arch amd64
%endif

%ifarch aarch64
%define keysinuse_arch aarch64
%endif

%prep
%setup -q

%build
export GO111MODULE=off

cmake -DCMAKE_TOOLCHAIN_FILE=./cmake-toolchains/linux-%{keysinuse_arch}-glibc.cmake -H./ -B./build
cmake --build ./build --target keysinuse

cd ./packaging/util
make CONFIG=%{keysinuse_arch} $(realpath ../../bin/keysinuseutil)

%install
mkdir -p %{buildroot}/%{_libdir}/engines-1.1/
mkdir -p %{buildroot}%{_bindir}/
install -m 0755 ./bin/keysinuse.so %{buildroot}/%{_libdir}/engines-1.1/keysinuse.so
install -m 0744 ./bin/keysinuseutil %{buildroot}%{_bindir}/

%files
%license LICENSE
%{_libdir}/engines-1.1/keysinuse.so
%{_bindir}/keysinuseutil

%pre
if [ -x %{_bindir}/keysinuseutil ]; then
  echo "Disabling version $2 of keysinuse engine for OpenSSL"
  %{_bindir}/keysinuseutil uninstall || echo "Failed to deconfigure old version"
fi

%post
if [ ! -e %{_var}/log/keysinuse ]; then
  mkdir %{_var}/log/keysinuse
fi
chown root:root %{_var}/log/keysinuse
chmod 1733 %{_var}/log/keysinuse

if [ -x %{_bindir}/keysinuseutil ]; then
  echo "Enabling keysinuse engine for OpenSSL"
  %{_bindir}/keysinuseutil install || echo "Configuring engine failed"
fi

%preun
if [ -x %{_bindir}/keysinuseutil ]; then
  %{_bindir}/keysinuseutil uninstall || echo "Deconfiguring keysinuse engine failed"
fi

%changelog
<<<<<<< HEAD
* Tue Aug 08 2023 Maxwell Moyer-McKee <mamckee@microsoft.com> - 0.3.4-1
- Fix memory leak for high reload public keys
=======
* Wed Sep 20 2023 Jon Slobodzian <joslobo@microsoft.com> - 0.3.3-5
- Recompile with stack-protection fixed gcc version (CVE-2023-4039)

* Mon Aug 07 2023 CBL-Mariner Servicing Account <cblmargh@microsoft.com> - 0.3.3-4
- Bump release to rebuild with go 1.19.12
>>>>>>> f2ddb0e4

* Thu Jul 13 2023 CBL-Mariner Servicing Account <cblmargh@microsoft.com> - 0.3.3-3
- Bump release to rebuild with go 1.19.11

* Thu Jun 15 2023 CBL-Mariner Servicing Account <cblmargh@microsoft.com> - 0.3.3-2
- Bump release to rebuild with go 1.19.10

* Mon May 15 2023 Maxwell Moyer-McKee <mamckee@microsoft.com> - 0.3.3-1
- Prevent loading by applications statically linked to OpenSSL

* Wed Apr 05 2023 CBL-Mariner Servicing Account <cblmargh@microsoft.com> - 0.3.1-10
- Bump release to rebuild with go 1.19.8

* Tue Mar 28 2023 CBL-Mariner Servicing Account <cblmargh@microsoft.com> - 0.3.1-9
- Bump release to rebuild with go 1.19.7

* Wed Mar 15 2023 CBL-Mariner Servicing Account <cblmargh@microsoft.com> - 0.3.1-8
- Bump release to rebuild with go 1.19.6

* Fri Feb 03 2023 CBL-Mariner Servicing Account <cblmargh@microsoft.com> - 0.3.1-7
- Bump release to rebuild with go 1.19.5

* Wed Jan 18 2023 CBL-Mariner Servicing Account <cblmargh@microsoft.com> - 0.3.1-6
- Bump release to rebuild with go 1.19.4

* Fri Dec 16 2022 Daniel McIlvaney <damcilva@microsoft.com> - 0.3.1-5
- Bump release to rebuild with go 1.18.8 with patch for CVE-2022-41717

* Tue Nov 01 2022 Olivia Crain <oliviacrain@microsoft.com> - 0.3.1-4
- Bump release to rebuild with go 1.18.8

* Thu Sep 01 2022 Maxwell Moyer-McKee <mamckee@microsoft.com> - 0.3.1-3
- Fix bad permissions on engine library during package install
- Simplify package installation strategy

* Mon Aug 22 2022 Olivia Crain <oliviacrain@microsoft.com> - 0.3.1-2
- Bump release to rebuild against Go 1.18.5

* Fri Jun 17 2022 Maxwell Moyer-McKee <mamckee@microsoft.com> - 0.3.1-1
- Original version for CBL-Mariner
- Verified license<|MERGE_RESOLUTION|>--- conflicted
+++ resolved
@@ -1,18 +1,13 @@
 Summary:        The KeysInUse Engine for OpenSSL allows the logging of private key usage through OpenSSL
 Name:           KeysInUse-OpenSSL
-<<<<<<< HEAD
 Version:        0.3.4
 Release:        1%{?dist}
-=======
-Version:        0.3.3
-Release:        5%{?dist}
->>>>>>> f2ddb0e4
 License:        MIT
 Vendor:         Microsoft Corporation
 Distribution:   Mariner
 Group:          System/Libraries
 URL:            https://github.com/microsoft/KeysInUse-OpenSSL
-#Source0:       https://github.com/microsoft/KeysInUse-OpenSSL/archive/v%{version}.tar.gz
+Source0:        https://github.com/microsoft/KeysInUse-OpenSSL/archive/v%{version}.tar.gz#/%{name}-%{version}.tar.gz
 Source0:        %{name}-%{version}.tar.gz
 BuildRequires:  cmake
 BuildRequires:  gcc
@@ -23,7 +18,7 @@
 Requires:       openssl >= 1.1.1
 
 %description
- The KeysInUse Engine for OpenSSL allows the logging of private key usage through OpenSSL
+The KeysInUse Engine for OpenSSL allows the logging of private key usage through OpenSSL
 
 %ifarch x86_64
 %define keysinuse_arch amd64
@@ -80,16 +75,14 @@
 fi
 
 %changelog
-<<<<<<< HEAD
-* Tue Aug 08 2023 Maxwell Moyer-McKee <mamckee@microsoft.com> - 0.3.4-1
+* Fri Sep 22 2023 Maxwell Moyer-McKee <mamckee@microsoft.com> - 0.3.4-1
 - Fix memory leak for high reload public keys
-=======
+
 * Wed Sep 20 2023 Jon Slobodzian <joslobo@microsoft.com> - 0.3.3-5
 - Recompile with stack-protection fixed gcc version (CVE-2023-4039)
 
 * Mon Aug 07 2023 CBL-Mariner Servicing Account <cblmargh@microsoft.com> - 0.3.3-4
 - Bump release to rebuild with go 1.19.12
->>>>>>> f2ddb0e4
 
 * Thu Jul 13 2023 CBL-Mariner Servicing Account <cblmargh@microsoft.com> - 0.3.3-3
 - Bump release to rebuild with go 1.19.11
