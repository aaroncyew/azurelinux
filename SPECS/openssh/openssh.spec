%global openssh_ver 9.5p1
%global pam_ssh_agent_ver 0.10.3
Summary:        Free version of the SSH connectivity tools
Name:           openssh
Version:        %{openssh_ver}
Release:        2%{?dist}
License:        BSD
Vendor:         Microsoft Corporation
Distribution:   Azure Linux
Group:          System Environment/Security
URL:            https://www.openssh.com/
Source0:        https://ftp.usa.openbsd.org/pub/OpenBSD/OpenSSH/portable/%{name}-%{openssh_ver}.tar.gz
Source1:        sshd.service
Source2:        sshd-keygen.service
Source3:        https://prdownloads.sourceforge.net/pamsshagentauth/pam_ssh_agent_auth/pam_ssh_agent_auth-%{pam_ssh_agent_ver}.tar.bz2
Source4:        pam_ssh_agent-rmheaders
# Nopatches section
# Community agreed to not patch this
Patch100:       CVE-2007-2768.nopatch
# --- pam_ssh-agent ---
# make it build reusing the openssh sources
Patch300:       pam_ssh_agent_auth-0.9.3-build.patch
# check return value of seteuid()
# https://sourceforge.net/p/pamsshagentauth/bugs/23/
Patch301:       pam_ssh_agent_auth-0.10.3-seteuid.patch
# explicitly make pam callbacks visible
Patch302:       pam_ssh_agent_auth-0.9.2-visibility.patch
# update to current version of agent structure
Patch305:       pam_ssh_agent_auth-0.9.3-agent_structure.patch
# remove prefixes to be able to build against current openssh library
Patch306:       pam_ssh_agent_auth-0.10.2-compat.patch
# Fix NULL dereference from getpwuid() return value
# https://sourceforge.net/p/pamsshagentauth/bugs/22/
Patch307:       pam_ssh_agent_auth-0.10.2-dereference.patch
BuildRequires:  audit-devel
BuildRequires:  autoconf
BuildRequires:  e2fsprogs-devel
BuildRequires:  groff
BuildRequires:  kernel-headers
BuildRequires:  krb5-devel
BuildRequires:  libselinux-devel
BuildRequires:  make
BuildRequires:  openssl-devel
BuildRequires:  pam-devel
BuildRequires:  systemd-bootstrap-rpm-macros
%if %{with_check}
BuildRequires:  shadow-utils
BuildRequires:  sudo
%endif
Requires:       audit-libs
Requires:       openssh-clients = %{openssh_ver}-%{release}
Requires:       openssh-server = %{openssh_ver}-%{release}

%description
The OpenSSH package contains ssh clients and the sshd daemon. This is
useful for encrypting authentication and subsequent traffic over a
network. The ssh and scp commands are secure implementions of telnet
and rcp respectively.

%package clients
Summary:        openssh client applications.
Requires:       openssl

%description clients
This provides the ssh client utilities.

%package server
Summary:        openssh server applications
Requires:       ncurses-term
Requires:       openssh-clients = %{openssh_ver}-%{release}
Requires:       pam
Requires:       shadow-utils
Requires(post): /bin/chown
Requires(pre):  %{_sbindir}/groupadd
Requires(pre):  %{_sbindir}/useradd

%description server
This provides the ssh server daemons, utilities, configuration and service files.

%package -n pam_ssh_agent_auth
Summary:        PAM module for authentication with ssh-agent
Version:        %{pam_ssh_agent_ver}
Release:        11%{?dist}

%description -n pam_ssh_agent_auth
This package contains a PAM module which can be used to authenticate
users using ssh keys stored in a ssh-agent. Through the use of the
forwarding of ssh-agent connection it also allows to authenticate with
remote ssh-agent instance.

The module is most useful for su and sudo service stacks.

%prep
%setup -q -a 3

pushd pam_ssh_agent_auth-%{pam_ssh_agent_ver}
<<<<<<< HEAD
%patch 300 -p2 -b .psaa-build
%patch 301 -p2 -b .psaa-seteuid
%patch 302 -p2 -b .psaa-visibility
%patch 306 -p2 -b .psaa-compat
%patch 305 -p2 -b .psaa-agent
%patch 307 -p2 -b .psaa-deref
=======
%patch -P 300 -p2 -b .psaa-build
%patch -P 301 -p2 -b .psaa-seteuid
%patch -P 302 -p2 -b .psaa-visibility
%patch -P 306 -p2 -b .psaa-compat
%patch -P 305 -p2 -b .psaa-agent
%patch -P 307 -p2 -b .psaa-deref
>>>>>>> dddeff47
# Remove duplicate headers and library files
rm -f $(cat %{SOURCE4})
autoreconf
popd

%build
# The -fvisibility=hidden is needed for clean build of the pam_ssh_agent_auth.
export CFLAGS="$CFLAGS -fvisibility=hidden -fpic"
SAVE_LDFLAGS="$LDFLAGS"
export LDFLAGS="$LDFLAGS -pie -z relro -z now"
%configure \
    --sysconfdir=%{_sysconfdir}/ssh \
    --datadir=%{_datadir}/sshd \
    --with-md5-passwords \
    --with-privsep-path=%{_sharedstatedir}/sshd \
    --with-pam \
    --with-pie=no \
    --with-selinux \
    --with-audit=linux \
    --with-maintype=man \
    --without-hardening `# The hardening flags are configured by system` \
    --enable-strip=no \
    --with-kerberos5=%{_prefix}
%make_build

pushd pam_ssh_agent_auth-%{pam_ssh_agent_ver}
export LDFLAGS="$SAVE_LDFLAGS"
%configure  --with-selinux \
            --libexecdir=/%{_libdir}/security \
            --with-mantype=man \
            --without-openssl-header-check # The check is broken
%make_build
popd

%install
%make_install
install -vdm755 %{buildroot}%{_sharedstatedir}/sshd

sed -i 's/#UsePAM no/UsePAM yes/' %{buildroot}%{_sysconfdir}/ssh/sshd_config
sed -i 's/#PermitRootLogin prohibit-password/PermitRootLogin no/' %{buildroot}%{_sysconfdir}/ssh/sshd_config
sed -i 's/#PrintMotd yes/PrintMotd no/' %{buildroot}%{_sysconfdir}/ssh/sshd_config
sed -i 's/#PermitUserEnvironment no/PermitUserEnvironment no/' %{buildroot}%{_sysconfdir}/ssh/sshd_config
sed -i 's/#ClientAliveInterval 0/ClientAliveInterval 120/' %{buildroot}%{_sysconfdir}/ssh/sshd_config
sed -i 's/#ClientAliveCountMax 0/ClientAliveCountMax 0/' %{buildroot}%{_sysconfdir}/ssh/sshd_config

echo "" >> %{buildroot}%{_sysconfdir}/ssh/sshd_config
cat << EOF >> %{buildroot}%{_sysconfdir}/ssh/sshd_config
# Ensure SSH LoginGraceTime is set to one minute or less
LoginGraceTime 60
EOF

sed -i 's/# no default banner path/# default banner path/g' %{buildroot}%{_sysconfdir}/ssh/sshd_config
sed -i 's|#Banner none|Banner /etc/issue.net|' %{buildroot}%{_sysconfdir}/ssh/sshd_config

# Configure to use strong MACs
echo "MACs hmac-sha2-512,hmac-sha2-256" >> %{buildroot}%{_sysconfdir}/ssh/sshd_config
echo "MACs hmac-sha2-512,hmac-sha2-256" >> %{buildroot}%{_sysconfdir}/ssh/ssh_config
# Configure to use strong encryption ciphers
echo "Ciphers aes256-ctr,aes192-ctr,aes128-ctr" >> %{buildroot}%{_sysconfdir}/ssh/sshd_config
echo "Ciphers aes256-ctr,aes192-ctr,aes128-ctr" >> %{buildroot}%{_sysconfdir}/ssh/ssh_config

install -D -m644 %{SOURCE1} %{buildroot}/lib/systemd/system/sshd.service
install -D -m644 %{SOURCE2} %{buildroot}/lib/systemd/system/sshd-keygen.service
install -m755 contrib/ssh-copy-id %{buildroot}/%{_bindir}/
install -m644 contrib/ssh-copy-id.1 %{buildroot}/%{_mandir}/man1/

%{_fixperms} %{buildroot}/*

pushd pam_ssh_agent_auth-%{pam_ssh_agent_ver}
%make_install
popd

%check
if ! getent passwd sshd >/dev/null; then
   useradd sshd
fi
if [ ! -d %{_sharedstatedir}/sshd ]; then
   mkdir %{_sharedstatedir}/sshd
   chmod 0755 %{_sharedstatedir}/sshd
fi
cp %{buildroot}%{_bindir}/scp %{_bindir}
chmod g+w . -R
useradd test -G root -m
sudo -u test -s /bin/bash -c "PATH=$PATH TEST_SSH_UNSAFE_PERMISSIONS=1 make tests"

%pre server
getent group sshd >/dev/null || groupadd --system sshd
getent passwd sshd >/dev/null || useradd --system --comment 'Privilege Separated SSH' --home-dir %{_sharedstatedir}/sshd --gid sshd --shell /bin/false sshd

%preun server
%systemd_preun sshd.service sshd-keygen.service

%post server
/sbin/ldconfig
if [ $1 -eq 1 ] ; then
    chown -v root:sys %{_sharedstatedir}/sshd
fi
%systemd_post sshd.service sshd-keygen.service

%postun server
/sbin/ldconfig
%systemd_postun_with_restart sshd.service sshd-keygen.service
if [ $1 -eq 0 ] ; then
    if getent passwd sshd >/dev/null; then
        userdel sshd
    fi
    if getent group sshd >/dev/null; then
        groupdel sshd
    fi
fi

%files
%license LICENCE

%files -n pam_ssh_agent_auth
%license pam_ssh_agent_auth-%{pam_ssh_agent_ver}/OPENSSH_LICENSE
%attr(0755,root,root) %{_libdir}/security/pam_ssh_agent_auth.so
%attr(0644,root,root) %{_mandir}/man8/pam_ssh_agent_auth.8*

%files server
%defattr(-,root,root)
%attr(0600,root,root) %config(noreplace) %{_sysconfdir}/ssh/sshd_config
%attr(700,root,sys) %{_sharedstatedir}/sshd
/lib/systemd/system/sshd-keygen.service
/lib/systemd/system/sshd.service
%{_sbindir}/sshd
%{_libexecdir}/sftp-server
%{_mandir}/man5/sshd_config.5.gz
%{_mandir}/man8/sshd.8.gz
%{_mandir}/man5/moduli.5.gz
%{_mandir}/man8/sftp-server.8.gz

%files clients
%attr(0755,root,root) %dir %{_sysconfdir}/ssh
%attr(0644,root,root) %config(noreplace) %{_sysconfdir}/ssh/moduli
%attr(0644,root,root) %config(noreplace) %{_sysconfdir}/ssh/ssh_config
%{_bindir}/ssh
%{_bindir}/scp
%{_bindir}/sftp
%{_bindir}/ssh-keygen
%{_bindir}/ssh-keyscan
%{_bindir}/ssh-add
%{_bindir}/ssh-agent
%{_bindir}/ssh-copy-id
%{_libexecdir}/ssh-keysign
%{_libexecdir}/ssh-pkcs11-helper
%{_libexecdir}/ssh-sk-helper
%{_mandir}/man1/scp.1.gz
%{_mandir}/man1/ssh-agent.1.gz
%{_mandir}/man1/ssh-keygen.1.gz
%{_mandir}/man1/ssh-keyscan.1.gz
%{_mandir}/man5/ssh_config.5.gz
%{_mandir}/man1/ssh-add.1.gz
%{_mandir}/man1/ssh.1.gz
%{_mandir}/man1/ssh-copy-id.1.gz
%{_mandir}/man1/sftp.1.gz
%{_mandir}/man8/ssh-keysign.8.gz
%{_mandir}/man8/ssh-pkcs11-helper.8.gz
%{_mandir}/man8/ssh-sk-helper.8.gz

%changelog
* Fri Feb 02 2024 Dan Streetman <ddstreet@ieee.org> - 9.5p1-2
- workaround "circular dependencies" from build tooling

* Tue Nov 14 2023 Andrew Phelps <anphel@microsoft.com> - 9.5p1-1
- Upgrade to version 9.5p1

* Wed Sep 20 2023 Jon Slobodzian <joslobo@microsoft.com> - 8.9p1-2
- Recompile with stack-protection fixed gcc version (CVE-2023-4039)

* Thu Jul 27 2023 Riken Maharjan <rmaharjan@microsoft.com> - 8.9p1-1
- Fix CVE-2023-38408
- Update to 8.9p1 so that the patch can be applied.

* Tue Jul 26 2022 Minghe Ren <mingheren@microsoft.com> - 8.8p1-7
- Update sshd_config to imporve SSH security

* Fri Apr 22 2022 Chris Co <chrco@microsoft.com> - 8.8p1-6
- Use strong MACs for ssh and sshd
- Use strong encryption ciphers for ssh and sshd

* Mon Apr 11 2022 Andy Caldwell <andycaldwell@microsoft.com> - 8.8p1-5
- Remove socket-triggering for SSHd due to conflicts with non-triggered service and potential DoS vector

* Fri Mar 04 2022 Andrew Phelps <anphel@microsoft.com> - 8.8p1-4
- Build with audit support

* Thu Dec 16 2021 Pawel Winogrodzki <pawelwi@microsoft.com> - 8.8p1-3
- Removing the explicit %%clean stage.

* Tue Oct 19 2021 Pawel Winogrodzki <pawelwi@microsoft.com> - 8.8p1-2
- Converting the 'Release' tag to the '[number].[distribution]' format.

* Wed Oct 6 2021 Rachel Menge <rachelmenge@microsoft.com> 8.8p1-1
- Update to 8.8p1 to patch CVE-2021-41617

* Wed Sep 29 2021 Pawel Winogrodzki <pawelwi@microsoft.com> - 8.5p1-4
- Adding the 'pam_ssh_agent_auth' subpackage using Fedora 32 spec (license: MIT) as guidance.

* Wed Mar 24 2021 Daniel Burgener <daburgen@microsoft.com> 8.5p1-3
- Add SELinux support

* Fri Mar 12 2021 Henry Beberman <henry.beberman@microsoft.com> - 8.5p1-2
- Update default sshd_config to align more closely with other cloud images

* Thu Mar 11 2021 Pawel Winogrodzki <pawelwi@microsoft.com> - 8.5p1-1
- Updating to 8.5p1 to patch CVE-2021-28041.
- Added "TEST_SSH_UNSAFE_PERMISSIONS=1" to enable running more tests.
- Removing patch for CVE-2019-16905, since it's already part of this version.
- Removing nopatch for CVE-2020-14145 and CVE-2020-15778, since the fixes are included in this version.
- Removing regressions test fixes - already part of this version.

* Mon Dec 28 2020 Thomas Crain <thcrain@microsoft.com> - 8.0p1-13
- Add BRs for check section
- Add patch fixing cert-hostkey and cert-userkey regression tests

* Tue Nov 17 2020 Nicolas Guibourge <nicolasg@microsoft.com> - 8.0p1-12
- Nopatching CVE-2020-15778.

* Tue Nov 03 2020 Pawel Winogrodzki <pawelwi@microsoft.com> - 8.0p1-11
- Nopatching CVE-2020-14145.

* Fri Oct 30 2020 Nicolas Ontiveros <niontive@microsoft.com> - 8.0p1-10
- Add no patch for CVE-2007-2768

* Mon Oct 19 2020 Andrew Phelps <anphel@microsoft.com> - 8.0p1-9
- Add patch for CVE-2019-16905

* Wed Sep 02 2020 Jim Perrin <jim.perrin@microsoft.com> - 8.0p1-8
- Add wants=sshd-keygen.service to sshd.service for easier service starting

* Thu Jun 04 2020 Chris Co <chrco@microsoft.com> - 8.0p1-7
- Use default MaxAuthTries value of 6

* Tue May 26 2020 Pawel Winogrodzki <pawelwi@microsoft.com> - 8.0p1-6
- Adding the "%%license" macro.

* Tue Apr 28 2020 Emre Girgin <mrgirgin@microsoft.com> - 8.0p1-5
- Renaming Linux-PAM to pam

* Mon Apr 27 2020 Emre Girgin <mrgirgin@microsoft.com> - 8.0p1-4
- Rename shadow to shadow-utils.

* Mon Apr 27 2020 Emre Girgin <mrgirgin@microsoft.com> - 8.0p1-3
- Rename ncurses-terminfo to ncurses-term.

* Fri Apr 24 2020 Nick Samson <nisamson@microsoft.com> - 8.0p1-2
- Updated Source0, Source1. blfs-systemd-units updated to latest recommended version (20191026).

* Thu Mar 12 2020 Paul Monson <paulmon@microsoft.com> - 8.0p1-1
- Update to version 8.0p1. License verified.

* Tue Sep 03 2019 Mateusz Malisz <mamalisz@microsoft.com> - 7.8p1-4
- Initial CBL-Mariner import from Photon (license: Apache2).

* Thu Feb 14 2019 Ankit Jain <ankitja@vmware.comm> - 7.8p1-3
- Fix CVE-2018-20685.

* Tue Jan 08 2019 Alexey Makhalov <amakhalov@vmware.com> - 7.8p1-2
- Added BuildRequires groff
- Use %configure

* Tue Sep 11 2018 Him Kalyan Bordoloi <bordoloih@vmware.com> - 7.8p1-1
- Update version

* Tue Nov 28 2017 Xiaolin Li <xiaolinl@vmware.comm> - 7.5p1-11
- Fix CVE-2017-15906.

* Tue Nov 14 2017 Alexey Makhalov <amakhalov@vmware.com> - 7.5p1-10
- Fix: openssh-server requires(pre) shadow tools

* Tue Nov 14 2017 Anish Swaminathan <anishs@vmware.com> - 7.5p1-9
- Add ciphers aes128-gcm, aes256-gcm and kex dh14/16/18 in fips mode

* Tue Oct 10 2017 Alexey Makhalov <amakhalov@vmware.com> - 7.5p1-8
- No direct toybox dependency, shadow depends on toybox

* Mon Sep 18 2017 Alexey Makhalov <amakhalov@vmware.com> - 7.5p1-7
- Requires shadow or toybox

* Thu Sep 14 2017 Alexey Makhalov <amakhalov@vmware.com> - 7.5p1-6
- sshd config: revert MaxSessions to original value

* Thu Aug 31 2017 Alexey Makhalov <amakhalov@vmware.com> - 7.5p1-5
- sshd config hardening based on lynis recommendations

* Thu Aug 10 2017 Chang Lee <changlee@vmware.com> - 7.5p1-4
- Fixed %check

* Mon Jul 24 2017 Dheeraj Shetty <dheerajs@vmware.com> - 7.5p1-3
- Seperate the service file from the spec file

* Wed May 3  2017 Bo Gan <ganb@vmware.com> - 7.5p1-2
- Fixed openssh-server dependency on coreutils

* Tue Mar 28 2017 Priyesh Padmavilasom <ppadmavilasom@vmware.com> - 7.5p1-1
- Update version

* Thu Feb 09 2017 Anish Swaminathan <anishs@vmware.com> - 7.4p1-3
- Add patch to configure openssh FIPS mode

* Thu Feb 02 2017 Anish Swaminathan <anishs@vmware.com> - 7.4p1-2
- Add patch to support FIPS mode

* Fri Jan 06 2017 Xiaolin Li <xiaolinl@vmware.com> - 7.4p1-1
- Updated to version 7.4p1.

* Wed Dec 14 2016 Xiaolin Li <xiaolinl@vmware.com> - 7.1p2-10
- BuildRequires Linux-PAM-devel

* Mon Dec 12 2016 Anish Swaminathan <anishs@vmware.com> - 7.1p2-9
- Add patch to fix CVE-2016-8858

* Thu Nov 24 2016 Alexey Makhalov <amakhalov@vmware.com> - 7.1p2-8
- openssh-devel requires ncurses-terminfo to provide extra terms
    for the clients

* Thu Nov 24 2016 Alexey Makhalov <amakhalov@vmware.com> - 7.1p2-7
- Required krb5-devel.

* Thu Nov 03 2016 Sharath George <sharathg@vmware.com> - 7.1p2-6
- Split openssh into client and server rpms.

* Wed Oct 05 2016 ChangLee <changlee@vmware.com> - 7.1p2-5
- Modified %check

* Thu Sep 15 2016 Anish Swaminathan <anishs@vmware.com> - 7.1p2-4
- Add patch to fix CVE-2016-6515

* Tue May 24 2016 Priyesh Padmavilasom <ppadmavilasom@vmware.com> - 7.1p2-3
- GA - Bump release of all rpms

* Wed May 04 2016 Anish Swaminathan <anishs@vmware.com> - 7.1p2-2
- Edit scriptlets.

* Thu Mar 17 2016 Xiaolin Li <xiaolinl@vmware.com> - 7.1p2-1
- Updated to version 7.1p2

* Fri Feb 05 2016 Anish Swaminathan <anishs@vmware.com> - 6.6p1-6
- Add pre install scripts in the rpm

* Tue Jan 12 2016 Anish Swaminathan <anishs@vmware.com> - 6.6p1-5
- Change config file attributes.

* Thu Dec 10 2015 Xiaolin Li <xiaolinl@vmware.com> - 6.6p1-4
- Add systemd to Requires and BuildRequires.
- Use systemctl to enable/disable service.

* Fri Jul 17 2015 Divya Thaluru <dthaluru@vmware.com> - 6.6p1-3
- Enabling ssh-keygen service by default and fixed service file to execute only once.

* Tue May 19 2015 Sharath George <sharathg@vmware.com> - 6.6p1-2
- Bulding ssh server with kerberos 5.

* Wed Nov 5 2014 Divya Thaluru <dthaluru@vmware.com> - 6.6p1-1
- Initial build. First version<|MERGE_RESOLUTION|>--- conflicted
+++ resolved
@@ -94,21 +94,12 @@
 %setup -q -a 3
 
 pushd pam_ssh_agent_auth-%{pam_ssh_agent_ver}
-<<<<<<< HEAD
-%patch 300 -p2 -b .psaa-build
-%patch 301 -p2 -b .psaa-seteuid
-%patch 302 -p2 -b .psaa-visibility
-%patch 306 -p2 -b .psaa-compat
-%patch 305 -p2 -b .psaa-agent
-%patch 307 -p2 -b .psaa-deref
-=======
 %patch -P 300 -p2 -b .psaa-build
 %patch -P 301 -p2 -b .psaa-seteuid
 %patch -P 302 -p2 -b .psaa-visibility
 %patch -P 306 -p2 -b .psaa-compat
 %patch -P 305 -p2 -b .psaa-agent
 %patch -P 307 -p2 -b .psaa-deref
->>>>>>> dddeff47
 # Remove duplicate headers and library files
 rm -f $(cat %{SOURCE4})
 autoreconf
