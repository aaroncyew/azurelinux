--- conflicted
+++ resolved
@@ -1,10 +1,6 @@
 Summary:        Contains programs for manipulating text files
 Name:           gawk
-<<<<<<< HEAD
 Version:        5.2.2
-=======
-Version:        5.1.1
->>>>>>> fd0dc591
 Release:        1%{?dist}
 License:        GPLv3
 Vendor:         Microsoft Corporation
@@ -67,13 +63,11 @@
 %{_sysconfdir}/profile.d/gawk.sh
 
 %changelog
-<<<<<<< HEAD
 * Mon Oct 16 2023 CBL-Mariner Servicing Account <cblmargh@microsoft.com> - 5.2.2-1
 - Auto-upgrade to 5.2.2 - Azure Linux 3.0 - package upgrades
-=======
+
 * Mon Oct 16 2023 Neha Agarwal <nehaagarwal@microsoft.com> - 5.1.1-1
 - Update to v5.1.1 to fix CVE-2023-4156
->>>>>>> fd0dc591
 
 * Tue Feb 15 2022 Muhammad Falak <mwani@microsoft.com> - 5.1.0-2
 - Generate locale `en_US.iso88591` in `%check` section to enable ptest
