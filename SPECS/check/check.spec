--- conflicted
+++ resolved
@@ -46,28 +46,30 @@
 /usr/share/aclocal/*
 
 %changelog
-<<<<<<< HEAD
-*   Mon Sep 28 2020 Ruying Chen <v-ruyche@microsoft.com> 0.12.0-5
--   Provide check-devel
-*   Sat May 09 2020 Nick Samson <nisamson@microsoft.com> 0.12.0-4
--   Added %%license line automatically
-=======
-* Sat May 09 2020 Nick Samson <nisamson@microsoft.com> - 0.12.0-4
+* Mon Sep 28 2020 Ruying Chen <v-ruyche@microsoft.com> 0.12.0-5
+- Provide check-devel
+
+* Sat May 09 2020 Nick Samson <nisamson@microsoft.com> 0.12.0-4
 - Added %%license line automatically
 
->>>>>>> a6f8e0a4
-*   Thu Apr 23 2020 Pawel Winogrodzki <pawelwi@microsoft.com> 0.12.0-3
--   License verified.
--   Updated 'Url' and 'Source0' tags.
-*   Tue Sep 03 2019 Mateusz Malisz <mamalisz@microsoft.com> 0.12.0-2
--   Initial CBL-Mariner import from Photon (license: Apache2).
-*   Wed Sep 19 2018 Ajay Kaher <akaher@vmware.com> 0.12.0-1
--   Upgraded to version 0.12.0
-*   Tue May 24 2016 Priyesh Padmavilasom <ppadmavilasom@vmware.com> 0.10.0-2
--   GA - Bump release of all rpms
-*   Tue Feb 23 2016 Xiaolin Li <xiaolinl@vmware.com> 0.10.0-1
--   Updated to version 0.10.0
-*   Wed May 20 2015 Touseef Liaqat <tliaqat@vmware.com> 0.9.14-2
--   Updated group.
-*   Tue Nov 25 2014 Divya Thaluru <dthaluru@vmware.com> 0.9.14-1
--   Initial build. First version+* Thu Apr 23 2020 Pawel Winogrodzki <pawelwi@microsoft.com> 0.12.0-3
+- License verified.
+- Updated 'Url' and 'Source0' tags.
+
+* Tue Sep 03 2019 Mateusz Malisz <mamalisz@microsoft.com> 0.12.0-2
+- Initial CBL-Mariner import from Photon (license: Apache2).
+
+* Wed Sep 19 2018 Ajay Kaher <akaher@vmware.com> 0.12.0-1
+- Upgraded to version 0.12.0
+
+* Tue May 24 2016 Priyesh Padmavilasom <ppadmavilasom@vmware.com> 0.10.0-2
+- GA - Bump release of all rpms
+
+* Tue Feb 23 2016 Xiaolin Li <xiaolinl@vmware.com> 0.10.0-1
+- Updated to version 0.10.0
+
+* Wed May 20 2015 Touseef Liaqat <tliaqat@vmware.com> 0.9.14-2
+- Updated group.
+
+* Tue Nov 25 2014 Divya Thaluru <dthaluru@vmware.com> 0.9.14-1
+- Initial build. First version