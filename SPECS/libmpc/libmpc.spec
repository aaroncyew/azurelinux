--- conflicted
+++ resolved
@@ -45,29 +45,32 @@
 %{_libdir}/*.so.*
 
 %changelog
-<<<<<<< HEAD
-*   Mon Sep 28 2020 Ruying Chen <v-ruyche@microsoft.com> 1.1.0-6
--   Provide libmpc-devel
-*   Sat May 09 2020 Nick Samson <nisamson@microsoft.com> 1.1.0-5
--   Added %%license line automatically
-=======
-* Sat May 09 2020 Nick Samson <nisamson@microsoft.com> - 1.1.0-5
+* Mon Sep 28 2020 Ruying Chen <v-ruyche@microsoft.com> 1.1.0-6
+- Provide libmpc-devel
+
+* Sat May 09 2020 Nick Samson <nisamson@microsoft.com> 1.1.0-5
 - Added %%license line automatically
 
->>>>>>> a6f8e0a4
-*   Thu Apr 30 2020 Emre Girgin <mrgirgin@microsoft.com> 1.1.0-4
--   Renaming mpc to libmpc
-*   Tue Apr 07 2020 Paul Monson <paulmon@microsoft.com> 1.1.0-3
--   Add #Source0. License verified.
-*   Tue Sep 03 2019 Mateusz Malisz <mamalisz@microsoft.com> 1.1.0-2
--   Initial CBL-Mariner import from Photon (license: Apache2).
-*   Mon Sep 10 2018 Srivatsa S. Bhat <srivatsa@csail.mit.edu> 1.1.0-1
--   Update to version 1.1.0
-*   Mon Oct 03 2016 ChangLee <changLee@vmware.com> 1.0.3-3
--   Modified check
-*   Tue May 24 2016 Priyesh Padmavilasom <ppadmavilasom@vmware.com> 1.0.3-2
--   GA - Bump release of all rpms
-*   Tue Jan 12 2016 Anish Swaminathan <anishs@vmware.com>  1.0.3-1
--   Update version.
-*   Wed Nov 5 2014 Divya Thaluru <dthaluru@vmware.com> 1.0.2-1
--   Initial build. First version+* Thu Apr 30 2020 Emre Girgin <mrgirgin@microsoft.com> 1.1.0-4
+- Renaming mpc to libmpc
+
+* Tue Apr 07 2020 Paul Monson <paulmon@microsoft.com> 1.1.0-3
+- Add #Source0. License verified.
+
+* Tue Sep 03 2019 Mateusz Malisz <mamalisz@microsoft.com> 1.1.0-2
+- Initial CBL-Mariner import from Photon (license: Apache2).
+
+* Mon Sep 10 2018 Srivatsa S. Bhat <srivatsa@csail.mit.edu> 1.1.0-1
+- Update to version 1.1.0
+
+* Mon Oct 03 2016 ChangLee <changLee@vmware.com> 1.0.3-3
+- Modified check
+
+* Tue May 24 2016 Priyesh Padmavilasom <ppadmavilasom@vmware.com> 1.0.3-2
+- GA - Bump release of all rpms
+
+* Tue Jan 12 2016 Anish Swaminathan <anishs@vmware.com>  1.0.3-1
+- Update version.
+
+* Wed Nov 5 2014 Divya Thaluru <dthaluru@vmware.com> 1.0.2-1
+- Initial build. First version