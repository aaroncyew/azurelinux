--- conflicted
+++ resolved
@@ -109,7 +109,6 @@
 %doc doc
 
 %changelog
-<<<<<<< HEAD
 * Tue Jul 13 2021 Muhammad Falak Wani <mwani@microsoft.com> - 2.7.5-6
 - Extend using Fedora 32 spec (license: MIT)
 - Enable subpackage python-psycopg2-doc
@@ -117,20 +116,23 @@
 * Fri Feb 05 2021 Joe Schmitt <joschmit@microsoft.com> - 2.7.5-5
 - Make python byte compilation errors non-fatal due to python2 errors.
 
-=======
->>>>>>> a6f8e0a4
 * Sat May 09 2020 Nick Samson <nisamson@microsoft.com> - 2.7.5-4
 - Added %%license line automatically
 
-*   Tue Sep 03 2019 Mateusz Malisz <mamalisz@microsoft.com> 2.7.5-3
--   Initial CBL-Mariner import from Photon (license: Apache2).
-*   Fri Sep 21 2018 Dweep Advani <dadvani@vmware.com> 2.7.5-2
--   Consuming postgresql 10.5 version
-*   Sun Sep 09 2018 Tapas Kundu <tkundu@vmware.com> 2.7.5-1
--   Update to version 2.7.5
-*   Wed Aug 09 2017 Xiaolin Li <xiaolinl@vmware.com> 2.7.1-3
--   Fixed make check errors
-*   Thu Jul 6 2017 Divya Thaluru <dthaluru@vmware.com> 2.7.1-2
--   Added build requires on postgresql-devel
-*   Wed Apr 26 2017 Xialin Li <xiaolinl@vmware.com> 2.7.1-1
--   Initial packaging for Photon+* Tue Sep 03 2019 Mateusz Malisz <mamalisz@microsoft.com> 2.7.5-3
+- Initial CBL-Mariner import from Photon (license: Apache2).
+
+* Fri Sep 21 2018 Dweep Advani <dadvani@vmware.com> 2.7.5-2
+- Consuming postgresql 10.5 version
+
+* Sun Sep 09 2018 Tapas Kundu <tkundu@vmware.com> 2.7.5-1
+- Update to version 2.7.5
+
+* Wed Aug 09 2017 Xiaolin Li <xiaolinl@vmware.com> 2.7.1-3
+- Fixed make check errors
+
+* Thu Jul 6 2017 Divya Thaluru <dthaluru@vmware.com> 2.7.1-2
+- Added build requires on postgresql-devel
+
+* Wed Apr 26 2017 Xialin Li <xiaolinl@vmware.com> 2.7.1-1
+- Initial packaging for Photon