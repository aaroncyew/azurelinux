--- conflicted
+++ resolved
@@ -45,11 +45,6 @@
 %prep
 %setup -q -n %{name}-%{longver}
 
-<<<<<<< HEAD
-%patch 1 -p1 -b .soname
-
-=======
->>>>>>> dddeff47
 %build
 %{!?__global_ldflags: %global __global_ldflags -Wl,-z,relro}
 
