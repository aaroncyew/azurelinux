--- conflicted
+++ resolved
@@ -4,9 +4,1009 @@
       "component": {
         "type": "other",
         "other": {
+          "name": "acl",
+          "version": "2.2.53",
+          "downloadUrl": "https://download-mirror.savannah.gnu.org/releases/acl/acl-2.2.53.tar.gz"
+        }
+      }
+    },
+    {
+      "component": {
+        "type": "other",
+        "other": {
+          "name": "alsa-lib",
+          "version": "1.2.2",
+          "downloadUrl": "https://www.alsa-project.org/files/pub/lib/alsa-lib-1.2.2.tar.bz2"
+        }
+      }
+    },
+    {
+      "component": {
+        "type": "other",
+        "other": {
+          "name": "alsa-utils",
+          "version": "1.2.2",
+          "downloadUrl": "https://www.alsa-project.org/files/pub/utils/alsa-utils-1.2.2.tar.bz2"
+        }
+      }
+    },
+    {
+      "component": {
+        "type": "other",
+        "other": {
+          "name": "ansible",
+          "version": "2.9.18",
+          "downloadUrl": "https://releases.ansible.com/ansible/ansible-2.9.18.tar.gz"
+        }
+      }
+    },
+    {
+      "component": {
+        "type": "other",
+        "other": {
+          "name": "ant",
+          "version": "1.10.11",
+          "downloadUrl": "https://archive.apache.org/dist/ant/source/apache-ant-1.10.11-src.tar.gz"
+        }
+      }
+    },
+    {
+      "component": {
+        "type": "other",
+        "other": {
+          "name": "ant-contrib",
+          "version": "1.0b3",
+          "downloadUrl": "https://sourceforge.net/projects/ant-contrib/files/ant-contrib/1.0b3/ant-contrib-1.0b3-src.tar.bz2"
+        }
+      }
+    },
+    {
+      "component": {
+        "type": "other",
+        "other": {
+          "name": "apparmor",
+          "version": "2.13",
+          "downloadUrl": "https://launchpad.net/apparmor/2.13/2.13.0/+download/apparmor-2.13.tar.gz"
+        }
+      }
+    },
+    {
+      "component": {
+        "type": "other",
+        "other": {
+          "name": "application-gateway-kubernetes-ingress",
+          "version": "1.4.0",
+          "downloadUrl": "https://github.com/Azure/application-gateway-kubernetes-ingress/archive/refs/tags/1.4.0.tar.gz"
+        }
+      }
+    },
+    {
+      "component": {
+        "type": "other",
+        "other": {
+          "name": "apr",
+          "version": "1.6.5",
+          "downloadUrl": "http://archive.apache.org/dist/apr/apr-1.6.5.tar.gz"
+        }
+      }
+    },
+    {
+      "component": {
+        "type": "other",
+        "other": {
+          "name": "apr-util",
+          "version": "1.6.1",
+          "downloadUrl": "http://archive.apache.org/dist/apr/apr-util-1.6.1.tar.gz"
+        }
+      }
+    },
+    {
+      "component": {
+        "type": "other",
+        "other": {
+          "name": "asciidoc",
+          "version": "9.1.0",
+          "downloadUrl": "https://github.com/asciidoc-py/asciidoc-py/releases/download/9.1.0/asciidoc-9.1.0.tar.gz"
+        }
+      }
+    },
+    {
+      "component": {
+        "type": "other",
+        "other": {
+          "name": "aspnetcore-runtime-3.1",
+          "version": "3.1.15",
+          "downloadUrl": "https://download.visualstudio.microsoft.com/download/pr/8aaf94dc-ce57-4d00-9d2d-70e8b760619e/2979ffe47a37c1aa5d931ee1953613f3/aspnetcore-runtime-3.1.15-linux-x64.tar.gz"
+        }
+      }
+    },
+    {
+      "component": {
+        "type": "other",
+        "other": {
+          "name": "at",
+          "version": "3.1.23",
+          "downloadUrl": "http://ftp.debian.org/debian/pool/main/a/at/at_3.1.23.orig.tar.gz"
+        }
+      }
+    },
+    {
+      "component": {
+        "type": "other",
+        "other": {
+          "name": "atf",
+          "version": "0.20",
+          "downloadUrl": "https://github.com/jmmv/atf/releases/download/atf-0.20/atf-0.20.tar.gz"
+        }
+      }
+    },
+    {
+      "component": {
+        "type": "other",
+        "other": {
+          "name": "atftp",
+          "version": "0.7.2",
+          "downloadUrl": "http://sourceforge.net/projects/atftp/files/latest/download/atftp-0.7.2.tar.gz"
+        }
+      }
+    },
+    {
+      "component": {
+        "type": "other",
+        "other": {
+          "name": "attr",
+          "version": "2.4.48",
+          "downloadUrl": "https://download-mirror.savannah.gnu.org/releases/attr/attr-2.4.48.tar.gz"
+        }
+      }
+    },
+    {
+      "component": {
+        "type": "other",
+        "other": {
+          "name": "audit",
+          "version": "3.0",
+          "downloadUrl": "https://people.redhat.com/sgrubb/audit/audit-3.0-alpha8.tar.gz"
+        }
+      }
+    },
+    {
+      "component": {
+        "type": "other",
+        "other": {
+          "name": "augeas",
+          "version": "1.12.0",
+          "downloadUrl": "http://download.augeas.net/augeas-1.12.0.tar.gz"
+        }
+      }
+    },
+    {
+      "component": {
+        "type": "other",
+        "other": {
+          "name": "auoms",
+          "version": "2.2.5",
+          "downloadUrl": "https://github.com/microsoft/OMS-Auditd-Plugin/archive/v2.2.5-0.tar.gz"
+        }
+      }
+    },
+    {
+      "component": {
+        "type": "other",
+        "other": {
+          "name": "autoconf",
+          "version": "2.69",
+          "downloadUrl": "http://ftp.gnu.org/gnu/autoconf/autoconf-2.69.tar.xz"
+        }
+      }
+    },
+    {
+      "component": {
+        "type": "other",
+        "other": {
+          "name": "autoconf213",
+          "version": "2.13",
+          "downloadUrl": "ftp://prep.ai.mit.edu/pub/gnu/autoconf/autoconf-2.13.tar.gz"
+        }
+      }
+    },
+    {
+      "component": {
+        "type": "other",
+        "other": {
+          "name": "autoconf-archive",
+          "version": "2018.03.13",
+          "downloadUrl": "http://ftp.gnu.org/gnu/autoconf-archive/autoconf-archive-2018.03.13.tar.xz"
+        }
+      }
+    },
+    {
+      "component": {
+        "type": "other",
+        "other": {
+          "name": "autoconf",
+          "version": "2.69",
+          "downloadUrl": "http://ftp.gnu.org/gnu/autoconf/autoconf-2.69.tar.xz"
+        }
+      }
+    },
+    {
+      "component": {
+        "type": "other",
+        "other": {
+          "name": "autofs",
+          "version": "5.1.4",
+          "downloadUrl": "http://www.kernel.org/pub/linux/daemons/autofs/v5/autofs-5.1.4.tar.xz"
+        }
+      }
+    },
+    {
+      "component": {
+        "type": "other",
+        "other": {
+          "name": "autogen",
+          "version": "5.18.16",
+          "downloadUrl": "ftp://ftp.gnu.org/gnu/autogen/rel5.18.16/autogen-5.18.16.tar.xz"
+        }
+      }
+    },
+    {
+      "component": {
+        "type": "other",
+        "other": {
+          "name": "automake",
+          "version": "1.16.1",
+          "downloadUrl": "http://ftp.gnu.org/gnu/automake/automake-1.16.1.tar.xz"
+        }
+      }
+    },
+    {
+      "component": {
+        "type": "other",
+        "other": {
+          "name": "azure-iot-sdk-c",
+          "version": "2020.02.04.1",
+          "downloadUrl": "https://github.com/Azure/azure-iot-sdk-c/archive/LTS_02_2020_Ref01.tar.gz"
+        }
+      }
+    },
+    {
+      "component": {
+        "type": "other",
+        "other": {
+          "name": "azure-iotedge",
+          "version": "1.1.2",
+          "downloadUrl": "https://github.com/Azure/iotedge/archive/1.1.2.tar.gz"
+        }
+      }
+    },
+    {
+      "component": {
+        "type": "other",
+        "other": {
+          "name": "azure-storage-cpp",
+          "version": "7.3.0",
+          "downloadUrl": "https://github.com/Azure/azure-storage-cpp/archive/v7.3.0.tar.gz"
+        }
+      }
+    },
+    {
+      "component": {
+        "type": "other",
+        "other": {
+          "name": "babel",
+          "version": "2.6.0",
+          "downloadUrl": "https://files.pythonhosted.org/packages/be/cc/9c981b249a455fa0c76338966325fc70b7265521bad641bf2932f77712f4/Babel-2.6.0.tar.gz"
+        }
+      }
+    },
+    {
+      "component": {
+        "type": "other",
+        "other": {
+          "name": "babeltrace2",
+          "version": "2.0.1",
+          "downloadUrl": "https://www.efficios.com/files/babeltrace/babeltrace2-2.0.1.tar.bz2"
+        }
+      }
+    },
+    {
+      "component": {
+        "type": "other",
+        "other": {
+          "name": "bash",
+          "version": "4.4.18",
+          "downloadUrl": "http://ftp.gnu.org/gnu/bash/bash-4.4.18.tar.gz"
+        }
+      }
+    },
+    {
+      "component": {
+        "type": "other",
+        "other": {
+          "name": "bash-completion",
+          "version": "2.7",
+          "downloadUrl": "https://github.com/scop/bash-completion/releases/download/2.7/bash-completion-2.7.tar.xz"
+        }
+      }
+    },
+    {
+      "component": {
+        "type": "other",
+        "other": {
+          "name": "bazel",
+          "version": "2.2.0",
+          "downloadUrl": "https://github.com/bazelbuild/bazel/releases/download/2.2.0/bazel-2.2.0-dist.zip"
+        }
+      }
+    },
+    {
+      "component": {
+        "type": "other",
+        "other": {
+          "name": "bazel-workspaces",
+          "version": "20200113",
+          "downloadUrl": "https://github.com/kubic-project/bazel-workspaces/archive/7c8f2656c458e1fc3c5177f1ab92a6f8563c0ca6.tar.gz"
+        }
+      }
+    },
+    {
+      "component": {
+        "type": "other",
+        "other": {
+          "name": "bc",
+          "version": "1.07.1",
+          "downloadUrl": "https://ftp.gnu.org/gnu/bc/bc-1.07.1.tar.gz"
+        }
+      }
+    },
+    {
+      "component": {
+        "type": "other",
+        "other": {
+          "name": "bcc",
+          "version": "0.12.0",
+          "downloadUrl": "https://github.com/iovisor/bcc/releases/download/v0.12.0/bcc-src-with-submodule.tar.gz"
+        }
+      }
+    },
+    {
+      "component": {
+        "type": "other",
+        "other": {
+          "name": "bigreqsproto",
+          "version": "1.1.2",
+          "downloadUrl": "https://www.x.org/pub/individual/proto/bigreqsproto-1.1.2.tar.bz2"
+        }
+      }
+    },
+    {
+      "component": {
+        "type": "other",
+        "other": {
+          "name": "bind",
+          "version": "9.16.15",
+          "downloadUrl": "https://ftp.isc.org/isc/bind9/9.16.15/bind-9.16.15.tar.xz"
+        }
+      }
+    },
+    {
+      "component": {
+        "type": "other",
+        "other": {
+          "name": "binutils",
+          "version": "2.36.1",
+          "downloadUrl": "http://ftp.gnu.org/gnu/binutils/binutils-2.36.1.tar.xz"
+        }
+      }
+    },
+    {
+      "component": {
+        "type": "other",
+        "other": {
+          "name": "bison",
+          "version": "3.1",
+          "downloadUrl": "http://ftp.gnu.org/gnu/bison/bison-3.1.tar.xz"
+        }
+      }
+    },
+    {
+      "component": {
+        "type": "other",
+        "other": {
+          "name": "blktrace",
+          "version": "1.2.0",
+          "downloadUrl": "https://git.kernel.org/pub/scm/linux/kernel/git/axboe/blktrace.git/snapshot/blktrace-1.2.0.tar.gz"
+        }
+      }
+    },
+    {
+      "component": {
+        "type": "other",
+        "other": {
+          "name": "blobfuse",
+          "version": "1.3.6",
+          "downloadUrl": "https://github.com/Azure/azure-storage-fuse/archive/blobfuse-1.3.6.tar.gz"
+        }
+      }
+    },
+    {
+      "component": {
+        "type": "other",
+        "other": {
+          "name": "bmake",
+          "version": "20201010",
+          "downloadUrl": "https://ftp.netbsd.org/pub/NetBSD/misc/sjg/bmake-20201010.tar.gz"
+        }
+      }
+    },
+    {
+      "component": {
+        "type": "other",
+        "other": {
+          "name": "bmon",
+          "version": "4.0",
+          "downloadUrl": "https://github.com/tgraf/bmon/archive/v4.0.tar.gz"
+        }
+      }
+    },
+    {
+      "component": {
+        "type": "other",
+        "other": {
+          "name": "bond",
+          "version": "8.0.1",
+          "downloadUrl": "https://github.com/microsoft/bond/archive/8.0.1.tar.gz"
+        }
+      }
+    },
+    {
+      "component": {
+        "type": "other",
+        "other": {
+          "name": "boost",
+          "version": "1.66.0",
+          "downloadUrl": "http://downloads.sourceforge.net/boost/boost_1_66_0.tar.bz2"
+        }
+      }
+    },
+    {
+      "component": {
+        "type": "other",
+        "other": {
+          "name": "boringssl",
+          "version": "20200921",
+          "downloadUrl": "https://boringssl.googlesource.com/boringssl/+archive/3743aafdacff2f7b083615a043a37101f740fa53.tar.gz"
+        }
+      }
+    },
+    {
+      "component": {
+        "type": "other",
+        "other": {
+          "name": "bpftrace",
+          "version": "0.11.4",
+          "downloadUrl": "https://github.com/iovisor/bpftrace/archive/v0.11.4.tar.gz"
+        }
+      }
+    },
+    {
+      "component": {
+        "type": "other",
+        "other": {
+          "name": "bridge-utils",
+          "version": "1.6",
+          "downloadUrl": "https://kernel.org/pub/linux/utils/net/bridge-utils/bridge-utils-1.6.tar.xz"
+        }
+      }
+    },
+    {
+      "component": {
+        "type": "other",
+        "other": {
+          "name": "brotli",
+          "version": "1.0.7",
+          "downloadUrl": "https://github.com/google/brotli/archive/v1.0.7/brotli-1.0.7.tar.gz"
+        }
+      }
+    },
+    {
+      "component": {
+        "type": "other",
+        "other": {
+          "name": "btrfs-progs",
+          "version": "4.19",
+          "downloadUrl": "https://www.kernel.org/pub/linux/kernel/people/kdave/btrfs-progs/btrfs-progs-v4.19.tar.xz"
+        }
+      }
+    },
+    {
+      "component": {
+        "type": "other",
+        "other": {
+          "name": "bubblewrap",
+          "version": "0.4.1",
+          "downloadUrl": "https://github.com/containers/bubblewrap/releases/download/v0.4.1/bubblewrap-0.4.1.tar.xz"
+        }
+      }
+    },
+    {
+      "component": {
+        "type": "other",
+        "other": {
+          "name": "busybox",
+          "version": "1.32.0",
+          "downloadUrl": "http://www.busybox.net/downloads/busybox-1.32.0.tar.bz2"
+        }
+      }
+    },
+    {
+      "component": {
+        "type": "other",
+        "other": {
+          "name": "byacc",
+          "version": "1.9.20200330",
+          "downloadUrl": "https://invisible-mirror.net/archives/byacc/byacc-20200330.tgz"
+        }
+      }
+    },
+    {
+      "component": {
+        "type": "other",
+        "other": {
+          "name": "bzip2",
+          "version": "1.0.6",
+          "downloadUrl": "https://downloads.sourceforge.net/project/bzip2/bzip2-1.0.6.tar.gz"
+        }
+      }
+    },
+    {
+      "component": {
+        "type": "other",
+        "other": {
+          "name": "c-ares",
+          "version": "1.17.1",
+          "downloadUrl": "https://c-ares.haxx.se/download/c-ares-1.17.1.tar.gz"
+        }
+      }
+    },
+    {
+      "component": {
+        "type": "other",
+        "other": {
+          "name": "ca-certificates",
+          "version": "20200720",
+          "downloadUrl": "https://hg.mozilla.org/releases/mozilla-release/raw-file/712412cb974c0392afe31fd9ce974b26ae3993c3/security/nss/lib/ckfw/builtins/certdata.txt"
+        }
+      }
+    },
+    {
+      "component": {
+        "type": "other",
+        "other": {
+          "name": "cairo",
+          "version": "1.17.4",
+          "downloadUrl": "https://cairographics.org/snapshots/cairo-1.17.4.tar.xz"
+        }
+      }
+    },
+    {
+      "component": {
+        "type": "other",
+        "other": {
+          "name": "calamares",
+          "version": "3.2.11",
+          "downloadUrl": "https://github.com/calamares/calamares/releases/download/v3.2.11/calamares-3.2.11.tar.gz"
+        }
+      }
+    },
+    {
+      "component": {
+        "type": "other",
+        "other": {
+          "name": "catch",
+          "version": "2.10.2",
+          "downloadUrl": "https://github.com/philsquared/Catch/archive/v2.10.2/catch-2.10.2.tar.gz"
+        }
+      }
+    },
+    {
+      "component": {
+        "type": "other",
+        "other": {
+          "name": "ccache",
+          "version": "3.6",
+          "downloadUrl": "https://github.com/ccache/ccache/releases/download/v3.6/ccache-3.6.tar.gz"
+        }
+      }
+    },
+    {
+      "component": {
+        "type": "other",
+        "other": {
+          "name": "cdrkit",
+          "version": "1.1.11",
+          "downloadUrl": "https://src.fedoraproject.org/repo/pkgs/cdrkit/cdrkit-1.1.11.tar.gz/efe08e2f3ca478486037b053acd512e9/cdrkit-1.1.11.tar.gz"
+        }
+      }
+    },
+    {
+      "component": {
+        "type": "other",
+        "other": {
+          "name": "ceph",
+          "version": "16.2.0",
+          "downloadUrl": "https://download.ceph.com/tarballs/ceph-16.2.0.tar.gz"
+        }
+      }
+    },
+    {
+      "component": {
+        "type": "other",
+        "other": {
+          "name": "check",
+          "version": "0.12.0",
+          "downloadUrl": "https://github.com/libcheck/check/archive/0.12.0.tar.gz"
+        }
+      }
+    },
+    {
+      "component": {
+        "type": "other",
+        "other": {
+          "name": "checkpolicy",
+          "version": "2.9",
+          "downloadUrl": "https://github.com/SELinuxProject/selinux/releases/download/20190315/checkpolicy-2.9.tar.gz"
+        }
+      }
+    },
+    {
+      "component": {
+        "type": "other",
+        "other": {
+          "name": "chkconfig",
+          "version": "1.11",
+          "downloadUrl": "https://github.com/fedora-sysv/chkconfig/archive/1.11.tar.gz"
+        }
+      }
+    },
+    {
+      "component": {
+        "type": "other",
+        "other": {
+          "name": "chrony",
+          "version": "3.5.1",
+          "downloadUrl": "https://download.tuxfamily.org/chrony/chrony-3.5.1.tar.gz"
+        }
+      }
+    },
+    {
+      "component": {
+        "type": "other",
+        "other": {
+          "name": "chrpath",
+          "version": "0.16",
+          "downloadUrl": "https://alioth-archive.debian.org/releases/chrpath/chrpath/0.16/chrpath-0.16.tar.gz"
+        }
+      }
+    },
+    {
+      "component": {
+        "type": "other",
+        "other": {
+          "name": "cifs-utils",
+          "version": "6.8",
+          "downloadUrl": "https://ftp.samba.org/pub/linux-cifs/cifs-utils/cifs-utils-6.8.tar.bz2"
+        }
+      }
+    },
+    {
+      "component": {
+        "type": "other",
+        "other": {
+          "name": "clamav",
+          "version": "0.103.2",
+          "downloadUrl": "https://www.clamav.net/downloads/production/clamav-0.103.2.tar.gz"
+        }
+      }
+    },
+    {
+      "component": {
+        "type": "other",
+        "other": {
+          "name": "clang",
+          "version": "8.0.1",
+          "downloadUrl": "https://github.com/llvm/llvm-project/releases/download/llvmorg-8.0.1/cfe-8.0.1.src.tar.xz"
+        }
+      }
+    },
+    {
+      "component": {
+        "type": "other",
+        "other": {
+          "name": "cloud-hypervisor",
+          "version": "0.6.0",
+          "downloadUrl": "https://github.com/cloud-hypervisor/cloud-hypervisor/archive/v0.6.0.tar.gz"
+        }
+      }
+    },
+    {
+      "component": {
+        "type": "other",
+        "other": {
+          "name": "cloud-init",
+          "version": "19.1",
+          "downloadUrl": "https://launchpad.net/cloud-init/trunk/19.1/+download/cloud-init-19.1.tar.gz"
+        }
+      }
+    },
+    {
+      "component": {
+        "type": "other",
+        "other": {
+          "name": "cloud-init-vmware-guestinfo",
+          "version": "1.3.1",
+          "downloadUrl": "https://github.com/vmware/cloud-init-vmware-guestinfo/archive/v1.3.1.tar.gz"
+        }
+      }
+    },
+    {
+      "component": {
+        "type": "other",
+        "other": {
+          "name": "cloud-utils-growpart",
+          "version": "0.32",
+          "downloadUrl": "https://launchpad.net/cloud-utils/trunk/0.32/+download/cloud-utils-0.32.tar.gz"
+        }
+      }
+    },
+    {
+      "component": {
+        "type": "other",
+        "other": {
+          "name": "cmake",
+          "version": "3.17.3",
+          "downloadUrl": "https://github.com/Kitware/CMake/releases/download/v3.17.3/cmake-3.17.3.tar.gz"
+        }
+      }
+    },
+    {
+      "component": {
+        "type": "other",
+        "other": {
+          "name": "cni",
+          "version": "0.7.5",
+          "downloadUrl": "https://github.com/containernetworking/plugins/archive/v0.7.5.tar.gz"
+        }
+      }
+    },
+    {
+      "component": {
+        "type": "other",
+        "other": {
+          "name": "conda",
+          "version": "4.10.1",
+          "downloadUrl": "https://github.com/conda/conda/archive/4.10.1/conda-4.10.1.tar.gz"
+        }
+      }
+    },
+{
+      "component": {
+        "type": "other",
+        "other": {
+          "name": "collectd",
+          "version": "5.12.0",
+          "downloadUrl": "https://github.com/collectd/collectd/releases/download/collectd-5.12.0/collectd-5.12.0.tar.bz2"
+        }
+      }
+    },
+    {
+      "component": {
+        "type": "other",
+        "other": {
+          "name": "colm",
+          "version": "0.13.0.7",
+          "downloadUrl": "https://www.colm.net/files/colm/colm-0.13.0.7.tar.gz"
+        }
+      }
+    },
+    {
+      "component": {
+        "type": "other",
+        "other": {
+          "name": "compositeproto",
+          "version": "0.4.2",
+          "downloadUrl": "https://www.x.org/pub/individual/proto/compositeproto-0.4.2.tar.bz2"
+        }
+      }
+    },
+    {
+      "component": {
+        "type": "other",
+        "other": {
+          "name": "conntrack-tools",
+          "version": "1.4.5",
+          "downloadUrl": "https://netfilter.org/projects/conntrack-tools/files/conntrack-tools-1.4.5.tar.bz2"
+        }
+      }
+    },
+    {
+      "component": {
+        "type": "other",
+        "other": {
+          "name": "coredns",
+          "version": "1.6.7",
+          "downloadUrl": "https://github.com/coredns/coredns/archive/v1.6.7.tar.gz"
+        }
+      }
+    },
+    {
+      "component": {
+        "type": "other",
+        "other": {
+          "name": "coredns",
+          "version": "1.7.0",
+          "downloadUrl": "https://github.com/coredns/coredns/archive/v1.7.0.tar.gz"
+        }
+      }
+    },
+    {
+      "component": {
+        "type": "other",
+        "other": {
+          "name": "coreutils",
+          "version": "8.30",
+          "downloadUrl": "http://ftp.gnu.org/gnu/coreutils/coreutils-8.30.tar.xz"
+        }
+      }
+    },
+    {
+      "component": {
+        "type": "other",
+        "other": {
+          "name": "cpio",
+          "version": "2.13",
+          "downloadUrl": "https://ftp.gnu.org/gnu/cpio/cpio-2.13.tar.bz2"
+        }
+      }
+    },
+    {
+      "component": {
+        "type": "other",
+        "other": {
+          "name": "cpprest",
+          "version": "2.10.14",
+          "downloadUrl": "https://github.com/Microsoft/cpprestsdk/archive/v2.10.14.tar.gz"
+        }
+      }
+    },
+    {
+      "component": {
+        "type": "other",
+        "other": {
+          "name": "cppunit",
+          "version": "1.12.1",
+          "downloadUrl": "https://sourceforge.net/projects/cppunit/files/cppunit/1.12.1/cppunit-1.12.1.tar.gz"
+        }
+      }
+    },
+    {
+      "component": {
+        "type": "other",
+        "other": {
+          "name": "cracklib",
+          "version": "2.9.7",
+          "downloadUrl": "https://github.com/cracklib/cracklib/releases/download/v2.9.7/cracklib-2.9.7.tar.gz"
+        }
+      }
+    },
+    {
+      "component": {
+        "type": "other",
+        "other": {
+          "name": "crash",
+          "version": "7.2.9",
+          "downloadUrl": "https://github.com/crash-utility/crash/archive/7.2.9.tar.gz"
+        }
+      }
+    },
+    {
+      "component": {
+        "type": "other",
+        "other": {
+          "name": "crash-gcore-command",
+          "version": "1.5.1",
+          "downloadUrl": "https://github.com/crash-utility/crash-extensions/raw/master/crash-gcore-command-1.5.1.tar.gz"
+        }
+      }
+    },
+    {
+      "component": {
+        "type": "other",
+        "other": {
+          "name": "createrepo_c",
+          "version": "0.11.1",
+          "downloadUrl": "https://github.com/rpm-software-management/createrepo_c/archive/0.11.1.tar.gz"
+        }
+      }
+    },
+    {
+      "component": {
+        "type": "other",
+        "other": {
+          "name": "cri-tools",
+          "version": "1.11.1",
+          "downloadUrl": "https://github.com/kubernetes-sigs/cri-tools/archive/v1.11.1.tar.gz"
+        }
+      }
+    },
+    {
+      "component": {
+        "type": "other",
+        "other": {
+          "name": "cronie",
+          "version": "1.5.2",
+          "downloadUrl": "https://github.com/cronie-crond/cronie/releases/download/cronie-1.5.2/cronie-1.5.2.tar.gz"
+        }
+      }
+    },
+    {
+      "component": {
+        "type": "other",
+        "other": {
+          "name": "cryptsetup",
+          "version": "2.3.3",
+          "downloadUrl": "https://www.kernel.org/pub/linux/utils/cryptsetup/v2.3/cryptsetup-2.3.3.tar.xz"
+        }
+      }
+    },
+    {
+      "component": {
+        "type": "other",
+        "other": {
+          "name": "ctags",
+          "version": "5.8",
+          "downloadUrl": "http://prdownloads.sourceforge.net/ctags/ctags-5.8.tar.gz"
+        }
+      }
+    },
+    {
+      "component": {
+        "type": "other",
+        "other": {
           "name": "CUnit",
           "version": "2.1.3",
-          "downloadUrl": "https://downloads.sourceforge.net/CUnit/CUnit-2.1-3.tar.bz2"
+          "downloadUrl": "https://downloads.sourceforge.net/cunit/CUnit-2.1-3.tar.bz2"
+        }
+      }
+    },
+    {
+      "component": {
+        "type": "other",
+        "other": {
+          "name": "cups",
+          "version": "2.2.4",
+          "downloadUrl": "https://github.com/apple/cups/releases/download/v2.2.4/cups-2.2.4-source.tar.gz"
+        }
+      }
+    },
+    {
+      "component": {
+        "type": "other",
+        "other": {
+          "name": "curl",
+          "version": "7.76.0",
+          "downloadUrl": "https://curl.haxx.se/download/curl-7.76.0.tar.gz"
+        }
+      }
+    },
+    {
+      "component": {
+        "type": "other",
+        "other": {
+          "name": "cyrus-sasl",
+          "version": "2.1.27",
+          "downloadUrl": "https://github.com/cyrusimap/cyrus-sasl/releases/download/cyrus-sasl-2.1.27/cyrus-sasl-2.1.27.tar.gz"
         }
       }
     },
@@ -15,8 +1015,1021 @@
         "type": "other",
         "other": {
           "name": "Cython",
-          "version": "0.29.13",
-          "downloadUrl": "https://github.com/cython/cython/archive/0.29.13.tar.gz"
+          "version": "0.28.5",
+          "downloadUrl": "https://github.com/cython/cython/archive/0.28.5.tar.gz"
+        }
+      }
+    },
+    {
+      "component": {
+        "type": "other",
+        "other": {
+          "name": "damageproto",
+          "version": "1.2.1",
+          "downloadUrl": "https://www.x.org/pub/individual/proto/damageproto-1.2.1.tar.bz2"
+        }
+      }
+    },
+    {
+      "component": {
+        "type": "other",
+        "other": {
+          "name": "dbus",
+          "version": "1.13.6",
+          "downloadUrl": "http://dbus.freedesktop.org/releases/dbus/dbus-1.13.6.tar.gz"
+        }
+      }
+    },
+    {
+      "component": {
+        "type": "other",
+        "other": {
+          "name": "dbus-glib",
+          "version": "0.110",
+          "downloadUrl": "http://dbus.freedesktop.org/releases/dbus-glib/dbus-glib-0.110.tar.gz"
+        }
+      }
+    },
+    {
+      "component": {
+        "type": "other",
+        "other": {
+          "name": "dbus-python",
+          "version": "1.2.16",
+          "downloadUrl": "https://dbus.freedesktop.org/releases/dbus-python/dbus-python-1.2.16.tar.gz"
+        }
+      }
+    },
+    {
+      "component": {
+        "type": "other",
+        "other": {
+          "name": "dejagnu",
+          "version": "1.6.2",
+          "downloadUrl": "https://ftp.gnu.org/pub/gnu/dejagnu/dejagnu-1.6.2.tar.gz"
+        }
+      }
+    },
+    {
+      "component": {
+        "type": "other",
+        "other": {
+          "name": "desktop-file-utils",
+          "version": "0.24",
+          "downloadUrl": "https://www.freedesktop.org/software/desktop-file-utils/releases/desktop-file-utils-0.24.tar.xz"
+        }
+      }
+    },
+    {
+      "component": {
+        "type": "other",
+        "other": {
+          "name": "device-mapper-multipath",
+          "version": "0.8.6",
+          "downloadUrl": "https://github.com/opensvc/multipath-tools/archive/refs/tags/0.8.6.tar.gz"
+        }
+      }
+    },
+    {
+      "component": {
+        "type": "other",
+        "other": {
+          "name": "dhcp",
+          "version": "4.4.2",
+          "downloadUrl": "ftp://ftp.isc.org/isc/dhcp/4.4.2/dhcp-4.4.2.tar.gz"
+        }
+      }
+    },
+    {
+      "component": {
+        "type": "other",
+        "other": {
+          "name": "dialog",
+          "version": "1.3",
+          "downloadUrl": "ftp://ftp.invisible-island.net/dialog/dialog-1.3-20180621.tgz"
+        }
+      }
+    },
+    {
+      "component": {
+        "type": "other",
+        "other": {
+          "name": "diffutils",
+          "version": "3.6",
+          "downloadUrl": "http://ftp.gnu.org/gnu/diffutils/diffutils-3.6.tar.xz"
+        }
+      }
+    },
+    {
+      "component": {
+        "type": "other",
+        "other": {
+          "name": "dkms",
+          "version": "2.8.1",
+          "downloadUrl": "https://github.com/dell/dkms/archive/v2.8.1.tar.gz"
+        }
+      }
+    },
+    {
+      "component": {
+        "type": "other",
+        "other": {
+          "name": "dmidecode",
+          "version": "3.2",
+          "downloadUrl": "https://download.savannah.gnu.org/releases/dmidecode/dmidecode-3.2.tar.xz"
+        }
+      }
+    },
+    {
+      "component": {
+        "type": "other",
+        "other": {
+          "name": "dmxproto",
+          "version": "2.3.1",
+          "downloadUrl": "https://www.x.org/pub/individual/proto/dmxproto-2.3.1.tar.bz2"
+        }
+      }
+    },
+    {
+      "component": {
+        "type": "other",
+        "other": {
+          "name": "dnf",
+          "version": "4.2.18",
+          "downloadUrl": "https://github.com/rpm-software-management/dnf/archive/4.2.18.tar.gz"
+        }
+      }
+    },
+    {
+      "component": {
+        "type": "other",
+        "other": {
+          "name": "dnsmasq",
+          "version": "2.85",
+          "downloadUrl": "http://www.thekelleys.org.uk/dnsmasq/dnsmasq-2.85.tar.xz"
+        }
+      }
+    },
+    {
+      "component": {
+        "type": "other",
+        "other": {
+          "name": "docbook-dtd-xml",
+          "version": "4.5",
+          "downloadUrl": "https://docbook.org/xml/4.5/docbook-xml-4.5.zip"
+        }
+      }
+    },
+    {
+      "component": {
+        "type": "other",
+        "other": {
+          "name": "docbook-style-xsl",
+          "version": "1.79.1",
+          "downloadUrl": "http://downloads.sourceforge.net/docbook/docbook-xsl-1.79.1.tar.bz2"
+        }
+      }
+    },
+    {
+      "component": {
+        "type": "other",
+        "other": {
+          "name": "docbook5-schemas",
+          "version": "5.1",
+          "downloadUrl": "https://www.docbook.org/xml/5.1/docbook-v5.1-os.zip"
+        }
+      }
+    },
+    {
+      "component": {
+        "type": "other",
+        "other": {
+          "name": "dos2unix",
+          "version": "7.4.1",
+          "downloadUrl": "https://waterlan.home.xs4all.nl/dos2unix/dos2unix-7.4.1.tar.gz"
+        }
+      }
+    },
+    {
+      "component": {
+        "type": "other",
+        "other": {
+          "name": "dosfstools",
+          "version": "4.1",
+          "downloadUrl": "http://github.com/dosfstools/dosfstools/releases/download/v4.1/dosfstools-4.1.tar.gz"
+        }
+      }
+    },
+    {
+      "component": {
+        "type": "other",
+        "other": {
+          "name": "dotnet-runtime-3.1",
+          "version": "3.1.15",
+          "downloadUrl": "https://download.visualstudio.microsoft.com/download/pr/692284f9-e1e7-4b31-9191-cd8043441024/ac45c17d4327b1f992b7fe3956a99129/dotnet-runtime-3.1.15-linux-x64.tar.gz"
+        }
+      }
+    },
+    {
+      "component": {
+        "type": "other",
+        "other": {
+          "name": "dotnet-sdk-3.1",
+          "version": "3.1.115",
+          "downloadUrl": "https://download.visualstudio.microsoft.com/download/pr/cc86b0c8-9e72-4410-b3b0-2c5a8f90d8a4/426913359d4c524560e42c4f2ee18fa1/dotnet-sdk-3.1.115-linux-x64.tar.gz"
+        }
+      }
+    },
+    {
+      "component": {
+        "type": "other",
+        "other": {
+          "name": "dpdk",
+          "version": "18.11.2",
+          "downloadUrl": "https://fast.dpdk.org/rel/dpdk-18.11.2.tar.xz"
+        }
+      }
+    },
+    {
+      "component": {
+        "type": "other",
+        "other": {
+          "name": "dracut",
+          "version": "049",
+          "downloadUrl": "http://www.kernel.org/pub/linux/utils/boot/dracut/dracut-049.tar.xz"
+        }
+      }
+    },
+    {
+      "component": {
+        "type": "other",
+        "other": {
+          "name": "dri2proto",
+          "version": "2.8",
+          "downloadUrl": "https://www.x.org/pub/individual/proto/dri2proto-2.8.tar.bz2"
+        }
+      }
+    },
+    {
+      "component": {
+        "type": "other",
+        "other": {
+          "name": "dri3proto",
+          "version": "1.0",
+          "downloadUrl": "https://www.x.org/pub/individual/proto/dri3proto-1.0.tar.bz2"
+        }
+      }
+    },
+    {
+      "component": {
+        "type": "other",
+        "other": {
+          "name": "dstat",
+          "version": "0.7.4",
+          "downloadUrl": "https://github.com/dstat-real/dstat/archive/v0.7.4.tar.gz"
+        }
+      }
+    },
+    {
+      "component": {
+        "type": "other",
+        "other": {
+          "name": "dtc",
+          "version": "1.5.1",
+          "downloadUrl": "https://kernel.org/pub/software/utils/dtc/dtc-1.5.1.tar.gz"
+        }
+      }
+    },
+    {
+      "component": {
+        "type": "other",
+        "other": {
+          "name": "dwz",
+          "version": "0.13",
+          "downloadUrl": "https://sourceware.org/ftp/dwz/releases/dwz-0.13.tar.xz"
+        }
+      }
+    },
+    {
+      "component": {
+        "type": "other",
+        "other": {
+          "name": "e2fsprogs",
+          "version": "1.45.6",
+          "downloadUrl": "https://prdownloads.sourceforge.net/e2fsprogs/e2fsprogs-1.45.6.tar.gz"
+        }
+      }
+    },
+    {
+      "component": {
+        "type": "other",
+        "other": {
+          "name": "ebtables",
+          "version": "2.0.11",
+          "downloadUrl": "https://netfilter.org/pub/ebtables/ebtables-2.0.11.tar.gz"
+        }
+      }
+    },
+    {
+      "component": {
+        "type": "other",
+        "other": {
+          "name": "ed",
+          "version": "1.14.2",
+          "downloadUrl": "https://src.fedoraproject.org/repo/pkgs/ed/ed-1.14.2.tar.xz/sha512/de838a6df785c7dc80f4b5ba84330bbe743983fd81218321d4ab84c4c3688fdafb4c005502f3228f0bfa2b6bcf342d64d9523ab73ee440b4f305a033f567cbc2/ed-1.14.2.tar.xz"
+        }
+      }
+    },
+    {
+      "component": {
+        "type": "other",
+        "other": {
+          "name": "efibootmgr",
+          "version": "16",
+          "downloadUrl": "https://github.com/rhboot/efibootmgr/releases/download/16/efibootmgr-16.tar.bz2"
+        }
+      }
+    },
+    {
+      "component": {
+        "type": "other",
+        "other": {
+          "name": "efivar",
+          "version": "37",
+          "downloadUrl": "https://github.com/rhboot/efivar/releases/download/37/efivar-37.tar.bz2"
+        }
+      }
+    },
+    {
+      "component": {
+        "type": "other",
+        "other": {
+          "name": "elfutils",
+          "version": "0.176",
+          "downloadUrl": "https://sourceware.org/elfutils/ftp/0.176/elfutils-0.176.tar.bz2"
+        }
+      }
+    },
+    {
+      "component": {
+        "type": "other",
+        "other": {
+          "name": "envoy",
+          "version": "1.14.4",
+          "downloadUrl": "https://github.com/envoyproxy/envoy/archive/refs/tags/v1.14.4.tar.gz"
+        }
+      }
+    },
+      {
+      "component": {
+        "type": "other",
+        "other": {
+          "name": "eppic",
+          "version": "e8844d3793471163ae4a56d8f95897be9e5bd554",
+          "downloadUrl": "https://github.com/lucchouina/eppic/archive/e8844d3793471163ae4a56d8f95897be9e5bd554/eppic-e8844d3.tar.gz"
+        }
+      }
+    },
+    {
+      "component": {
+        "type": "other",
+        "other": {
+          "name": "erlang",
+          "version": "22.0.7",
+          "downloadUrl": "https://github.com/erlang/otp/archive/OTP-22.0.7/otp-OTP-22.0.7.tar.gz"
+        }
+      }
+    },
+    {
+      "component": {
+        "type": "other",
+        "other": {
+          "name": "espeak-ng",
+          "version": "1.50",
+          "downloadUrl": "https://github.com/espeak-ng/espeak-ng/releases/download/1.50/espeak-ng-1.50.tgz"
+        }
+      }
+    },
+    {
+      "component": {
+        "type": "other",
+        "other": {
+          "name": "espeakup",
+          "version": "0.80",
+          "downloadUrl": "https://github.com/williamh/espeakup/archive/v0.80.tar.gz"
+        }
+      }
+    },
+    {
+      "component": {
+        "type": "other",
+        "other": {
+          "name": "etcd",
+          "version": "3.4.3",
+          "downloadUrl": "https://github.com/etcd-io/etcd/archive/v3.4.3.tar.gz"
+        }
+      }
+    },
+    {
+      "component": {
+        "type": "other",
+        "other": {
+          "name": "etcd",
+          "version": "3.4.13",
+          "downloadUrl": "https://github.com/etcd-io/etcd/archive/v3.4.13.tar.gz"
+        }
+      }
+    },
+    {
+      "component": {
+        "type": "other",
+        "other": {
+          "name": "ethtool",
+          "version": "5.0",
+          "downloadUrl": "https://www.kernel.org/pub/software/network/ethtool/ethtool-5.0.tar.xz"
+        }
+      }
+    },
+    {
+      "component": {
+        "type": "other",
+        "other": {
+          "name": "expat",
+          "version": "2.2.6",
+          "downloadUrl": "https://github.com/libexpat/libexpat/releases/download/R_2_2_6/expat-2.2.6.tar.bz2"
+        }
+      }
+    },
+    {
+      "component": {
+        "type": "other",
+        "other": {
+          "name": "expect",
+          "version": "5.45.4",
+          "downloadUrl": "https://sourceforge.net/projects/expect/files/Expect/5.45.4/expect5.45.4.tar.gz"
+        }
+      }
+    },
+    {
+      "component": {
+        "type": "other",
+        "other": {
+          "name": "extra-cmake-modules",
+          "version": "5.61.0",
+          "downloadUrl": "https://download.kde.org/stable/frameworks/5.61/extra-cmake-modules-5.61.0.tar.xz"
+        }
+      }
+    },
+    {
+      "component": {
+        "type": "other",
+        "other": {
+          "name": "fcgi",
+          "version": "2.4.0",
+          "downloadUrl": "https://src.fedoraproject.org/lookaside/extras/fcgi/fcgi-2.4.0.tar.gz/d15060a813b91383a9f3c66faf84867e/fcgi-2.4.0.tar.gz"
+        }
+      }
+    },
+    {
+      "component": {
+        "type": "other",
+        "other": {
+          "name": "fdupes",
+          "version": "2.1.1",
+          "downloadUrl": "https://github.com/adrianlopezroche/fdupes/releases/download/v2.1.1/fdupes-2.1.1.tar.gz"
+        }
+      }
+    },
+
+    {
+      "component": {
+        "type": "other",
+        "other": {
+          "name": "file",
+          "version": "5.38",
+          "downloadUrl": "ftp://ftp.astron.com/pub/file/file-5.38.tar.gz"
+        }
+      }
+    },
+    {
+      "component": {
+        "type": "other",
+        "other": {
+          "name": "findutils",
+          "version": "4.6.0",
+          "downloadUrl": "http://ftp.gnu.org/gnu/findutils/findutils-4.6.0.tar.gz"
+        }
+      }
+    },
+    {
+      "component": {
+        "type": "other",
+        "other": {
+          "name": "finger",
+          "version": "0.17",
+          "downloadUrl": "http://ftp.linux.org.uk/pub/linux/Networking/netkit/bsd-finger-0.17.tar.gz"
+        }
+      }
+    },
+    {
+      "component": {
+        "type": "other",
+        "other": {
+          "name": "firewalld",
+          "version": "0.9.4",
+          "downloadUrl": "https://github.com/firewalld/firewalld/releases/download/v0.9.4/firewalld-0.9.4.tar.gz"
+        }
+      }
+    },
+
+    {
+      "component": {
+        "type": "other",
+        "other": {
+          "name": "fixesproto",
+          "version": "5.0",
+          "downloadUrl": "https://www.x.org/pub/individual/proto/fixesproto-5.0.tar.bz2"
+        }
+      }
+    },
+    {
+      "component": {
+        "type": "other",
+        "other": {
+          "name": "flannel",
+          "version": "0.12.0",
+          "downloadUrl": "https://github.com/coreos/flannel/archive/v0.12.0.tar.gz"
+        }
+      }
+    },
+    {
+      "component": {
+        "type": "other",
+        "other": {
+          "name": "flex",
+          "version": "2.6.4",
+          "downloadUrl": "https://github.com/westes/flex/releases/download/v2.6.4/flex-2.6.4.tar.gz"
+        }
+      }
+    },
+    {
+      "component": {
+        "type": "other",
+        "other": {
+          "name": "fluent-bit",
+          "version": "1.5.2",
+          "downloadUrl": "https://github.com/fluent/fluent-bit/archive/v1.5.2.tar.gz"
+        }
+      }
+    },
+    {
+      "component": {
+        "type": "other",
+        "other": {
+          "name": "fmt",
+          "version": "7.0.3",
+          "downloadUrl": "https://github.com/fmtlib/fmt/archive/7.0.3.tar.gz"
+        }
+      }
+    },
+
+    {
+      "component": {
+        "type": "other",
+        "other": {
+          "name": "fontconfig",
+          "version": "2.13.91",
+          "downloadUrl": "https://www.freedesktop.org/software/fontconfig/release/fontconfig-2.13.91.tar.gz"
+        }
+      }
+    },
+    {
+      "component": {
+        "type": "other",
+        "other": {
+          "name": "fontsproto",
+          "version": "2.1.3",
+          "downloadUrl": "https://www.x.org/pub/individual/proto/fontsproto-2.1.3.tar.bz2"
+        }
+      }
+    },
+    {
+      "component": {
+        "type": "other",
+        "other": {
+          "name": "fping",
+          "version": "4.2",
+          "downloadUrl": "https://fping.org/dist/fping-4.2.tar.gz"
+        }
+      }
+    },
+    {
+      "component": {
+        "type": "other",
+        "other": {
+          "name": "freefont",
+          "version": "20120503",
+          "downloadUrl": "https://ftp.gnu.org/pub/gnu/freefont/freefont-ttf-20120503.zip"
+        }
+      }
+    },
+    {
+      "component": {
+        "type": "other",
+        "other": {
+          "name": "freetype",
+          "version": "2.9.1",
+          "downloadUrl": "https://download.savannah.gnu.org/releases/freetype/freetype-2.9.1.tar.gz"
+        }
+      }
+    },
+    {
+      "component": {
+        "type": "other",
+        "other": {
+          "name": "fribidi",
+          "version": "1.0.9",
+          "downloadUrl": "https://github.com/fribidi/fribidi/releases/download/v1.0.9/fribidi-1.0.9.tar.xz"
+        }
+      }
+    },
+    {
+      "component": {
+        "type": "other",
+        "other": {
+          "name": "fuse",
+          "version": "2.9.7",
+          "downloadUrl": "https://github.com/libfuse/libfuse/releases/download/fuse-2.9.7/fuse-2.9.7.tar.gz"
+        }
+      }
+    },
+    {
+      "component": {
+        "type": "other",
+        "other": {
+          "name": "fuse-zip",
+          "version": "0.7.2",
+          "downloadUrl": "https://bitbucket.org/agalanin/fuse-zip/downloads/fuse-zip-0.7.2.tar.gz"
+        }
+      }
+    },
+    {
+      "component": {
+        "type": "other",
+        "other": {
+          "name": "gawk",
+          "version": "4.2.1",
+          "downloadUrl": "http://ftp.gnu.org/gnu/gawk/gawk-4.2.1.tar.xz"
+        }
+      }
+    },
+    {
+      "component": {
+        "type": "other",
+        "other": {
+          "name": "gc",
+          "version": "8.0.0",
+          "downloadUrl": "https://www.hboehm.info/gc/gc_source/gc-8.0.0.tar.gz"
+        }
+      }
+    },
+    {
+      "component": {
+        "type": "other",
+        "other": {
+          "name": "gcc",
+          "version": "9.1.0",
+          "downloadUrl": "https://ftp.gnu.org/gnu/gcc/gcc-9.1.0/gcc-9.1.0.tar.xz"
+        }
+      }
+    },
+    {
+      "component": {
+        "type": "other",
+        "other": {
+          "name": "gcovr",
+          "version": "4.2",
+          "downloadUrl": "https://github.com/gcovr/gcovr/archive/4.2/gcovr-4.2.tar.gz"
+        }
+      }
+    },
+    {
+      "component": {
+        "type": "other",
+        "other": {
+          "name": "gdb",
+          "version": "8.3",
+          "downloadUrl": "https://ftp.gnu.org/gnu/gdb/gdb-8.3.tar.xz"
+        }
+      }
+    },
+    {
+      "component": {
+        "type": "other",
+        "other": {
+          "name": "gdbm",
+          "version": "1.18",
+          "downloadUrl": "http://ftp.gnu.org/gnu/gdbm/gdbm-1.18.tar.gz"
+        }
+      }
+    },
+    {
+      "component": {
+        "type": "other",
+        "other": {
+          "name": "gettext",
+          "version": "0.21",
+          "downloadUrl": "http://ftp.gnu.org/gnu/gettext/gettext-0.21.tar.xz"
+        }
+      }
+    },
+    {
+      "component": {
+        "type": "other",
+        "other": {
+          "name": "gflags",
+          "version": "2.2.2",
+          "downloadUrl": "https://github.com/gflags/gflags/archive/v2.2.2.tar.gz"
+        }
+      }
+    },
+    {
+      "component": {
+        "type": "other",
+        "other": {
+          "name": "git",
+          "version": "2.23.4",
+          "downloadUrl": "https://www.kernel.org/pub/software/scm/git/git-2.23.4.tar.xz"
+        }
+      }
+    },
+    {
+      "component": {
+        "type": "other",
+        "other": {
+          "name": "glib-networking",
+          "version": "2.59.1",
+          "downloadUrl": "http://ftp.gnome.org/pub/GNOME/sources/glib-networking/2.59/glib-networking-2.59.1.tar.xz"
+        }
+      }
+    },
+    {
+      "component": {
+        "type": "other",
+        "other": {
+          "name": "glib",
+          "version": "2.60.1",
+          "downloadUrl": "http://ftp.gnome.org/pub/gnome/sources/glib/2.60/glib-2.60.1.tar.xz"
+        }
+      }
+    },
+    {
+      "component": {
+        "type": "other",
+        "other": {
+          "name": "glibc",
+          "version": "2.28",
+          "downloadUrl": "https://ftp.gnu.org/gnu/glibc/glibc-2.28.tar.xz"
+        }
+      }
+    },
+    {
+      "component": {
+        "type": "other",
+        "other": {
+          "name": "glibmm24",
+          "version": "2.56.0",
+          "downloadUrl": "http://ftp.gnome.org/pub/GNOME/sources/glibmm/2.56/glibmm-2.56.0.tar.xz"
+        }
+      }
+    },
+    {
+      "component": {
+        "type": "other",
+        "other": {
+          "name": "glproto",
+          "version": "1.4.17",
+          "downloadUrl": "https://www.x.org/pub/individual/proto/glproto-1.4.17.tar.bz2"
+        }
+      }
+    },
+    {
+      "component": {
+        "type": "other",
+        "other": {
+          "name": "glusterfs",
+          "version": "7.9",
+          "downloadUrl": "https://download.gluster.org/pub/gluster/glusterfs/7/7.9/glusterfs-7.9.tar.gz"
+        }
+      }
+    },
+    {
+      "component": {
+        "type": "other",
+        "other": {
+          "name": "gmp",
+          "version": "6.1.2",
+          "downloadUrl": "http://ftp.gnu.org/gnu/gmp/gmp-6.1.2.tar.xz"
+        }
+      }
+    },
+    {
+      "component": {
+        "type": "other",
+        "other": {
+          "name": "gnome-common",
+          "version": "3.18.0",
+          "downloadUrl": "https://ftp.gnome.org/pub/GNOME/sources/gnome-common/3.18/gnome-common-3.18.0.tar.xz"
+        }
+      }
+    },
+    {
+      "component": {
+        "type": "other",
+        "other": {
+          "name": "gnu-efi",
+          "version": "3.0.9",
+          "downloadUrl": "https://gigenet.dl.sourceforge.net/project/gnu-efi/gnu-efi-3.0.9.tar.bz2"
+        }
+      }
+    },
+    {
+      "component": {
+        "type": "other",
+        "other": {
+          "name": "gnulib",
+          "version": "d271f868a8df9bbec29049d01e056481b7a1a263",
+          "downloadUrl": "https://git.savannah.gnu.org/cgit/gnulib.git/snapshot/gnulib-d271f868a8df9bbec29049d01e056481b7a1a263.tar.gz"
+        }
+      }
+    },
+    {
+      "component": {
+        "type": "other",
+        "other": {
+          "name": "gnupg2",
+          "version": "2.2.20",
+          "downloadUrl": "https://gnupg.org/ftp/gcrypt/gnupg/gnupg-2.2.20.tar.bz2"
+        }
+      }
+    },
+    {
+      "component": {
+        "type": "other",
+        "other": {
+          "name": "gnuplot",
+          "version": "5.2.4",
+          "downloadUrl": "http://downloads.sourceforge.net/gnuplot/gnuplot-5.2.4.tar.gz"
+        }
+      }
+    },
+    {
+      "component": {
+        "type": "other",
+        "other": {
+          "name": "gnutls",
+          "version": "3.6.14",
+          "downloadUrl": "ftp://ftp.gnutls.org/gcrypt/gnutls/v3.6/gnutls-3.6.14.tar.xz"
+        }
+      }
+    },
+    {
+      "component": {
+        "type": "other",
+        "other": {
+          "name": "go-md2man",
+          "version": "2.0.0",
+          "downloadUrl": "https://github.com/cpuguy83/go-md2man/archive/v2.0.0.tar.gz"
+        }
+      }
+    },
+    {
+      "component": {
+        "type": "other",
+        "other": {
+          "name": "gobject-introspection",
+          "version": "1.58.0",
+          "downloadUrl": "https://ftp.gnome.org/pub/GNOME/sources/gobject-introspection/1.58/gobject-introspection-1.58.0.tar.xz"
+        }
+      }
+    },
+    {
+      "component": {
+        "type": "other",
+        "other": {
+          "name": "golang",
+          "version": "1.15.13",
+          "downloadUrl": "https://dl.google.com/go/go1.15.13.src.tar.gz"
+        }
+      }
+    },
+    {
+      "component": {
+        "type": "other",
+        "other": {
+          "name": "golang-crypto",
+          "version": "c07d793c2f9aacf728fe68cbd7acd73adbd04159",
+          "downloadUrl": "https://github.com/golang/crypto/archive/golang-crypto-c07d793c2f9aacf728fe68cbd7acd73adbd04159.tar.gz"
+        }
+      }
+    },
+    {
+      "component": {
+        "type": "other",
+        "other": {
+          "name": "golang-packaging",
+          "version": "15.0.15",
+          "downloadUrl": "https://github.com/openSUSE/golang-packaging/archive/refs/tags/v15.0.15.tar.gz"
+        }
+      }
+    },
+    {
+      "component": {
+        "type": "other",
+        "other": {
+          "name": "golang-sys",
+          "version": "b0526f3d87448f0401ea3f7f3a81aa9e6ab4804d",
+          "downloadUrl": "https://github.com/golang/sys/archive/golang-sys-b0526f3d87448f0401ea3f7f3a81aa9e6ab4804d.tar.gz"
+        }
+      }
+    },
+    {
+      "component": {
+        "type": "other",
+        "other": {
+          "name": "gperf",
+          "version": "3.1",
+          "downloadUrl": "http://ftp.gnu.org/gnu/gperf/gperf-3.1.tar.gz"
+        }
+      }
+    },
+    {
+      "component": {
+        "type": "other",
+        "other": {
+          "name": "gperftools",
+          "version": "2.7",
+          "downloadUrl": "https://github.com/gperftools/gperftools/releases/download/gperftools-2.7/gperftools-2.7.tar.gz"
+        }
+      }
+    },
+    {
+      "component": {
+        "type": "other",
+        "other": {
+          "name": "gpgme",
+          "version": "1.13.1",
+          "downloadUrl": "https://www.gnupg.org/ftp/gcrypt/gpgme/gpgme-1.13.1.tar.bz2"
+        }
+      }
+    },
+    {
+      "component": {
+        "type": "other",
+        "other": {
+          "name": "gptfdisk",
+          "version": "1.0.4",
+          "downloadUrl": "http://downloads.sourceforge.net/project/gptfdisk/gptfdisk/1.0.4/gptfdisk-1.0.4.tar.gz"
+        }
+      }
+    },
+    {
+      "component": {
+        "type": "other",
+        "other": {
+          "name": "grep",
+          "version": "3.1",
+          "downloadUrl": "http://ftp.gnu.org/gnu/grep/grep-3.1.tar.xz"
+        }
+      }
+    },
+    {
+      "component": {
+        "type": "other",
+        "other": {
+          "name": "groff",
+          "version": "1.22.3",
+          "downloadUrl": "http://ftp.gnu.org/gnu/groff/groff-1.22.3.tar.gz"
+        }
+      }
+    },
+    {
+      "component": {
+        "type": "other",
+        "other": {
+          "name": "grpc",
+          "version": "1.35.0",
+          "downloadUrl": "https://github.com/grpc/grpc/archive/v1.35.0/grpc-1.35.0.tar.gz"
+        }
+      }
+    },
+    {
+      "component": {
+        "type": "other",
+        "other": {
+          "name": "grub2",
+          "version": "2.06-rc1",
+          "downloadUrl": "https://git.savannah.gnu.org/cgit/grub.git/snapshot/grub-2.06-rc1.tar.gz"
         }
       }
     },
@@ -34,6 +2047,2317 @@
       "component": {
         "type": "other",
         "other": {
+          "name": "gtest",
+          "version": "1.8.1",
+          "downloadUrl": "https://github.com/google/googletest/archive/release-1.8.1.tar.gz"
+        }
+      }
+    },
+    {
+      "component": {
+        "type": "other",
+        "other": {
+          "name": "gtk-doc",
+          "version": "1.29",
+          "downloadUrl": "https://ftp.gnome.org/pub/gnome/sources/gtk-doc/1.29/gtk-doc-1.29.tar.xz"
+        }
+      }
+    },
+    {
+      "component": {
+        "type": "other",
+        "other": {
+          "name": "guile",
+          "version": "2.0.14",
+          "downloadUrl": "ftp://ftp.gnu.org/pub/gnu/guile/guile-2.0.14.tar.gz"
+        }
+      }
+    },
+    {
+      "component": {
+        "type": "other",
+        "other": {
+          "name": "gzip",
+          "version": "1.9",
+          "downloadUrl": "https://ftp.gnu.org/gnu/gzip/gzip-1.9.tar.xz"
+        }
+      }
+    },
+    {
+      "component": {
+        "type": "other",
+        "other": {
+          "name": "haproxy",
+          "version": "2.1.5",
+          "downloadUrl": "http://www.haproxy.org/download/2.1/src/haproxy-2.1.5.tar.gz"
+        }
+      }
+    },
+    {
+      "component": {
+        "type": "other",
+        "other": {
+          "name": "hardening-check",
+          "version": "2.6",
+          "downloadUrl": "http://ftp.debian.org/debian/pool/main/h/hardening-wrapper/hardening-wrapper_2.6.tar.xz"
+        }
+      }
+    },
+    {
+      "component": {
+        "type": "other",
+        "other": {
+          "name": "harfbuzz",
+          "version": "2.6.4",
+          "downloadUrl": "https://www.freedesktop.org/software/harfbuzz/release/harfbuzz-2.6.4.tar.xz"
+        }
+      }
+    },
+    {
+      "component": {
+        "type": "other",
+        "other": {
+          "name": "haveged",
+          "version": "1.9.8",
+          "downloadUrl": "https://github.com/jirka-h/haveged/archive/v1.9.8/haveged-1.9.8.tar.gz"
+        }
+      }
+    },
+    {
+      "component": {
+        "type": "other",
+        "other": {
+          "name": "hdparm",
+          "version": "9.56",
+          "downloadUrl": "http://downloads.sourceforge.net/hdparm/hdparm-9.56.tar.gz"
+        }
+      }
+    },
+    {
+      "component": {
+        "type": "other",
+        "other": {
+          "name": "heimdal",
+          "version": "7.7.0",
+          "downloadUrl": "https://github.com/heimdal/heimdal/releases/download/heimdal-7.7.0/heimdal-7.7.0.tar.gz"
+        }
+      }
+    },
+    {
+      "component": {
+        "type": "other",
+        "other": {
+          "name": "http-parser",
+          "version": "2.8.1",
+          "downloadUrl": "https://github.com/nodejs/http-parser/archive/v2.8.1.tar.gz"
+        }
+      }
+    },
+    {
+      "component": {
+        "type": "other",
+        "other": {
+          "name": "httpd",
+          "version": "2.4.46",
+          "downloadUrl": "https://archive.apache.org/dist/httpd/httpd-2.4.46.tar.bz2"
+        }
+      }
+    },
+    {
+      "component": {
+        "type": "other",
+        "other": {
+          "name": "http-parser",
+          "version": "2.8.1",
+          "downloadUrl": "https://github.com/nodejs/http-parser/archive/v2.8.1.tar.gz"
+        }
+      }
+    },
+    {
+      "component": {
+        "type": "other",
+        "other": {
+          "name": "hyperscan",
+          "version": "5.4.0",
+          "downloadUrl": "https://github.com/intel/hyperscan/archive/v5.4.0.tar.gz"
+        }
+      }
+    },
+    {
+      "component": {
+        "type": "other",
+        "other": {
+          "name": "hwdata",
+          "version": "0.341",
+          "downloadUrl": "https://github.com/vcrhonek/hwdata/archive/v0.341.tar.gz"
+        }
+      }
+    },
+
+    {
+      "component": {
+        "type": "other",
+        "other": {
+          "name": "hyperv-daemons",
+          "version": "5.10.28.1",
+          "downloadUrl": "https://github.com/microsoft/CBL-Mariner-Linux-Kernel/archive/rolling-lts/mariner/5.10.28.1.tar.gz"
+        }
+      }
+    },
+    {
+      "component": {
+        "type": "other",
+        "other": {
+          "name": "i2c-tools",
+          "version": "4.1",
+          "downloadUrl": "https://www.kernel.org/pub/software/utils/i2c-tools/i2c-tools-4.1.tar.xz"
+        }
+      }
+    },
+    {
+      "component": {
+        "type": "other",
+        "other": {
+          "name": "iana-etc",
+          "version": "2.30",
+          "downloadUrl": "http://anduin.linuxfromscratch.org/sources/LFS/lfs-packages/conglomeration//iana-etc/iana-etc-2.30.tar.bz2"
+        }
+      }
+    },
+    {
+      "component": {
+        "type": "other",
+        "other": {
+          "name": "icu",
+          "version": "68.2.0.6",
+          "downloadUrl": "https://github.com/microsoft/icu/archive/v68.2.0.6.tar.gz"
+        }
+      }
+    },
+    {
+      "component": {
+        "type": "other",
+        "other": {
+          "name": "initscripts",
+          "version": "9.70",
+          "downloadUrl": "https://github.com/fedora-sysv/initscripts/archive/9.70.tar.gz"
+        }
+      }
+    },
+    {
+      "component": {
+        "type": "other",
+        "other": {
+          "name": "inotify-tools",
+          "version": "3.14",
+          "downloadUrl": "https://github.com/downloads/rvoicilas/inotify-tools/inotify-tools-3.14.tar.gz"
+        }
+      }
+    },
+    {
+      "component": {
+        "type": "other",
+        "other": {
+          "name": "inputproto",
+          "version": "2.3.2",
+          "downloadUrl": "https://www.x.org/pub/individual/proto/inputproto-2.3.2.tar.bz2"
+        }
+      }
+    },
+    {
+      "component": {
+        "type": "other",
+        "other": {
+          "name": "intltool",
+          "version": "0.51.0",
+          "downloadUrl": "https://launchpad.net/intltool/trunk/0.51.0/+download/intltool-0.51.0.tar.gz"
+        }
+      }
+    },
+    {
+      "component": {
+        "type": "other",
+        "other": {
+          "name": "iotop",
+          "version": "0.6",
+          "downloadUrl": "http://guichaz.free.fr/iotop/files/iotop-0.6.tar.gz"
+        }
+      }
+    },
+    {
+      "component": {
+        "type": "other",
+        "other": {
+          "name": "iperf3",
+          "version": "3.6",
+          "downloadUrl": "https://github.com/esnet/iperf/archive/3.6.tar.gz"
+        }
+      }
+    },
+    {
+      "component": {
+        "type": "other",
+        "other": {
+          "name": "ipmitool",
+          "version": "1.8.18",
+          "downloadUrl": "https://github.com/ipmitool/ipmitool/archive/IPMITOOL_1_8_18/ipmitool-1.8.18.tar.gz"
+        }
+      }
+    },
+    {
+      "component": {
+        "type": "other",
+        "other": {
+          "name": "iproute",
+          "version": "4.18.0",
+          "downloadUrl": "https://www.kernel.org/pub/linux/utils/net/iproute2/iproute2-4.18.0.tar.xz"
+        }
+      }
+    },
+    {
+      "component": {
+        "type": "other",
+        "other": {
+          "name": "ipset",
+          "version": "7.1",
+          "downloadUrl": "http://ipset.netfilter.org/ipset-7.1.tar.bz2"
+        }
+      }
+    },
+    {
+      "component": {
+        "type": "other",
+        "other": {
+          "name": "iptables",
+          "version": "1.8.3",
+          "downloadUrl": "http://www.netfilter.org/projects/iptables/files/iptables-1.8.3.tar.bz2"
+        }
+      }
+    },
+    {
+      "component": {
+        "type": "other",
+        "other": {
+          "name": "iputils",
+          "version": "20180629",
+          "downloadUrl": "https://github.com/iputils/iputils/archive/s20180629.tar.gz"
+        }
+      }
+    },
+    {
+      "component": {
+        "type": "other",
+        "other": {
+          "name": "ipv6calc",
+          "version": "2.2.0",
+          "downloadUrl": "ftp://ftp.bieringer.de/pub/linux/IPv6/ipv6calc/ipv6calc-2.2.0.tar.gz"
+        }
+      }
+    },
+    {
+      "component": {
+        "type": "other",
+        "other": {
+          "name": "ipvsadm",
+          "version": "1.29",
+          "downloadUrl": "https://www.kernel.org/pub/linux/utils/kernel/ipvsadm/ipvsadm-1.29.tar.xz"
+        }
+      }
+    },
+    {
+      "component": {
+        "type": "other",
+        "other": {
+          "name": "ipxe",
+          "version": "1.20.1",
+          "downloadUrl": "https://github.com/ipxe/ipxe/archive/v1.20.1.tar.gz"
+        }
+      }
+    },
+    {
+      "component": {
+        "type": "other",
+        "other": {
+          "name": "irqbalance",
+          "version": "1.6.0",
+          "downloadUrl": "https://github.com/Irqbalance/irqbalance/archive/v1.6.0.tar.gz"
+        }
+      }
+    },
+    {
+      "component": {
+        "type": "other",
+        "other": {
+          "name": "iscsi-initiator-utils",
+          "version": "6.2.1.0+20191114.4440e57a59",
+          "downloadUrl": "https://github.com/open-iscsi/open-iscsi/archive/4440e57a59c7f1c23bbfdcb10844017f478918b6.tar.gz"
+        }
+      }
+    },
+    {
+      "component": {
+        "type": "other",
+        "other": {
+          "name": "isns-utils",
+          "version": "0.97",
+          "downloadUrl": "https://github.com/open-iscsi/open-isns/archive/v0.97.tar.gz"
+        }
+      }
+    },
+    {
+      "component": {
+        "type": "other",
+        "other": {
+          "name": "itstool",
+          "version": "2.0.6",
+          "downloadUrl": "http://files.itstool.org/itstool/itstool-2.0.6.tar.bz2"
+        }
+      }
+    },
+    {
+      "component": {
+        "type": "other",
+        "other": {
+          "name": "ivykis",
+          "version": "0.42.4",
+          "downloadUrl": "https://github.com/buytenh/ivykis/archive/v0.42.4.tar.gz"
+        }
+      }
+    },
+    {
+      "component": {
+        "type": "other",
+        "other": {
+          "name": "jansson",
+          "version": "2.11",
+          "downloadUrl": "http://www.digip.org/jansson/releases/jansson-2.11.tar.gz"
+        }
+      }
+    },
+    {
+      "component": {
+        "type": "other",
+        "other": {
+          "name": "javapackages-tools",
+          "version": "5.3.0",
+          "downloadUrl": "https://github.com/fedora-java/javapackages/archive/5.3.0.tar.gz"
+        }
+      }
+    },
+    {
+      "component": {
+        "type": "other",
+        "other": {
+          "name": "jemalloc",
+          "version": "5.2.1",
+          "downloadUrl": "https://github.com/jemalloc/jemalloc/releases/download/5.2.1/jemalloc-5.2.1.tar.bz2"
+        }
+      }
+    },
+    {
+      "component": {
+        "type": "other",
+        "other": {
+          "name": "jna",
+          "version": "5.5.0",
+          "downloadUrl": "https://github.com/java-native-access/jna/archive/5.5.0/jna-5.5.0.tar.gz"
+        }
+      }
+    },
+    {
+      "component": {
+        "type": "other",
+        "other": {
+          "name": "jq",
+          "version": "1.5",
+          "downloadUrl": "https://github.com/stedolan/jq/releases/download/jq-1.5/jq-1.5.tar.gz"
+        }
+      }
+    },
+    {
+      "component": {
+        "type": "other",
+        "other": {
+          "name": "json-c",
+          "version": "0.14",
+          "downloadUrl": "https://github.com/json-c/json-c/archive/json-c-0.14-20200419.tar.gz"
+        }
+      }
+    },
+    {
+      "component": {
+        "type": "other",
+        "other": {
+          "name": "json-glib",
+          "version": "1.4.4",
+          "downloadUrl": "https://ftp.gnome.org/pub/GNOME/sources/json-glib/1.4/json-glib-1.4.4.tar.xz"
+        }
+      }
+    },
+    {
+      "component": {
+        "type": "other",
+        "other": {
+          "name": "jsonbuilder",
+          "version": "0.2.1",
+          "downloadUrl": "https://github.com/microsoft/jsonbuilder/archive/v0.2.1.tar.gz"
+        }
+      }
+    },
+    {
+      "component": {
+        "type": "other",
+        "other": {
+          "name": "kbd",
+          "version": "2.0.4",
+          "downloadUrl": "http://ftp.altlinux.org/pub/people/legion/kbd/kbd-2.0.4.tar.xz"
+        }
+      }
+    },
+    {
+      "component": {
+        "type": "other",
+        "other": {
+          "name": "kbproto",
+          "version": "1.0.7",
+          "downloadUrl": "https://www.x.org/pub/individual/proto/kbproto-1.0.7.tar.bz2"
+        }
+      }
+    },
+    {
+      "component": {
+        "type": "other",
+        "other": {
+          "name": "kde-settings",
+          "version": "30.0",
+          "downloadUrl": "https://github.com/FedoraKDE/kde-settings/archive/30.0.tar.gz"
+        }
+      }
+    },
+    {
+      "component": {
+        "type": "other",
+        "other": {
+          "name": "keepalived",
+          "version": "2.0.10",
+          "downloadUrl": "https://github.com/acassen/keepalived/archive/v2.0.10.zip"
+        }
+      }
+    },
+    {
+      "component": {
+        "type": "other",
+        "other": {
+          "name": "kernel",
+          "version": "5.10.52.1",
+          "downloadUrl": "https://github.com/microsoft/CBL-Mariner-Linux-Kernel/archive/rolling-lts/mariner/5.10.52.1.tar.gz"
+        }
+      }
+    },
+    {
+      "component": {
+        "type": "other",
+        "other": {
+          "name": "kernel-headers",
+          "version": "5.10.52.1",
+          "downloadUrl": "https://github.com/microsoft/CBL-Mariner-Linux-Kernel/archive/rolling-lts/mariner/5.10.52.1.tar.gz"
+        }
+      }
+    },
+    {
+      "component": {
+        "type": "other",
+        "other": {
+          "name": "kernel-hyperv",
+          "version": "5.10.52.1",
+          "downloadUrl": "https://github.com/microsoft/CBL-Mariner-Linux-Kernel/archive/rolling-lts/mariner/5.10.52.1.tar.gz"
+        }
+      }
+    },
+    {
+      "component": {
+        "type": "other",
+        "other": {
+          "name": "kexec-tools",
+          "version": "2.0.21",
+          "downloadUrl": "http://kernel.org/pub/linux/utils/kernel/kexec/kexec-tools-2.0.21.tar.xz"
+        }
+      }
+    },
+    {
+      "component": {
+        "type": "other",
+        "other": {
+          "name": "keyutils",
+          "version": "1.5.10",
+          "downloadUrl": "https://people.redhat.com/~dhowells/keyutils/keyutils-1.5.10.tar.bz2"
+        }
+      }
+    },
+    {
+      "component": {
+        "type": "other",
+        "other": {
+          "name": "kf5-kconfig",
+          "version": "5.61.0",
+          "downloadUrl": "https://download.kde.org/stable/frameworks/5.61/kconfig-5.61.0.tar.xz"
+        }
+      }
+    },
+    {
+      "component": {
+        "type": "other",
+        "other": {
+          "name": "kf5-kcoreaddons",
+          "version": "5.61.0",
+          "downloadUrl": "https://download.kde.org/stable/frameworks/5.61/kcoreaddons-5.61.0.tar.xz"
+        }
+      }
+    },
+    {
+      "component": {
+        "type": "other",
+        "other": {
+          "name": "kf5-ki18n",
+          "version": "5.61.0",
+          "downloadUrl": "https://download.kde.org/stable/frameworks/5.61/ki18n-5.61.0.tar.xz"
+        }
+      }
+    },
+    {
+      "component": {
+        "type": "other",
+        "other": {
+          "name": "kf5-kwidgetsaddons",
+          "version": "5.61.0",
+          "downloadUrl": "https://download.kde.org/stable/frameworks/5.61/kwidgetsaddons-5.61.0.tar.xz"
+        }
+      }
+    },
+    {
+      "component": {
+        "type": "other",
+        "other": {
+          "name": "kmod",
+          "version": "25",
+          "downloadUrl": "http://www.kernel.org/pub/linux/utils/kernel/kmod/kmod-25.tar.xz"
+        }
+      }
+    },
+    {
+      "component": {
+        "type": "other",
+        "other": {
+          "name": "kpmcore",
+          "version": "3.3.0",
+          "downloadUrl": "http://download.kde.org/stable/kpmcore/3.3.0/src/kpmcore-3.3.0.tar.xz"
+        }
+      }
+    },
+    {
+      "component": {
+        "type": "other",
+        "other": {
+          "name": "krb5",
+          "version": "1.17",
+          "downloadUrl": "https://web.mit.edu/kerberos/dist/krb5/1.17/krb5-1.17.tar.gz"
+        }
+      }
+    },
+    {
+      "component": {
+        "type": "other",
+        "other": {
+          "name": "kured",
+          "version": "1.6.1",
+          "downloadUrl": "https://github.com/weaveworks/kured/archive/refs/tags/1.6.1.tar.gz"
+        }
+      }
+    },
+    {
+      "component": {
+        "type": "other",
+        "other": {
+          "name": "kyua",
+          "version": "0.13",
+          "downloadUrl": "https://github.com/jmmv/kyua/releases/download/kyua-0.13/kyua-0.13.tar.gz"
+        }
+      }
+    },
+    {
+      "component": {
+        "type": "other",
+        "other": {
+          "name": "lapack",
+          "version": "3.8.0",
+          "downloadUrl": "http://www.netlib.org/lapack/lapack-3.8.0.tar.gz"
+        }
+      }
+    },
+    {
+      "component": {
+        "type": "other",
+        "other": {
+          "name": "less",
+          "version": "530",
+          "downloadUrl": "http://www.greenwoodsoftware.com/less/less-530.tar.gz"
+        }
+      }
+    },
+    {
+      "component": {
+        "type": "other",
+        "other": {
+          "name": "leveldb",
+          "version": "1.22",
+          "downloadUrl": "https://github.com/google/leveldb/archive/1.22/leveldb-1.22.tar.gz"
+        }
+      }
+    },
+    {
+      "component": {
+        "type": "other",
+        "other": {
+          "name": "libacvp",
+          "version": "1.2.0",
+          "downloadUrl": "https://github.com/cisco/libacvp/archive/v1.2.0.tar.gz"
+        }
+      }
+    },
+    {
+      "component": {
+        "type": "other",
+        "other": {
+          "name": "libaio",
+          "version": "0.3.112",
+          "downloadUrl": "https://releases.pagure.org/libaio/libaio-0.3.112.tar.gz"
+        }
+      }
+    },
+    {
+      "component": {
+        "type": "other",
+        "other": {
+          "name": "libarchive",
+          "version": "3.4.2",
+          "downloadUrl": "https://github.com/libarchive/libarchive/releases/download/v3.4.2/libarchive-3.4.2.tar.gz"
+        }
+      }
+    },
+    {
+      "component": {
+        "type": "other",
+        "other": {
+          "name": "libassuan",
+          "version": "2.5.1",
+          "downloadUrl": "ftp://ftp.gnupg.org/gcrypt/libassuan/libassuan-2.5.1.tar.bz2"
+        }
+      }
+    },
+    {
+      "component": {
+        "type": "other",
+        "other": {
+          "name": "libatasmart",
+          "version": "0.19",
+          "downloadUrl": "http://0pointer.de/public/libatasmart-0.19.tar.xz"
+        }
+      }
+    },
+    {
+      "component": {
+        "type": "other",
+        "other": {
+          "name": "libatomic_ops",
+          "version": "7.6.6",
+          "downloadUrl": "http://www.ivmaisoft.com/_bin/atomic_ops/libatomic_ops-7.6.6.tar.gz"
+        }
+      }
+    },
+    {
+      "component": {
+        "type": "other",
+        "other": {
+          "name": "libburn",
+          "version": "1.4.8",
+          "downloadUrl": "http://files.libburnia-project.org/releases/libburn-1.4.8.tar.gz"
+        }
+      }
+    },
+    {
+      "component": {
+        "type": "other",
+        "other": {
+          "name": "libcap",
+          "version": "2.26",
+          "downloadUrl": "https://www.kernel.org/pub/linux/libs/security/linux-privs/libcap2/libcap-2.26.tar.xz"
+        }
+      }
+    },
+    {
+      "component": {
+        "type": "other",
+        "other": {
+          "name": "libcap-ng",
+          "version": "0.7.9",
+          "downloadUrl": "http://people.redhat.com/sgrubb/libcap-ng/libcap-ng-0.7.9.tar.gz"
+        }
+      }
+    },
+    {
+      "component": {
+        "type": "other",
+        "other": {
+          "name": "libcgroup",
+          "version": "0.41",
+          "downloadUrl": "https://downloads.sourceforge.net/libcg/libcgroup-0.41.tar.bz2"
+        }
+      }
+    },
+    {
+      "component": {
+        "type": "other",
+        "other": {
+          "name": "libcomps",
+          "version": "0.1.11",
+          "downloadUrl": "https://github.com/rpm-software-management/libcomps/archive/libcomps-0.1.11.tar.gz"
+        }
+      }
+    },
+    {
+      "component": {
+        "type": "other",
+        "other": {
+          "name": "libconfig",
+          "version": "1.7.3",
+          "downloadUrl": "https://github.com/hyperrealm/libconfig/releases/download/v1.7.3/libconfig-1.7.3.tar.gz"
+        }
+      }
+    },
+    {
+      "component": {
+        "type": "other",
+        "other": {
+          "name": "libconfini",
+          "version": "1.16.0",
+          "downloadUrl": "https://github.com/madmurphy/libconfini/archive/1.16.0.tar.gz"
+        }
+      }
+    },
+    {
+      "component": {
+        "type": "other",
+        "other": {
+          "name": "libconfuse",
+          "version": "3.3",
+          "downloadUrl": "https://github.com/libconfuse/libconfuse/releases/download/v3.3/confuse-3.3.tar.gz"
+        }
+      }
+    },
+    {
+      "component": {
+        "type": "other",
+        "other": {
+          "name": "libdb",
+          "version": "5.3.28",
+          "downloadUrl": "http://download.oracle.com/berkeley-db/db-5.3.28.tar.gz"
+        }
+      }
+    },
+    {
+      "component": {
+        "type": "other",
+        "other": {
+          "name": "libdmx",
+          "version": "1.1.3",
+          "downloadUrl": "https://www.x.org/pub/individual/lib/libdmx-1.1.3.tar.bz2"
+        }
+      }
+    },
+    {
+      "component": {
+        "type": "other",
+        "other": {
+          "name": "libdnet",
+          "version": "1.12",
+          "downloadUrl": "https://github.com/dugsong/libdnet/archive/libdnet-1.12.tar.gz"
+        }
+      }
+    },
+    {
+      "component": {
+        "type": "other",
+        "other": {
+          "name": "libdnf",
+          "version": "0.43.1",
+          "downloadUrl": "https://github.com/rpm-software-management/libdnf/archive/0.43.1.tar.gz"
+        }
+      }
+    },
+    {
+      "component": {
+        "type": "other",
+        "other": {
+          "name": "libedit",
+          "version": "3.1.20180525",
+          "downloadUrl": "https://www.thrysoee.dk/editline/libedit-20180525-3.1.tar.gz"
+        }
+      }
+    },
+    {
+      "component": {
+        "type": "other",
+        "other": {
+          "name": "libestr",
+          "version": "0.1.10",
+          "downloadUrl": "http://libestr.adiscon.com/files/download/libestr-0.1.10.tar.gz"
+        }
+      }
+    },
+    {
+      "component": {
+        "type": "other",
+        "other": {
+          "name": "libev",
+          "version": "4.24",
+          "downloadUrl": "http://dist.schmorp.de/libev/Attic/libev-4.24.tar.gz"
+        }
+      }
+    },
+    {
+      "component": {
+        "type": "other",
+        "other": {
+          "name": "libevent",
+          "version": "2.1.8",
+          "downloadUrl": "https://github.com/libevent/libevent/releases/download/release-2.1.8-stable/libevent-2.1.8-stable.tar.gz"
+        }
+      }
+    },
+    {
+      "component": {
+        "type": "other",
+        "other": {
+          "name": "libfastjson",
+          "version": "0.99.8",
+          "downloadUrl": "https://github.com/rsyslog/libfastjson/archive/v0.99.8.tar.gz"
+        }
+      }
+    },
+    {
+      "component": {
+        "type": "other",
+        "other": {
+          "name": "libffi",
+          "version": "3.2.1",
+          "downloadUrl": "https://gcc.gnu.org/pub/libffi/libffi-3.2.1.tar.gz"
+        }
+      }
+    },
+    {
+      "component": {
+        "type": "other",
+        "other": {
+          "name": "libfontenc",
+          "version": "1.1.3",
+          "downloadUrl": "https://www.x.org/pub/individual/lib/libfontenc-1.1.3.tar.bz2"
+        }
+      }
+    },
+    {
+      "component": {
+        "type": "other",
+        "other": {
+          "name": "libFS",
+          "version": "1.0.7",
+          "downloadUrl": "https://www.x.org/pub/individual/lib/libFS-1.0.7.tar.bz2"
+        }
+      }
+    },
+    {
+      "component": {
+        "type": "other",
+        "other": {
+          "name": "libgcrypt",
+          "version": "1.8.7",
+          "downloadUrl": "https://gnupg.org/ftp/gcrypt/libgcrypt/libgcrypt-1.8.7.tar.bz2"
+        }
+      }
+    },
+    {
+      "component": {
+        "type": "other",
+        "other": {
+          "name": "libgpg-error",
+          "version": "1.32",
+          "downloadUrl": "ftp://ftp.gnupg.org/gcrypt/libgpg-error/libgpg-error-1.32.tar.bz2"
+        }
+      }
+    },
+    {
+      "component": {
+        "type": "other",
+        "other": {
+          "name": "libgssglue",
+          "version": "0.4",
+          "downloadUrl": "http://www.citi.umich.edu/projects/nfsv4/linux/libgssglue/libgssglue-0.4.tar.gz"
+        }
+      }
+    },
+    {
+      "component": {
+        "type": "other",
+        "other": {
+          "name": "libgsystem",
+          "version": "2015.2",
+          "downloadUrl": "https://src.fedoraproject.org/repo/pkgs/libgsystem/libgsystem-2015.2.tar.xz/e388e3ad3c2b527479cc8512f6ad9a37/libgsystem-2015.2.tar.xz"
+        }
+      }
+    },
+    {
+      "component": {
+        "type": "other",
+        "other": {
+          "name": "libgudev",
+          "version": "232",
+          "downloadUrl": "https://download.gnome.org/sources/libgudev/232/libgudev-232.tar.xz"
+        }
+      }
+    },
+    {
+      "component": {
+        "type": "other",
+        "other": {
+          "name": "libICE",
+          "version": "1.0.9",
+          "downloadUrl": "https://www.x.org/pub/individual/lib/libICE-1.0.9.tar.bz2"
+        }
+      }
+    },
+    {
+      "component": {
+        "type": "other",
+        "other": {
+          "name": "libiothsm-std",
+          "version": "1.1.2",
+          "downloadUrl": "https://github.com/Azure/iotedge/archive/1.1.2.tar.gz"
+        }
+      }
+    },
+    {
+      "component": {
+        "type": "other",
+        "other": {
+          "name": "libisoburn",
+          "version": "1.4.8",
+          "downloadUrl": "http://files.libburnia-project.org/releases/libisoburn-1.4.8.tar.gz"
+        }
+      }
+    },
+    {
+      "component": {
+        "type": "other",
+        "other": {
+          "name": "libisofs",
+          "version": "1.4.8",
+          "downloadUrl": "http://files.libburnia-project.org/releases/libisofs-1.4.8.tar.gz"
+        }
+      }
+    },
+    {
+      "component": {
+        "type": "other",
+        "other": {
+          "name": "libjpeg-turbo",
+          "version": "2.0.0",
+          "downloadUrl": "http://downloads.sourceforge.net/libjpeg-turbo/libjpeg-turbo-2.0.0.tar.gz"
+        }
+      }
+    },
+    {
+      "component": {
+        "type": "other",
+        "other": {
+          "name": "libkcapi",
+          "version": "1.2.0",
+          "downloadUrl": "https://www.chronox.de/libkcapi/libkcapi-1.2.0.tar.xz"
+        }
+      }
+    },
+    {
+      "component": {
+        "type": "other",
+        "other": {
+          "name": "libksba",
+          "version": "1.3.5",
+          "downloadUrl": "https://www.gnupg.org/ftp/gcrypt/libksba/libksba-1.3.5.tar.bz2"
+        }
+      }
+    },
+    {
+      "component": {
+        "type": "other",
+        "other": {
+          "name": "liblogging",
+          "version": "1.0.6",
+          "downloadUrl": "http://download.rsyslog.com/liblogging/liblogging-1.0.6.tar.gz"
+        }
+      }
+    },
+    {
+      "component": {
+        "type": "other",
+        "other": {
+          "name": "liblognorm",
+          "version": "2.0.3",
+          "downloadUrl": "https://www.liblognorm.com/files/download/liblognorm-2.0.3.tar.gz"
+        }
+      }
+    },
+    {
+      "component": {
+        "type": "other",
+        "other": {
+          "name": "libmaxminddb",
+          "version": "1.5.0",
+          "downloadUrl": "https://github.com/maxmind/libmaxminddb/releases/download/1.5.0/libmaxminddb-1.5.0.tar.gz"
+        }
+      }
+    },
+    {
+      "component": {
+        "type": "other",
+        "other": {
+          "name": "libmbim",
+          "version": "1.18.2",
+          "downloadUrl": "https://www.freedesktop.org/software/libmbim/libmbim-1.18.2.tar.xz"
+        }
+      }
+    },
+    {
+      "component": {
+        "type": "other",
+        "other": {
+          "name": "libmnl",
+          "version": "1.0.4",
+          "downloadUrl": "http://netfilter.org/projects/libmnl/files/libmnl-1.0.4.tar.bz2"
+        }
+      }
+    },
+    {
+      "component": {
+        "type": "other",
+        "other": {
+          "name": "libmodulemd",
+          "version": "2.5.0",
+          "downloadUrl": "https://github.com/fedora-modularity/libmodulemd/releases/download/libmodulemd-2.5.0/modulemd-2.5.0.tar.xz"
+        }
+      }
+    },
+    {
+      "component": {
+        "type": "other",
+        "other": {
+          "name": "libmpc",
+          "version": "1.1.0",
+          "downloadUrl": "https://ftp.gnu.org/gnu/mpc/mpc-1.1.0.tar.gz"
+        }
+      }
+    },
+    {
+      "component": {
+        "type": "other",
+        "other": {
+          "name": "libmspack",
+          "version": "0.7.1alpha",
+          "downloadUrl": "http://www.cabextract.org.uk/libmspack/libmspack-0.7.1alpha.tar.gz"
+        }
+      }
+    },
+    {
+      "component": {
+        "type": "other",
+        "other": {
+          "name": "libndp",
+          "version": "1.7",
+          "downloadUrl": "http://www.libndp.org/files/libndp-1.7.tar.gz"
+        }
+      }
+    },
+    {
+      "component": {
+        "type": "other",
+        "other": {
+          "name": "libnetfilter_conntrack",
+          "version": "1.0.7",
+          "downloadUrl": "http://www.netfilter.org/projects/libnetfilter_conntrack/files/libnetfilter_conntrack-1.0.7.tar.bz2"
+        }
+      }
+    },
+    {
+      "component": {
+        "type": "other",
+        "other": {
+          "name": "libnetfilter_cthelper",
+          "version": "1.0.0",
+          "downloadUrl": "http://www.netfilter.org/projects/libnetfilter_cthelper/files/libnetfilter_cthelper-1.0.0.tar.bz2"
+        }
+      }
+    },
+    {
+      "component": {
+        "type": "other",
+        "other": {
+          "name": "libnetfilter_cttimeout",
+          "version": "1.0.0",
+          "downloadUrl": "http://www.netfilter.org/projects/libnetfilter_cttimeout/files/libnetfilter_cttimeout-1.0.0.tar.bz2"
+        }
+      }
+    },
+    {
+      "component": {
+        "type": "other",
+        "other": {
+          "name": "libnetfilter_queue",
+          "version": "1.0.3",
+          "downloadUrl": "http://www.netfilter.org/projects/libnetfilter_queue/files/libnetfilter_queue-1.0.3.tar.bz2"
+        }
+      }
+    },
+    {
+      "component": {
+        "type": "other",
+        "other": {
+          "name": "libnfnetlink",
+          "version": "1.0.1",
+          "downloadUrl": "http://www.netfilter.org/projects/libnfnetlink/files/libnfnetlink-1.0.1.tar.bz2"
+        }
+      }
+    },
+    {
+      "component": {
+        "type": "other",
+        "other": {
+          "name": "libnftnl",
+          "version": "1.1.9",
+          "downloadUrl": "https://netfilter.org/projects/libnftnl/files/libnftnl-1.1.9.tar.bz2"
+        }
+      }
+    },
+    {
+      "component": {
+        "type": "other",
+        "other": {
+          "name": "libnl3",
+          "version": "3.4.0",
+          "downloadUrl": "https://github.com/thom311/libnl/releases/download/libnl3_4_0/libnl-3.4.0.tar.gz"
+        }
+      }
+    },
+    {
+      "component": {
+        "type": "other",
+        "other": {
+          "name": "libnsl2",
+          "version": "1.2.0",
+          "downloadUrl": "https://github.com/thkukuk/libnsl/archive/v1.2.0/libnsl-1.2.0.tar.gz"
+        }
+      }
+    },
+    {
+      "component": {
+        "type": "other",
+        "other": {
+          "name": "libnvidia-container",
+          "version": "1.3.3",
+          "downloadUrl": "https://github.com/NVIDIA/libnvidia-container/archive/v1.3.3.tar.gz"
+        }
+      }
+    },
+    {
+      "component": {
+        "type": "other",
+        "other": {
+          "name": "libpcap",
+          "version": "1.9.1",
+          "downloadUrl": "https://github.com/the-tcpdump-group/libpcap/archive/libpcap-1.9.1.tar.gz"
+        }
+      }
+    },
+    {
+      "component": {
+        "type": "other",
+        "other": {
+          "name": "libpciaccess",
+          "version": "0.16",
+          "downloadUrl": "https://www.x.org/archive/individual/lib/libpciaccess-0.16.tar.bz2"
+        }
+      }
+    },
+    {
+      "component": {
+        "type": "other",
+        "other": {
+          "name": "libpipeline",
+          "version": "1.5.0",
+          "downloadUrl": "http://download.savannah.gnu.org/releases/libpipeline/libpipeline-1.5.0.tar.gz"
+        }
+      }
+    },
+    {
+      "component": {
+        "type": "other",
+        "other": {
+          "name": "libpng",
+          "version": "1.6.37",
+          "downloadUrl": "https://downloads.sourceforge.net/libpng/libpng-1.6.37.tar.xz"
+        }
+      }
+    },
+    {
+      "component": {
+        "type": "other",
+        "other": {
+          "name": "libpsl",
+          "version": "0.20.2",
+          "downloadUrl": "https://github.com/rockdaboot/libpsl/releases/download/libpsl-0.20.2/libpsl-0.20.2.tar.gz"
+        }
+      }
+    },
+    {
+      "component": {
+        "type": "other",
+        "other": {
+          "name": "libpwquality",
+          "version": "1.4.2",
+          "downloadUrl": "https://github.com/libpwquality/libpwquality/releases/download/libpwquality-1.4.2/libpwquality-1.4.2.tar.bz2"
+        }
+      }
+    },
+    {
+      "component": {
+        "type": "other",
+        "other": {
+          "name": "libqmi",
+          "version": "1.22.4",
+          "downloadUrl": "https://www.freedesktop.org/software/libqmi/libqmi-1.22.4.tar.xz"
+        }
+      }
+    },
+    {
+      "component": {
+        "type": "other",
+        "other": {
+          "name": "librdkafka",
+          "version": "1.4.0",
+          "downloadUrl": "https://github.com/edenhill/librdkafka/archive/v1.4.0.tar.gz"
+        }
+      }
+    },
+    {
+      "component": {
+        "type": "other",
+        "other": {
+          "name": "librelp",
+          "version": "1.2.17",
+          "downloadUrl": "https://github.com/rsyslog/librelp/archive/v1.2.17.tar.gz"
+        }
+      }
+    },
+    {
+      "component": {
+        "type": "other",
+        "other": {
+          "name": "librepo",
+          "version": "1.11.0",
+          "downloadUrl": "https://github.com/rpm-software-management/librepo/archive/1.11.0.tar.gz"
+        }
+      }
+    },
+    {
+      "component": {
+        "type": "other",
+        "other": {
+          "name": "librsync",
+          "version": "2.0.2",
+          "downloadUrl": "https://github.com/librsync/librsync/archive/v2.0.2.tar.gz"
+        }
+      }
+    },
+    {
+      "component": {
+        "type": "other",
+        "other": {
+          "name": "libseccomp",
+          "version": "2.4.1",
+          "downloadUrl": "https://github.com/seccomp/libseccomp/releases/download/v2.4.1/libseccomp-2.4.1.tar.gz"
+        }
+      }
+    },
+    {
+      "component": {
+        "type": "other",
+        "other": {
+          "name": "libselinux",
+          "version": "2.9",
+          "downloadUrl": "https://github.com/SELinuxProject/selinux/releases/download/20190315/libselinux-2.9.tar.gz"
+        }
+      }
+    },
+    {
+      "component": {
+        "type": "other",
+        "other": {
+          "name": "libsemanage",
+          "version": "2.9",
+          "downloadUrl": "https://github.com/SELinuxProject/selinux/releases/download/20190315/libsemanage-2.9.tar.gz"
+        }
+      }
+    },
+    {
+      "component": {
+        "type": "other",
+        "other": {
+          "name": "libsepol",
+          "version": "3.1",
+          "downloadUrl": "https://github.com/SELinuxProject/selinux/releases/download/20200710/libsepol-3.1.tar.gz"
+        }
+      }
+    },
+    {
+      "component": {
+        "type": "other",
+        "other": {
+          "name": "libserf",
+          "version": "1.3.9",
+          "downloadUrl": "https://www.apache.org/dist/serf/serf-1.3.9.tar.bz2"
+        }
+      }
+    },
+    {
+      "component": {
+        "type": "other",
+        "other": {
+          "name": "libsigc++20",
+          "version": "2.10.0",
+          "downloadUrl": "https://github.com/libsigcplusplus/libsigcplusplus/releases/download/2.10.0/libsigcplusplus-2.10.0.tar.xz"
+        }
+      }
+    },
+    {
+      "component": {
+        "type": "other",
+        "other": {
+          "name": "libSM",
+          "version": "1.2.2",
+          "downloadUrl": "https://www.x.org/pub/individual/lib/libSM-1.2.2.tar.bz2"
+        }
+      }
+    },
+    {
+      "component": {
+        "type": "other",
+        "other": {
+          "name": "libsolv",
+          "version": "0.7.7",
+          "downloadUrl": "https://github.com/openSUSE/libsolv/archive/0.7.7/libsolv-0.7.7.tar.gz"
+        }
+      }
+    },
+    {
+      "component": {
+        "type": "other",
+        "other": {
+          "name": "libsoup",
+          "version": "2.64.0",
+          "downloadUrl": "https://ftp.gnome.org/pub/GNOME/sources/libsoup/2.64/libsoup-2.64.0.tar.xz"
+        }
+      }
+    },
+    {
+      "component": {
+        "type": "other",
+        "other": {
+          "name": "libssh2",
+          "version": "1.9.0",
+          "downloadUrl": "https://www.libssh2.org/download/libssh2-1.9.0.tar.gz"
+        }
+      }
+    },
+    {
+      "component": {
+        "type": "other",
+        "other": {
+          "name": "libstoragemgmt",
+          "version": "1.8.4",
+          "downloadUrl": "https://github.com/libstorage/libstoragemgmt/releases/download/1.8.4/libstoragemgmt-1.8.4.tar.gz"
+        }
+      }
+    },
+    {
+      "component": {
+        "type": "other",
+        "other": {
+          "name": "libtalloc",
+          "version": "2.3.1",
+          "downloadUrl": "https://www.samba.org/ftp/talloc/talloc-2.3.1.tar.gz"
+        }
+      }
+    },
+    {
+      "component": {
+        "type": "other",
+        "other": {
+          "name": "libtar",
+          "version": "1.2.20",
+          "downloadUrl": "https://github.com/tklauser/libtar/archive/v1.2.20.tar.gz"
+        }
+      }
+    },
+    {
+      "component": {
+        "type": "other",
+        "other": {
+          "name": "libtasn1",
+          "version": "4.14",
+          "downloadUrl": "https://ftp.gnu.org/gnu/libtasn1/libtasn1-4.14.tar.gz"
+        }
+      }
+    },
+    {
+      "component": {
+        "type": "other",
+        "other": {
+          "name": "libtiff",
+          "version": "4.1.0",
+          "downloadUrl": "https://gitlab.com/libtiff/libtiff/-/archive/v4.1.0/libtiff-v4.1.0.tar.gz"
+        }
+      }
+    },
+    {
+      "component": {
+        "type": "other",
+        "other": {
+          "name": "libtirpc",
+          "version": "1.1.4",
+          "downloadUrl": "https://downloads.sourceforge.net/libtirpc/libtirpc-1.1.4.tar.bz2"
+        }
+      }
+    },
+    {
+      "component": {
+        "type": "other",
+        "other": {
+          "name": "libtool",
+          "version": "2.4.6",
+          "downloadUrl": "http://ftp.gnu.org/gnu/libtool/libtool-2.4.6.tar.xz"
+        }
+      }
+    },
+    {
+      "component": {
+        "type": "other",
+        "other": {
+          "name": "libunistring",
+          "version": "0.9.10",
+          "downloadUrl": "http://ftp.gnu.org/gnu/libunistring/libunistring-0.9.10.tar.xz"
+        }
+      }
+    },
+    {
+      "component": {
+        "type": "other",
+        "other": {
+          "name": "libunwind",
+          "version": "1.2",
+          "downloadUrl": "http://download.savannah.gnu.org/releases/libunwind/libunwind-1.2.tar.gz"
+        }
+      }
+    },
+    {
+      "component": {
+        "type": "other",
+        "other": {
+          "name": "libusb",
+          "version": "1.0.24",
+          "downloadUrl": "https://github.com/libusb/libusb/releases/download/v1.0.24/libusb-1.0.24.tar.bz2"
+        }
+      }
+    },
+    {
+      "component": {
+        "type": "other",
+        "other": {
+          "name": "libuv",
+          "version": "1.38.0",
+          "downloadUrl": "https://dist.libuv.org/dist/v1.38.0/libuv-v1.38.0.tar.gz"
+        }
+      }
+    },
+    {
+      "component": {
+        "type": "other",
+        "other": {
+          "name": "libvirt",
+          "version": "6.1.0",
+          "downloadUrl": "https://libvirt.org/sources/libvirt-6.1.0.tar.xz"
+        }
+      }
+    },
+    {
+      "component": {
+        "type": "other",
+        "other": {
+          "name": "libwebp",
+          "version": "1.0.3",
+          "downloadUrl": "https://github.com/webmproject/libwebp/archive/v1.0.3.tar.gz"
+        }
+      }
+    },
+    {
+      "component": {
+        "type": "other",
+        "other": {
+          "name": "libX11",
+          "version": "1.6.5",
+          "downloadUrl": "https://www.x.org/pub/individual/lib/libX11-1.6.5.tar.bz2"
+        }
+      }
+    },
+    {
+      "component": {
+        "type": "other",
+        "other": {
+          "name": "libXau",
+          "version": "1.0.8",
+          "downloadUrl": "https://www.x.org/pub/individual/lib/libXau-1.0.8.tar.bz2"
+        }
+      }
+    },
+    {
+      "component": {
+        "type": "other",
+        "other": {
+          "name": "libXaw",
+          "version": "1.0.13",
+          "downloadUrl": "https://www.x.org/pub/individual/lib/libXaw-1.0.13.tar.bz2"
+        }
+      }
+    },
+    {
+      "component": {
+        "type": "other",
+        "other": {
+          "name": "libxcb",
+          "version": "1.12",
+          "downloadUrl": "https://xcb.freedesktop.org/dist/libxcb-1.12.tar.bz2"
+        }
+      }
+    },
+    {
+      "component": {
+        "type": "other",
+        "other": {
+          "name": "libxcrypt",
+          "version": "4.4.17",
+          "downloadUrl": "https://github.com/besser82/libxcrypt/archive/v4.4.17/libxcrypt-4.4.17.tar.gz"
+        }
+      }
+    },
+    {
+      "component": {
+        "type": "other",
+        "other": {
+          "name": "libXcursor",
+          "version": "1.1.14",
+          "downloadUrl": "https://www.x.org/pub/individual/lib/libXcursor-1.1.14.tar.bz2"
+        }
+      }
+    },
+    {
+      "component": {
+        "type": "other",
+        "other": {
+          "name": "libXdamage",
+          "version": "1.1.4",
+          "downloadUrl": "https://www.x.org/pub/individual/lib/libXdamage-1.1.4.tar.bz2"
+        }
+      }
+    },
+    {
+      "component": {
+        "type": "other",
+        "other": {
+          "name": "libXext",
+          "version": "1.3.3",
+          "downloadUrl": "https://www.x.org/pub/individual/lib/libXext-1.3.3.tar.bz2"
+        }
+      }
+    },
+    {
+      "component": {
+        "type": "other",
+        "other": {
+          "name": "libXfixes",
+          "version": "5.0.3",
+          "downloadUrl": "https://www.x.org/pub/individual/lib/libXfixes-5.0.3.tar.bz2"
+        }
+      }
+    },
+    {
+      "component": {
+        "type": "other",
+        "other": {
+          "name": "libXfont2",
+          "version": "2.0.1",
+          "downloadUrl": "https://www.x.org/pub/individual/lib/libXfont2-2.0.1.tar.bz2"
+        }
+      }
+    },
+    {
+      "component": {
+        "type": "other",
+        "other": {
+          "name": "libXft",
+          "version": "2.3.2",
+          "downloadUrl": "https://www.x.org/pub/individual/lib/libXft-2.3.2.tar.bz2"
+        }
+      }
+    },
+    {
+      "component": {
+        "type": "other",
+        "other": {
+          "name": "libXi",
+          "version": "1.7.9",
+          "downloadUrl": "https://www.x.org/pub/individual/lib/libXi-1.7.9.tar.bz2"
+        }
+      }
+    },
+    {
+      "component": {
+        "type": "other",
+        "other": {
+          "name": "libXinerama",
+          "version": "1.1.3",
+          "downloadUrl": "https://www.x.org/pub/individual/lib/libXinerama-1.1.3.tar.bz2"
+        }
+      }
+    },
+    {
+      "component": {
+        "type": "other",
+        "other": {
+          "name": "libxkbfile",
+          "version": "1.0.9",
+          "downloadUrl": "https://www.x.org/pub/individual/lib/libxkbfile-1.0.9.tar.bz2"
+        }
+      }
+    },
+    {
+      "component": {
+        "type": "other",
+        "other": {
+          "name": "libXmu",
+          "version": "1.1.2",
+          "downloadUrl": "https://www.x.org/pub/individual/lib/libXmu-1.1.2.tar.bz2"
+        }
+      }
+    },
+    {
+      "component": {
+        "type": "other",
+        "other": {
+          "name": "libXpm",
+          "version": "3.5.12",
+          "downloadUrl": "https://www.x.org/pub/individual/lib/libXpm-3.5.12.tar.bz2"
+        }
+      }
+    },
+    {
+      "component": {
+        "type": "other",
+        "other": {
+          "name": "libXrandr",
+          "version": "1.5.1",
+          "downloadUrl": "https://www.x.org/pub/individual/lib/libXrandr-1.5.1.tar.bz2"
+        }
+      }
+    },
+    {
+      "component": {
+        "type": "other",
+        "other": {
+          "name": "libXrender",
+          "version": "0.9.10",
+          "downloadUrl": "https://www.x.org/pub/individual/lib/libXrender-0.9.10.tar.bz2"
+        }
+      }
+    },
+    {
+      "component": {
+        "type": "other",
+        "other": {
+          "name": "libXres",
+          "version": "1.0.7",
+          "downloadUrl": "https://www.x.org/pub/individual/lib/libXres-1.0.7.tar.bz2"
+        }
+      }
+    },
+    {
+      "component": {
+        "type": "other",
+        "other": {
+          "name": "libXScrnSaver",
+          "version": "1.2.2",
+          "downloadUrl": "https://www.x.org/pub/individual/lib/libXScrnSaver-1.2.2.tar.bz2"
+        }
+      }
+    },
+    {
+      "component": {
+        "type": "other",
+        "other": {
+          "name": "libxshmfence",
+          "version": "1.2",
+          "downloadUrl": "https://www.x.org/pub/individual/lib/libxshmfence-1.2.tar.bz2"
+        }
+      }
+    },
+    {
+      "component": {
+        "type": "other",
+        "other": {
+          "name": "libXt",
+          "version": "1.1.5",
+          "downloadUrl": "https://www.x.org/pub/individual/lib/libXt-1.1.5.tar.bz2"
+        }
+      }
+    },
+    {
+      "component": {
+        "type": "other",
+        "other": {
+          "name": "libXtst",
+          "version": "1.2.3",
+          "downloadUrl": "https://www.x.org/pub/individual/lib/libXtst-1.2.3.tar.bz2"
+        }
+      }
+    },
+    {
+      "component": {
+        "type": "other",
+        "other": {
+          "name": "libXv",
+          "version": "1.0.11",
+          "downloadUrl": "https://www.x.org/pub/individual/lib/libXv-1.0.11.tar.bz2"
+        }
+      }
+    },
+    {
+      "component": {
+        "type": "other",
+        "other": {
+          "name": "libXvMC",
+          "version": "1.0.10",
+          "downloadUrl": "https://www.x.org/pub/individual/lib/libXvMC-1.0.10.tar.bz2"
+        }
+      }
+    },
+    {
+      "component": {
+        "type": "other",
+        "other": {
+          "name": "libXxf86dga",
+          "version": "1.1.4",
+          "downloadUrl": "https://www.x.org/pub/individual/lib/libXxf86dga-1.1.4.tar.bz2"
+        }
+      }
+    },
+    {
+      "component": {
+        "type": "other",
+        "other": {
+          "name": "libXxf86vm",
+          "version": "1.1.4",
+          "downloadUrl": "https://www.x.org/pub/individual/lib/libXxf86vm-1.1.4.tar.bz2"
+        }
+      }
+    },
+    {
+      "component": {
+        "type": "other",
+        "other": {
+          "name": "libxml++",
+          "version": "3.2.0",
+          "downloadUrl": "http://ftp.gnome.org/pub/GNOME/sources/libxml++/3.2/libxml++-3.2.0.tar.xz"
+        }
+      }
+    },
+    {
+      "component": {
+        "type": "other",
+        "other": {
+          "name": "libxml2",
+          "version": "2.9.12",
+          "downloadUrl": "ftp://xmlsoft.org/libxml2/libxml2-2.9.12.tar.gz"
+        }
+      }
+    },
+    {
+      "component": {
+        "type": "other",
+        "other": {
+          "name": "libxslt",
+          "version": "1.1.34",
+          "downloadUrl": "http://xmlsoft.org/sources/libxslt-1.1.34.tar.gz"
+        }
+      }
+    },
+    {
+      "component": {
+        "type": "other",
+        "other": {
+          "name": "libyaml",
+          "version": "0.2.1",
+          "downloadUrl": "http://pyyaml.org/download/libyaml/yaml-0.2.1.tar.gz"
+        }
+      }
+    },
+    {
+      "component": {
+        "type": "other",
+        "other": {
+          "name": "libzip",
+          "version": "1.7.3",
+          "downloadUrl": "https://libzip.org/download/libzip-1.7.3.tar.xz"
+        }
+      }
+    },
+    {
+      "component": {
+        "type": "other",
+        "other": {
+          "name": "linux-firmware",
+          "version": "20200316",
+          "downloadUrl": "https://git.kernel.org/pub/scm/linux/kernel/git/firmware/linux-firmware.git/snapshot/linux-firmware-20200316.tar.gz"
+        }
+      }
+    },
+    {
+      "component": {
+        "type": "other",
+        "other": {
+          "name": "lldb",
+          "version": "8.0.1",
+          "downloadUrl": "https://github.com/llvm/llvm-project/releases/download/llvmorg-8.0.1/lldb-8.0.1.src.tar.xz"
+        }
+      }
+    },
+    {
+      "component": {
+        "type": "other",
+        "other": {
+          "name": "lldpad",
+          "version": "1.0.1",
+          "downloadUrl": "https://github.com/intel/openlldp/archive/v1.0.1.tar.gz"
+        }
+      }
+    },
+    {
+      "component": {
+        "type": "other",
+        "other": {
+          "name": "llvm",
+          "version": "8.0.1",
+          "downloadUrl": "https://github.com/llvm/llvm-project/releases/download/llvmorg-8.0.1/llvm-8.0.1.src.tar.xz"
+        }
+      }
+    },
+    {
+      "component": {
+        "type": "other",
+        "other": {
+          "name": "lm-sensors",
+          "version": "3.5.0",
+          "downloadUrl": "https://github.com/lm-sensors/lm-sensors/archive/V3-5-0.tar.gz"
+        }
+      }
+    },
+    {
+      "component": {
+        "type": "other",
+        "other": {
+          "name": "lmdb",
+          "version": "0.9.23",
+          "downloadUrl": "https://github.com/LMDB/lmdb/archive/LMDB_0.9.23.tar.gz"
+        }
+      }
+    },
+    {
+      "component": {
+        "type": "other",
+        "other": {
+          "name": "log4cpp",
+          "version": "1.1.3",
+          "downloadUrl": "https://sourceforge.net/projects/log4cpp/files/log4cpp-1.1.x%20%28new%29/log4cpp-1.1/log4cpp-1.1.3.tar.gz"
+        }
+      }
+    },
+    {
+      "component": {
+        "type": "other",
+        "other": {
+          "name": "logrotate",
+          "version": "3.18.1",
+          "downloadUrl": "https://github.com/logrotate/logrotate/releases/download/3.18.1/logrotate-3.18.1.tar.gz"
+        }
+      }
+    },
+    {
+      "component": {
+        "type": "other",
+        "other": {
+          "name": "logrus",
+          "version": "1.8.1",
+          "downloadUrl": "https://github.com/sirupsen/logrus/archive/v1.8.1.tar.gz"
+        }
+      }
+    },
+    {
+      "component": {
+        "type": "other",
+        "other": {
+          "name": "lsb-release",
+          "version": "1.4",
+          "downloadUrl": "https://downloads.sourceforge.net/lsb/lsb-release-1.4.tar.gz"
+        }
+      }
+    },
+    {
+      "component": {
+        "type": "other",
+        "other": {
+          "name": "lshw",
+          "version": "B.02.18",
+          "downloadUrl": "http://www.ezix.org/software/files/lshw-B.02.18.tar.gz"
+        }
+      }
+    },
+    {
+      "component": {
+        "type": "other",
+        "other": {
+          "name": "lsof",
+          "version": "4.93.2",
+          "downloadUrl": "https://github.com/lsof-org/lsof/archive/4.93.2.tar.gz"
+        }
+      }
+    },
+    {
+      "component": {
+        "type": "other",
+        "other": {
+          "name": "lsscsi",
+          "version": "0.30",
+          "downloadUrl": "http://sg.danny.cz/scsi/lsscsi-0.30.tar.xz"
+        }
+      }
+    },
+    {
+      "component": {
+        "type": "other",
+        "other": {
+          "name": "ltrace",
+          "version": "0.7.3",
+          "downloadUrl": "http://www.ltrace.org/ltrace_0.7.3.orig.tar.bz2"
+        }
+      }
+    },
+    {
+      "component": {
+        "type": "other",
+        "other": {
+          "name": "lttng-consume",
+          "version": "0.2",
+          "downloadUrl": "https://github.com/microsoft/lttng-consume/archive/v0.2.tar.gz"
+        }
+      }
+    },
+    {
+      "component": {
+        "type": "other",
+        "other": {
+          "name": "lttng-tools",
+          "version": "2.11.2",
+          "downloadUrl": "https://lttng.org/files/lttng-tools/lttng-tools-2.11.2.tar.bz2"
+        }
+      }
+    },
+    {
+      "component": {
+        "type": "other",
+        "other": {
+          "name": "lttng-ust",
+          "version": "2.11.2",
+          "downloadUrl": "https://lttng.org/files/lttng-ust/lttng-ust-2.11.2.tar.bz2"
+        }
+      }
+    },
+    {
+      "component": {
+        "type": "other",
+        "other": {
+          "name": "lua",
+          "version": "5.3.5",
+          "downloadUrl": "https://www.lua.org/ftp/lua-5.3.5.tar.gz"
+        }
+      }
+    },
+    {
+      "component": {
+        "type": "other",
+        "other": {
+          "name": "lutok",
+          "version": "0.4",
+          "downloadUrl": "https://github.com/jmmv/lutok/releases/download/lutok-0.4/lutok-0.4.tar.gz"
+        }
+      }
+    },
+    {
+      "component": {
+        "type": "other",
+        "other": {
+          "name": "lvm2",
+          "version": "2.03.05",
+          "downloadUrl": "ftp://sourceware.org/pub/lvm2/releases/LVM2.2.03.05.tgz"
+        }
+      }
+    },
+    {
+      "component": {
+        "type": "other",
+        "other": {
+          "name": "lz4",
+          "version": "1.9.2",
+          "downloadUrl": "https://github.com/lz4/lz4/archive/v1.9.2/lz4-1.9.2.tar.gz"
+        }
+      }
+    },
+    {
+      "component": {
+        "type": "other",
+        "other": {
+          "name": "lzo",
+          "version": "2.10",
+          "downloadUrl": "http://www.oberhumer.com/opensource/lzo/download/lzo-2.10.tar.gz"
+        }
+      }
+    },
+    {
+      "component": {
+        "type": "other",
+        "other": {
+          "name": "m2crypto",
+          "version": "0.35.2",
+          "downloadUrl": "https://files.pythonhosted.org/packages/74/18/3beedd4ac48b52d1a4d12f2a8c5cf0ae342ce974859fba838cbbc1580249/M2Crypto-0.35.2.tar.gz"
+        }
+      }
+    },
+    {
+      "component": {
+        "type": "other",
+        "other": {
+          "name": "m4",
+          "version": "1.4.18",
+          "downloadUrl": "http://ftp.gnu.org/gnu/m4/m4-1.4.18.tar.gz"
+        }
+      }
+    },
+    {
+      "component": {
+        "type": "other",
+        "other": {
+          "name": "mailcap",
+          "version": "2.1.49",
+          "downloadUrl": "https://pagure.io/releases/mailcap/mailcap-2.1.49.tar.xz"
+        }
+      }
+    },
+    {
+      "component": {
+        "type": "other",
+        "other": {
+          "name": "make",
+          "version": "4.2.1",
+          "downloadUrl": "http://ftp.gnu.org/gnu/make/make-4.2.1.tar.bz2"
+        }
+      }
+    },
+    {
+      "component": {
+        "type": "other",
+        "other": {
+          "name": "makedumpfile",
+          "version": "1.6.8",
+          "downloadUrl": "https://github.com/makedumpfile/makedumpfile/releases/download/1.6.8/makedumpfile-1.6.8.tar.gz"
+        }
+      }
+    },
+    {
+      "component": {
+        "type": "other",
+        "other": {
+          "name": "man-db",
+          "version": "2.8.4",
+          "downloadUrl": "https://download.savannah.nongnu.org/releases/man-db/man-db-2.8.4.tar.xz"
+        }
+      }
+    },
+    {
+      "component": {
+        "type": "other",
+        "other": {
+          "name": "man-pages",
+          "version": "4.16",
+          "downloadUrl": "https://mirrors.edge.kernel.org/pub/linux/docs/man-pages/Archive/man-pages-4.16.tar.gz"
+        }
+      }
+    },
+    {
+      "component": {
+        "type": "other",
+        "other": {
+          "name": "mariadb",
+          "version": "10.3.28",
+          "downloadUrl": "https://github.com/MariaDB/server/archive/mariadb-10.3.28.tar.gz"
+        }
+      }
+    },
+    {
+      "component": {
+        "type": "other",
+        "other": {
+          "name": "maven",
+          "version": "3.8.1",
+          "downloadUrl": "https://archive.apache.org/dist/maven/maven-3/3.8.1/source/apache-maven-3.8.1-src.tar.gz"
+        }
+      }
+    },
+    {
+      "component": {
+        "type": "other",
+        "other": {
+          "name": "mc",
+          "version": "4.8.21",
+          "downloadUrl": "https://ftp.midnight-commander.org/mc-4.8.21.tar.xz"
+        }
+      }
+    },
+    {
+      "component": {
+        "type": "other",
+        "other": {
+          "name": "mcstrans",
+          "version": "2.9",
+          "downloadUrl": "https://github.com/SELinuxProject/selinux/releases/download/20190315/mcstrans-2.9.tar.gz"
+        }
+      }
+    },
+    {
+      "component": {
+        "type": "other",
+        "other": {
+          "name": "mercurial",
+          "version": "5.4",
+          "downloadUrl": "https://www.mercurial-scm.org/release/mercurial-5.4.tar.gz"
+        }
+      }
+    },
+    {
+      "component": {
+        "type": "other",
+        "other": {
+          "name": "meson",
+          "version": "0.57.1",
+          "downloadUrl": "https://github.com/mesonbuild/meson/releases/download/0.57.1/meson-0.57.1.tar.gz"
+        }
+      }
+    },
+    {
+      "component": {
+        "type": "other",
+        "other": {
+          "name": "mlocate",
+          "version": "0.26",
+          "downloadUrl": "http://releases.pagure.org/mlocate/mlocate-0.26.tar.xz"
+        }
+      }
+    },
+    {
+      "component": {
+        "type": "other",
+        "other": {
+          "name": "mm-common",
+          "version": "1.0.0",
+          "downloadUrl": "http://ftp.gnome.org/pub/GNOME/sources/mm-common/1.0/mm-common-1.0.0.tar.xz"
+        }
+      }
+    },
+    {
+      "component": {
+        "type": "other",
+        "other": {
+          "name": "moby-buildx",
+          "version": "0.4.1+azure",
+          "downloadUrl": "https://github.com/docker/buildx/archive/v0.4.1.tar.gz"
+        }
+      }
+    },
+    {
+      "component": {
+        "type": "other",
+        "other": {
+          "name": "moby-cli",
+          "version": "19.03.15+azure",
+          "downloadUrl": "https://github.com/docker/cli/archive/v19.03.15.tar.gz"
+        }
+      }
+    },
+    {
+      "component": {
+        "type": "other",
+        "other": {
+          "name": "moby-containerd",
+          "version": "1.3.4+azure",
+          "downloadUrl": "https://github.com/containerd/containerd/archive/v1.3.4.tar.gz"
+        }
+      }
+    },
+    {
+      "component": {
+        "type": "other",
+        "other": {
+          "name": "moby-engine",
+          "version": "19.03.15+azure",
+          "downloadUrl": "https://github.com/moby/moby/archive/v19.03.15.tar.gz"
+        }
+      }
+    },
+    {
+      "component": {
+        "type": "other",
+        "other": {
+          "name": "moby-runc",
+          "version": "1.0.0-rc95+azure",
+          "downloadUrl": "https://github.com/opencontainers/runc/releases/download/v1.0.0-rc95/runc.tar.xz"
+        }
+      }
+    },
+    {
+      "component": {
+        "type": "other",
+        "other": {
           "name": "ModemManager",
           "version": "1.10.4",
           "downloadUrl": "https://www.freedesktop.org/software/ModemManager/ModemManager-1.10.4.tar.xz"
@@ -44,6 +4368,446 @@
       "component": {
         "type": "other",
         "other": {
+          "name": "mokutil",
+          "version": "0.3.0",
+          "downloadUrl": "https://github.com/lcp/mokutil/archive/0.3.0.tar.gz"
+        }
+      }
+    },
+    {
+      "component": {
+        "type": "other",
+        "other": {
+          "name": "mozjs60",
+          "version": "60.9.0",
+          "downloadUrl": "https://ftp.mozilla.org/pub/firefox/releases/60.9.0esr/source/firefox-60.9.0esr.source.tar.xz"
+        }
+      }
+    },
+    {
+      "component": {
+        "type": "other",
+        "other": {
+          "name": "mpfr",
+          "version": "4.0.1",
+          "downloadUrl": "http://www.mpfr.org/mpfr-4.0.1/mpfr-4.0.1.tar.gz"
+        }
+      }
+    },
+    {
+      "component": {
+        "type": "other",
+        "other": {
+          "name": "msgpack",
+          "version": "2.0.0",
+          "downloadUrl": "https://github.com/msgpack/msgpack-c/archive/cpp-2.0.0.zip"
+        }
+      }
+    },
+    {
+      "component": {
+        "type": "other",
+        "other": {
+          "name": "msgpack",
+          "version": "3.2.1",
+          "downloadUrl": "https://github.com/msgpack/msgpack-c/archive/cpp-3.2.1.tar.gz"
+        }
+      }
+    },
+    {
+      "component": {
+        "type": "other",
+        "other": {
+          "name": "msr-tools",
+          "version": "1.3",
+          "downloadUrl": "https://01.org/sites/default/files/downloads/msr-tools/msr-tools-1.3.zip"
+        }
+      }
+    },
+    {
+      "component": {
+        "type": "other",
+        "other": {
+          "name": "mysql",
+          "version": "8.0.24",
+          "downloadUrl": "https://dev.mysql.com/get/Downloads/MySQL-8.0/mysql-boost-8.0.24.tar.gz"
+        }
+      }
+    },
+    {
+      "component": {
+        "type": "other",
+        "other": {
+          "name": "nano",
+          "version": "3.0",
+          "downloadUrl": "http://www.nano-editor.org/dist/v3/nano-3.0.tar.xz"
+        }
+      }
+    },
+    {
+      "component": {
+        "type": "other",
+        "other": {
+          "name": "nasm",
+          "version": "2.13.03",
+          "downloadUrl": "http://www.nasm.us/pub/nasm/releasebuilds/2.13.03/nasm-2.13.03.tar.gz"
+        }
+      }
+    },
+    {
+      "component": {
+        "type": "other",
+        "other": {
+          "name": "ncompress",
+          "version": "5.0",
+          "downloadUrl": "https://github.com/vapier/ncompress/archive/v5.0.tar.gz"
+        }
+      }
+    },
+    {
+      "component": {
+        "type": "other",
+        "other": {
+          "name": "ncurses",
+          "version": "6.2",
+          "downloadUrl": "ftp://ftp.invisible-island.net/ncurses/ncurses-6.2.tar.gz"
+        }
+      }
+    },
+    {
+      "component": {
+        "type": "other",
+        "other": {
+          "name": "ndctl",
+          "version": "65",
+          "downloadUrl": "https://github.com/pmem/ndctl/archive/v65.tar.gz"
+        }
+      }
+    },
+    {
+      "component": {
+        "type": "other",
+        "other": {
+          "name": "nDPI",
+          "version": "3.4",
+          "downloadUrl": "https://github.com/ntop/nDPI/archive/3.4.tar.gz"
+        }
+      }
+    },
+    {
+      "component": {
+        "type": "other",
+        "other": {
+          "name": "net-snmp",
+          "version": "5.9",
+          "downloadUrl": "http://sourceforge.net/projects/net-snmp/files/net-snmp/5.9/net-snmp-5.9.tar.gz"
+        }
+      }
+    },
+    {
+      "component": {
+        "type": "other",
+        "other": {
+          "name": "net-tools",
+          "version": "1.60",
+          "downloadUrl": "https://downloads.sourceforge.net/project/net-tools/net-tools-1.60.tar.bz2"
+        }
+      }
+    },
+    {
+      "component": {
+        "type": "other",
+        "other": {
+          "name": "nettle",
+          "version": "3.7.2",
+          "downloadUrl": "https://ftp.gnu.org/gnu/nettle/nettle-3.7.2.tar.gz"
+        }
+      }
+    },
+    {
+      "component": {
+        "type": "other",
+        "other": {
+          "name": "newt",
+          "version": "0.52.21",
+          "downloadUrl": "https://pagure.io/releases/newt/newt-0.52.21.tar.gz"
+        }
+      }
+    },
+    {
+      "component": {
+        "type": "other",
+        "other": {
+          "name": "nfs-utils",
+          "version": "2.3.3",
+          "downloadUrl": "https://www.kernel.org/pub/linux/utils/nfs-utils/2.3.3/nfs-utils-2.3.3.tar.xz"
+        }
+      }
+    },
+    {
+      "component": {
+        "type": "other",
+        "other": {
+          "name": "nftables",
+          "version": "0.9.3",
+          "downloadUrl": "https://netfilter.org/projects/nftables//files/nftables-0.9.3.tar.bz2"
+        }
+      }
+    },
+    {
+      "component": {
+        "type": "other",
+        "other": {
+          "name": "nghttp2",
+          "version": "1.41.0",
+          "downloadUrl": "https://github.com/nghttp2/nghttp2/releases/download/v1.41.0/nghttp2-1.41.0.tar.xz"
+        }
+      }
+    },
+    {
+      "component": {
+        "type": "other",
+        "other": {
+          "name": "nginx",
+          "version": "1.20.1",
+          "downloadUrl": "https://nginx.org/download/nginx-1.20.1.tar.gz"
+        }
+      }
+    },
+    {
+      "component": {
+        "type": "other",
+        "other": {
+          "name": "ninja-build",
+          "version": "1.8.2",
+          "downloadUrl": "https://github.com/ninja-build/ninja/archive/v1.8.2.tar.gz"
+        }
+      }
+    },
+    {
+      "component": {
+        "type": "other",
+        "other": {
+          "name": "nlohmann-json",
+          "version": "3.6.1",
+          "downloadUrl": "https://github.com/nlohmann/json/archive/v3.6.1.tar.gz"
+        }
+      }
+    },
+    {
+      "component": {
+        "type": "other",
+        "other": {
+          "name": "nmap",
+          "version": "7.90",
+          "downloadUrl": "https://nmap.org/dist/nmap-7.90.tar.bz2"
+        }
+      }
+    },
+    {
+      "component": {
+        "type": "other",
+        "other": {
+          "name": "node-problem-detector",
+          "version": "0.8.8",
+          "downloadUrl": "https://github.com/kubernetes/node-problem-detector/archive/refs/tags/v0.8.8.tar.gz"
+        }
+      }
+    },
+    {
+      "component": {
+        "type": "other",
+        "other": {
+          "name": "nodejs",
+          "version": "14.17.2",
+          "downloadUrl": "https://nodejs.org/download/release/v14.17.2/node-v14.17.2.tar.xz"
+        }
+      }
+    },
+    {
+      "component": {
+        "type": "other",
+        "other": {
+          "name": "npth",
+          "version": "1.6",
+          "downloadUrl": "https://github.com/gpg/npth/archive/npth-1.6.tar.gz"
+        }
+      }
+    },
+    {
+      "component": {
+        "type": "other",
+        "other": {
+          "name": "nspr",
+          "version": "4.21",
+          "downloadUrl": "https://archive.mozilla.org/pub/nspr/releases/v4.21/src/nspr-4.21.tar.gz"
+        }
+      }
+    },
+    {
+      "component": {
+        "type": "other",
+        "other": {
+          "name": "nss",
+          "version": "3.44",
+          "downloadUrl": "https://archive.mozilla.org/pub/security/nss/releases/NSS_3_44_RTM/src/nss-3.44.tar.gz"
+        }
+      }
+    },
+    {
+      "component": {
+        "type": "other",
+        "other": {
+          "name": "nss-altfiles",
+          "version": "2.23.0",
+          "downloadUrl": "https://github.com/aperezdc/nss-altfiles/archive/v2.23.0.tar.gz"
+        }
+      }
+    },
+    {
+      "component": {
+        "type": "other",
+        "other": {
+          "name": "ntopng",
+          "version": "4.2",
+          "downloadUrl": "https://github.com/ntop/ntopng/archive/4.2.tar.gz"
+        }
+      }
+    },
+    {
+      "component": {
+        "type": "other",
+        "other": {
+          "name": "ntp",
+          "version": "4.2.8p13",
+          "downloadUrl": "https://www.eecis.udel.edu/~ntp/ntp_spool/ntp4/ntp-4.2/ntp-4.2.8p13.tar.gz"
+        }
+      }
+    },
+    {
+      "component": {
+        "type": "other",
+        "other": {
+          "name": "numactl",
+          "version": "2.0.13",
+          "downloadUrl": "https://github.com/numactl/numactl/releases/download/v2.0.13/numactl-2.0.13.tar.gz"
+        }
+      }
+    },
+    {
+      "component": {
+        "type": "other",
+        "other": {
+          "name": "numad",
+          "version": "0.5+20150602.aec1497e2b",
+          "downloadUrl": "https://cblmarinerstorage.blob.core.windows.net/sources/core/numad-0.5+20150602.aec1497e2b.tar.xz"
+        }
+      }
+    },
+    {
+      "component": {
+        "type": "other",
+        "other": {
+          "name": "numpy",
+          "version": "1.16.6",
+          "downloadUrl": "https://github.com/numpy/numpy/releases/download/v1.16.6/numpy-1.16.6.tar.gz"
+        }
+      }
+    },
+    {
+      "component": {
+        "type": "other",
+        "other": {
+          "name": "nvidia-container-runtime",
+          "version": "3.4.2",
+          "downloadUrl": "https://github.com/NVIDIA/nvidia-container-runtime/archive/v3.4.2.tar.gz"
+        }
+      }
+    },
+{
+      "component": {
+        "type": "other",
+        "other": {
+          "name": "nvidia-container-toolkit",
+          "version": "1.4.2",
+          "downloadUrl": "https://github.com/NVIDIA/nvidia-container-toolkit/archive/v1.4.2.tar.gz"
+        }
+      }
+    },
+    {
+      "component": {
+        "type": "other",
+        "other": {
+          "name": "nvidia-docker2",
+          "version": "2.6.0",
+          "downloadUrl": "https://github.com/NVIDIA/nvidia-docker/archive/v2.6.0.tar.gz"
+        }
+      }
+    },
+    {
+      "component": {
+        "type": "other",
+        "other": {
+          "name": "nvidia-modprobe",
+          "version": "450.57",
+          "downloadUrl": "https://github.com/NVIDIA/nvidia-modprobe/archive/450.57.tar.gz"
+        }
+      }
+    },
+    {
+      "component": {
+        "type": "other",
+        "other": {
+          "name": "nvme-cli",
+          "version": "1.8.1",
+          "downloadUrl": "https://github.com/linux-nvme/nvme-cli/archive/v1.8.1.tar.gz"
+        }
+      }
+    },
+    {
+      "component": {
+        "type": "other",
+        "other": {
+          "name": "oath-toolkit",
+          "version": "2.6.2",
+          "downloadUrl": "https://download.savannah.gnu.org/releases/oath-toolkit/oath-toolkit-2.6.2.tar.gz"
+        }
+      }
+    },
+    {
+      "component": {
+        "type": "other",
+        "other": {
+          "name": "omi",
+          "version": "1.6.6",
+          "downloadUrl": "https://github.com/microsoft/omi/archive/v1.6.6-0.tar.gz"
+        }
+      }
+    },
+    {
+      "component": {
+        "type": "other",
+        "other": {
+          "name": "oniguruma",
+          "version": "6.9.5",
+          "downloadUrl": "https://github.com/kkos/oniguruma/releases/download/v6.9.5/onig-6.9.5.tar.gz"
+        }
+      }
+    },
+    {
+      "component": {
+        "type": "other",
+        "other": {
+          "name": "open-vm-tools",
+          "version": "11.1.0",
+          "downloadUrl": "https://github.com/vmware/open-vm-tools/releases/download/stable-11.1.0/open-vm-tools-11.1.0-16036546.tar.gz"
+        }
+      }
+    },
+    {
+      "component": {
+        "type": "other",
+        "other": {
           "name": "OpenIPMI",
           "version": "2.0.25",
           "downloadUrl": "https://sourceforge.net/projects/openipmi/files/latest/download/openipmi-2.0.25.tar.gz"
@@ -54,6 +4818,866 @@
       "component": {
         "type": "other",
         "other": {
+          "name": "openjdk8_aarch64",
+          "version": "1.8.0.292",
+          "downloadUrl": "https://github.com/AdoptOpenJDK/openjdk-aarch64-jdk8u/archive/aarch64-shenandoah-jdk8u292-b10.tar.gz"
+        }
+      }
+    },
+    {
+      "component": {
+        "type": "other",
+        "other": {
+          "name": "openjdk8",
+          "version": "1.8.0.292",
+          "downloadUrl": "https://github.com/AdoptOpenJDK/openjdk-jdk8u/archive/jdk8u292-b10.tar.gz"
+        }
+      }
+    },
+    {
+      "component": {
+        "type": "other",
+        "other": {
+          "name": "openldap",
+          "version": "2.4.57",
+          "downloadUrl": "https://gpl.savoirfairelinux.net/pub/mirrors/openldap/openldap-release/openldap-2.4.57.tgz"
+        }
+      }
+    },
+    {
+      "component": {
+        "type": "other",
+        "other": {
+          "name": "openscap",
+          "version": "1.3.1",
+          "downloadUrl": "https://github.com/OpenSCAP/openscap/releases/download/1.3.1/openscap-1.3.1.tar.gz"
+        }
+      }
+    },
+    {
+      "component": {
+        "type": "other",
+        "other": {
+          "name": "openssh",
+          "version": "8.5p1",
+          "downloadUrl": "https://ftp.usa.openbsd.org/pub/OpenBSD/OpenSSH/portable/openssh-8.5p1.tar.gz"
+        }
+      }
+    },
+    {
+      "component": {
+        "type": "other",
+        "other": {
+          "name": "openssl",
+          "version": "1.1.1k",
+          "downloadUrl": "https://www.openssl.org/source/openssl-1.1.1k.tar.gz"
+        }
+      }
+    },
+    {
+      "component": {
+        "type": "other",
+        "other": {
+          "name": "open-vm-tools",
+          "version": "11.1.0",
+          "downloadUrl": "https://github.com/vmware/open-vm-tools/releases/download/stable-11.1.0/open-vm-tools-11.1.0-16036546.tar.gz"
+        }
+      }
+    },
+    {
+      "component": {
+        "type": "other",
+        "other": {
+          "name": "openvswitch",
+          "version": "2.12.3",
+          "downloadUrl": "http://openvswitch.org/releases/openvswitch-2.12.3.tar.gz"
+        }
+      }
+    },
+    {
+      "component": {
+        "type": "other",
+        "other": {
+          "name": "ostree",
+          "version": "2019.2",
+          "downloadUrl": "https://github.com/ostreedev/ostree/releases/download/v2019.2/libostree-2019.2.tar.xz"
+        }
+      }
+    },
+    {
+      "component": {
+        "type": "other",
+        "other": {
+          "name": "p11-kit",
+          "version": "0.23.22",
+          "downloadUrl": "https://github.com/p11-glue/p11-kit/releases/download/0.23.22/p11-kit-0.23.22.tar.xz"
+        }
+      }
+    },
+    {
+      "component": {
+        "type": "other",
+        "other": {
+          "name": "p7zip",
+          "version": "16.02",
+          "downloadUrl": "https://src.fedoraproject.org/repo/pkgs/p7zip/p7zip_16.02_src_all-norar.tar.bz2/7202a0bd2aa2935576c13314783d5e1d/p7zip_16.02_src_all-norar.tar.bz2"
+        }
+      }
+    },
+    {
+      "component": {
+        "type": "other",
+        "other": {
+          "name": "pal",
+          "version": "1.6.6",
+          "downloadUrl": "https://github.com/microsoft/pal/archive/v1.6.6-0.tar.gz"
+        }
+      }
+    },
+    {
+      "component": {
+        "type": "other",
+        "other": {
+          "name": "pam",
+          "version": "1.3.1",
+          "downloadUrl": "https://github.com/linux-pam/linux-pam/releases/download/v1.3.1/Linux-PAM-1.3.1.tar.xz"
+        }
+      }
+    },
+    {
+      "component": {
+        "type": "other",
+        "other": {
+          "name": "pango",
+          "version": "1.44.7",
+          "downloadUrl": "https://download.gnome.org/sources/pango/1.44/pango-1.44.7.tar.xz"
+        }
+      }
+    },
+    {
+      "component": {
+        "type": "other",
+        "other": {
+          "name": "parted",
+          "version": "3.2",
+          "downloadUrl": "http://ftp.gnu.org/gnu/parted/parted-3.2.tar.xz"
+        }
+      }
+    },
+    {
+      "component": {
+        "type": "other",
+        "other": {
+          "name": "patch",
+          "version": "2.7.6",
+          "downloadUrl": "https://ftp.gnu.org/gnu/patch/patch-2.7.6.tar.gz"
+        }
+      }
+    },
+    {
+      "component": {
+        "type": "other",
+        "other": {
+          "name": "patchelf",
+          "version": "0.12",
+          "downloadUrl": "https://github.com/NixOS/patchelf/archive/0.12/patchelf-0.12.tar.gz"
+        }
+      }
+    },
+    {
+      "component": {
+        "type": "other",
+        "other": {
+          "name": "pcaudiolib",
+          "version": "1.1",
+          "downloadUrl": "https://github.com/espeak-ng/pcaudiolib/archive/1.1.tar.gz"
+        }
+      }
+    },
+    {
+      "component": {
+        "type": "other",
+        "other": {
+          "name": "pciutils",
+          "version": "3.6.2",
+          "downloadUrl": "https://www.kernel.org/pub/software/utils/pciutils/pciutils-3.6.2.tar.gz"
+        }
+      }
+    },
+    {
+      "component": {
+        "type": "other",
+        "other": {
+          "name": "pcre",
+          "version": "8.44",
+          "downloadUrl": "https://ftp.pcre.org/pub/pcre/pcre-8.44.tar.bz2"
+        }
+      }
+    },
+    {
+      "component": {
+        "type": "other",
+        "other": {
+          "name": "pcre2",
+          "version": "10.34",
+          "downloadUrl": "https://ftp.pcre.org/pub/pcre/pcre2-10.34.tar.bz2"
+        }
+      }
+    },
+    {
+      "component": {
+        "type": "other",
+        "other": {
+          "name": "perl",
+          "version": "5.32.0",
+          "downloadUrl": "https://www.cpan.org/src/5.0/perl-5.32.0.tar.xz"
+        }
+      }
+    },
+    {
+      "component": {
+        "type": "other",
+        "other": {
+          "name": "perl-App-cpanminus",
+          "version": "1.7044",
+          "downloadUrl": "https://cpan.metacpan.org/authors/id/M/MI/MIYAGAWA/App-cpanminus-1.7044.tar.gz"
+        }
+      }
+    },
+    {
+      "component": {
+        "type": "other",
+        "other": {
+          "name": "perl-Archive-Zip",
+          "version": "1.67",
+          "downloadUrl": "https://cpan.metacpan.org/authors/id/P/PH/PHRED/Archive-Zip-1.67.tar.gz"
+        }
+      }
+    },
+    {
+      "component": {
+        "type": "other",
+        "other": {
+          "name": "perl-Canary-Stability",
+          "version": "2012",
+          "downloadUrl": "http://search.cpan.org/CPAN/authors/id/M/ML/MLEHMANN/Canary-Stability-2012.tar.gz"
+        }
+      }
+    },
+    {
+      "component": {
+        "type": "other",
+        "other": {
+          "name": "perl-CGI",
+          "version": "4.40",
+          "downloadUrl": "https://cpan.metacpan.org/authors/id/L/LE/LEEJO/CGI-4.40.tar.gz"
+        }
+      }
+    },
+    {
+      "component": {
+        "type": "other",
+        "other": {
+          "name": "perl-common-sense",
+          "version": "3.74",
+          "downloadUrl": "http://search.cpan.org/CPAN/authors/id/M/ML/MLEHMANN/common-sense-3.74.tar.gz"
+        }
+      }
+    },
+    {
+      "component": {
+        "type": "other",
+        "other": {
+          "name": "perl-Compress-Bzip2",
+          "version": "2.28",
+          "downloadUrl": "https://cpan.metacpan.org/authors/id/R/RU/RURBAN/Compress-Bzip2-2.28.tar.gz"
+        }
+      }
+    },
+    {
+      "component": {
+        "type": "other",
+        "other": {
+          "name": "perl-CPAN-DistnameInfo",
+          "version": "0.12",
+          "downloadUrl": "https://cpan.metacpan.org/authors/id/G/GB/GBARR/CPAN-DistnameInfo-0.12.tar.gz"
+        }
+      }
+    },
+    {
+      "component": {
+        "type": "other",
+        "other": {
+          "name": "perl-CPAN-Meta-Check",
+          "version": "0.014",
+          "downloadUrl": "http://cpan.metacpan.org/authors/id/L/LE/LEONT/CPAN-Meta-Check-0.014.tar.gz"
+        }
+      }
+    },
+    {
+      "component": {
+        "type": "other",
+        "other": {
+          "name": "perl-Crypt-SSLeay",
+          "version": "0.72",
+          "downloadUrl": "https://cpan.metacpan.org/authors/id/N/NA/NANIS/Crypt-SSLeay-0.72.tar.gz"
+        }
+      }
+    },
+    {
+      "component": {
+        "type": "other",
+        "other": {
+          "name": "perl-DBD-SQLite",
+          "version": "1.62",
+          "downloadUrl": "https://cpan.metacpan.org/authors/id/I/IS/ISHIGAKI/DBD-SQLite-1.62.tar.gz"
+        }
+      }
+    },
+    {
+      "component": {
+        "type": "other",
+        "other": {
+          "name": "perl-DBI",
+          "version": "1.641",
+          "downloadUrl": "https://cpan.metacpan.org/authors/id/T/TI/TIMB/DBI-1.641.tar.gz"
+        }
+      }
+    },
+    {
+      "component": {
+        "type": "other",
+        "other": {
+          "name": "perl-DBIx-Simple",
+          "version": "1.37",
+          "downloadUrl": "https://cpan.metacpan.org/authors/id/J/JU/JUERD/DBIx-Simple-1.37.tar.gz"
+        }
+      }
+    },
+    {
+      "component": {
+        "type": "other",
+        "other": {
+          "name": "perl-Exporter-Tiny",
+          "version": "1.002001",
+          "downloadUrl": "https://cpan.metacpan.org/authors/id/T/TO/TOBYINK/Exporter-Tiny-1.002001.tar.gz"
+        }
+      }
+    },
+    {
+      "component": {
+        "type": "other",
+        "other": {
+          "name": "perl-File-HomeDir",
+          "version": "1.004",
+          "downloadUrl": "https://cpan.metacpan.org/authors/id/R/RE/REHSACK/File-HomeDir-1.004.tar.gz"
+        }
+      }
+    },
+    {
+      "component": {
+        "type": "other",
+        "other": {
+          "name": "perl-File-pushd",
+          "version": "1.016",
+          "downloadUrl": "http://cpan.metacpan.org/authors/id/D/DA/DAGOLDEN/File-pushd-1.016.tar.gz"
+        }
+      }
+    },
+    {
+      "component": {
+        "type": "other",
+        "other": {
+          "name": "perl-File-Which",
+          "version": "1.22",
+          "downloadUrl": "https://cpan.metacpan.org/authors/id/P/PL/PLICEASE/File-Which-1.22.tar.gz"
+        }
+      }
+    },
+    {
+      "component": {
+        "type": "other",
+        "other": {
+          "name": "perl-IO-Socket-SSL",
+          "version": "2.066",
+          "downloadUrl": "https://cpan.metacpan.org/modules/by-module/IO/IO-Socket-SSL-2.066.tar.gz"
+        }
+      }
+    },
+    {
+      "component": {
+        "type": "other",
+        "other": {
+          "name": "perl-JSON",
+          "version": "4.02",
+          "downloadUrl": "https://cpan.metacpan.org/modules/by-module/JSON/JSON-4.02.tar.gz"
+        }
+      }
+    },
+    {
+      "component": {
+        "type": "other",
+        "other": {
+          "name": "perl-JSON-Any",
+          "version": "1.39",
+          "downloadUrl": "http://search.cpan.org/CPAN/authors/id/E/ET/ETHER/JSON-Any-1.39.tar.gz"
+        }
+      }
+    },
+    {
+      "component": {
+        "type": "other",
+        "other": {
+          "name": "perl-JSON-XS",
+          "version": "3.04",
+          "downloadUrl": "https://cpan.metacpan.org/authors/id/M/ML/MLEHMANN/JSON-XS-3.04.tar.gz"
+        }
+      }
+    },
+    {
+      "component": {
+        "type": "other",
+        "other": {
+          "name": "perl-libintl-perl",
+          "version": "1.29",
+          "downloadUrl": "https://cpan.metacpan.org/authors/id/G/GU/GUIDO/libintl-perl-1.29.tar.gz"
+        }
+      }
+    },
+    {
+      "component": {
+        "type": "other",
+        "other": {
+          "name": "perl-List-MoreUtils",
+          "version": "0.428",
+          "downloadUrl": "https://cpan.metacpan.org/authors/id/R/RE/REHSACK/List-MoreUtils-0.428.tar.gz"
+        }
+      }
+    },
+    {
+      "component": {
+        "type": "other",
+        "other": {
+          "name": "perl-local-lib",
+          "version": "2.000024",
+          "downloadUrl": "https://cpan.metacpan.org/authors/id/H/HA/HAARG/local-lib-2.000024.tar.gz"
+        }
+      }
+    },
+    {
+      "component": {
+        "type": "other",
+        "other": {
+          "name": "perl-Module-Build",
+          "version": "0.4224",
+          "downloadUrl": "https://cpan.metacpan.org/authors/id/L/LE/LEONT/Module-Build-0.4224.tar.gz"
+        }
+      }
+    },
+    {
+      "component": {
+        "type": "other",
+        "other": {
+          "name": "perl-Module-CPANfile",
+          "version": "1.1004",
+          "downloadUrl": "https://cpan.metacpan.org/authors/id/M/MI/MIYAGAWA/Module-CPANfile-1.1004.tar.gz"
+        }
+      }
+    },
+    {
+      "component": {
+        "type": "other",
+        "other": {
+          "name": "perl-Module-Install",
+          "version": "1.19",
+          "downloadUrl": "https://cpan.metacpan.org/authors/id/E/ET/ETHER/Module-Install-1.19.tar.gz"
+        }
+      }
+    },
+    {
+      "component": {
+        "type": "other",
+        "other": {
+          "name": "perl-Module-ScanDeps",
+          "version": "1.25",
+          "downloadUrl": "https://cpan.metacpan.org/authors/id/R/RS/RSCHUPP/Module-ScanDeps-1.25.tar.gz"
+        }
+      }
+    },
+    {
+      "component": {
+        "type": "other",
+        "other": {
+          "name": "perl-Net-SSLeay",
+          "version": "1.88",
+          "downloadUrl": "https://cpan.metacpan.org/modules/by-module/Net/Net-SSLeay-1.88.tar.gz"
+        }
+      }
+    },
+    {
+      "component": {
+        "type": "other",
+        "other": {
+          "name": "perl-NetAddr-IP",
+          "version": "4.079",
+          "downloadUrl": "https://cpan.metacpan.org/authors/id/M/MI/MIKER/NetAddr-IP-4.079.tar.gz"
+        }
+      }
+    },
+    {
+      "component": {
+        "type": "other",
+        "other": {
+          "name": "perl-Object-Accessor",
+          "version": "0.48",
+          "downloadUrl": "https://cpan.metacpan.org/authors/id/B/BI/BINGOS/Object-Accessor-0.48.tar.gz"
+        }
+      }
+    },
+    {
+      "component": {
+        "type": "other",
+        "other": {
+          "name": "perl-Parse-PMFile",
+          "version": "0.42",
+          "downloadUrl": "https://cpan.metacpan.org/authors/id/I/IS/ISHIGAKI/Parse-PMFile-0.42.tar.gz"
+        }
+      }
+    },
+    {
+      "component": {
+        "type": "other",
+        "other": {
+          "name": "perl-Path-Class",
+          "version": "0.37",
+          "downloadUrl": "http://search.cpan.org/CPAN/authors/id/K/KW/KWILLIAMS/Path-Class-0.37.tar.gz"
+        }
+      }
+    },
+    {
+      "component": {
+        "type": "other",
+        "other": {
+          "name": "perl-String-ShellQuote",
+          "version": "1.04",
+          "downloadUrl": "https://cpan.metacpan.org/authors/id/R/RO/ROSCH/String-ShellQuote-1.04.tar.gz"
+        }
+      }
+    },
+    {
+      "component": {
+        "type": "other",
+        "other": {
+          "name": "perl-Test-Warnings",
+          "version": "0.028",
+          "downloadUrl": "https://cpan.metacpan.org/authors/id/E/ET/ETHER/Test-Warnings-0.028.tar.gz"
+        }
+      }
+    },
+    {
+      "component": {
+        "type": "other",
+        "other": {
+          "name": "perl-Text-Template",
+          "version": "1.51",
+          "downloadUrl": "https://cpan.metacpan.org/authors/id/M/MS/MSCHOUT/Text-Template-1.51.tar.gz"
+        }
+      }
+    },
+    {
+      "component": {
+        "type": "other",
+        "other": {
+          "name": "perl-Try-Tiny",
+          "version": "0.30",
+          "downloadUrl": "https://cpan.metacpan.org/authors/id/E/ET/ETHER/Try-Tiny-0.30.tar.gz"
+        }
+      }
+    },
+    {
+      "component": {
+        "type": "other",
+        "other": {
+          "name": "perl-Types-Serialiser",
+          "version": "1.0",
+          "downloadUrl": "http://search.cpan.org/CPAN/authors/id/M/ML/MLEHMANN/Types-Serialiser-1.0.tar.gz"
+        }
+      }
+    },
+    {
+      "component": {
+        "type": "other",
+        "other": {
+          "name": "perl-WWW-Curl",
+          "version": "4.17",
+          "downloadUrl": "https://search.cpan.org/CPAN/authors/id/S/SZ/SZBALINT/WWW-Curl-4.17.tar.gz"
+        }
+      }
+    },
+    {
+      "component": {
+        "type": "other",
+        "other": {
+          "name": "perl-XML-Parser",
+          "version": "2.44",
+          "downloadUrl": "https://cpan.metacpan.org/authors/id/T/TO/TODDR/XML-Parser-2.44.tar.gz"
+        }
+      }
+    },
+    {
+      "component": {
+        "type": "other",
+        "other": {
+          "name": "perl-YAML",
+          "version": "1.26",
+          "downloadUrl": "https://cpan.metacpan.org/authors/id/T/TI/TINITA/YAML-1.26.tar.gz"
+        }
+      }
+    },
+    {
+      "component": {
+        "type": "other",
+        "other": {
+          "name": "perl-YAML-Tiny",
+          "version": "1.73",
+          "downloadUrl": "https://cpan.metacpan.org/authors/id/E/ET/ETHER/YAML-Tiny-1.73.tar.gz"
+        }
+      }
+    },
+    {
+      "component": {
+        "type": "other",
+        "other": {
+          "name": "pgbouncer",
+          "version": "1.11.0",
+          "downloadUrl": "https://pgbouncer.github.io/downloads/files/1.11.0/pgbouncer-1.11.0.tar.gz"
+        }
+      }
+    },
+    {
+      "component": {
+        "type": "other",
+        "other": {
+          "name": "picosat",
+          "version": "965",
+          "downloadUrl": "http://fmv.jku.at/picosat/picosat-965.tar.gz"
+        }
+      }
+    },
+    {
+      "component": {
+        "type": "other",
+        "other": {
+          "name": "pigz",
+          "version": "2.6",
+          "downloadUrl": "https://github.com/madler/pigz/archive/v2.6.tar.gz"
+        }
+      }
+    },
+    {
+      "component": {
+        "type": "other",
+        "other": {
+          "name": "pinentry",
+          "version": "1.1.0",
+          "downloadUrl": "https://gnupg.org/ftp/gcrypt/pinentry/pinentry-1.1.0.tar.bz2"
+        }
+      }
+    },
+    {
+      "component": {
+        "type": "other",
+        "other": {
+          "name": "pixman",
+          "version": "0.36.0",
+          "downloadUrl": "https://xorg.freedesktop.org/archive/individual/lib/pixman-0.36.0.tar.bz2"
+        }
+      }
+    },
+    {
+      "component": {
+        "type": "other",
+        "other": {
+          "name": "pkgconf",
+          "version": "1.7.0",
+          "downloadUrl": "https://distfiles.dereferenced.org/pkgconf/pkgconf-1.7.0.tar.xz"
+        }
+      }
+    },
+    {
+      "component": {
+        "type": "other",
+        "other": {
+          "name": "policycoreutils",
+          "version": "2.9",
+          "downloadUrl": "https://github.com/SELinuxProject/selinux/releases/download/20190315/policycoreutils-2.9.tar.gz"
+        }
+      }
+    },
+    {
+      "component": {
+        "type": "other",
+        "other": {
+          "name": "polkit",
+          "version": "0.116",
+          "downloadUrl": "https://www.freedesktop.org/software/polkit/releases/polkit-0.116.tar.gz"
+        }
+      }
+    },
+    {
+      "component": {
+        "type": "other",
+        "other": {
+          "name": "popt",
+          "version": "1.16",
+          "downloadUrl": "ftp://anduin.linuxfromscratch.org/BLFS/svn/p/popt-1.16.tar.gz"
+        }
+      }
+    },
+    {
+      "component": {
+        "type": "other",
+        "other": {
+          "name": "postgresql",
+          "version": "12.7",
+          "downloadUrl": "https://ftp.postgresql.org/pub/source/v12.7/postgresql-12.7.tar.bz2"
+        }
+      }
+    },
+    {
+      "component": {
+        "type": "other",
+        "other": {
+          "name": "powershell",
+          "version": "7.0.2",
+          "downloadUrl": "https://github.com/PowerShell/PowerShell/releases/download/v7.0.2/powershell-7.0.2-linux-x64.tar.gz"
+        }
+      }
+    },
+    {
+      "component": {
+        "type": "other",
+        "other": {
+          "name": "presentproto",
+          "version": "1.1",
+          "downloadUrl": "https://www.x.org/pub/individual/proto/presentproto-1.1.tar.bz2"
+        }
+      }
+    },
+    {
+      "component": {
+        "type": "other",
+        "other": {
+          "name": "procps-ng",
+          "version": "3.3.15",
+          "downloadUrl": "http://sourceforge.net/projects/procps-ng/files/Production/procps-ng-3.3.15.tar.xz"
+        }
+      }
+    },
+    {
+      "component": {
+        "type": "other",
+        "other": {
+          "name": "protobuf",
+          "version": "3.14.0",
+          "downloadUrl": "https://github.com/protocolbuffers/protobuf/archive/v3.14.0/protobuf-3.14.0-all.tar.gz"
+        }
+      }
+    },
+    {
+      "component": {
+        "type": "other",
+        "other": {
+          "name": "protobuf-c",
+          "version": "1.3.2",
+          "downloadUrl": "https://github.com/protobuf-c/protobuf-c/releases/download/v1.3.2/protobuf-c-1.3.2.tar.gz"
+        }
+      }
+    },
+    {
+      "component": {
+        "type": "other",
+        "other": {
+          "name": "psmisc",
+          "version": "23.2",
+          "downloadUrl": "http://prdownloads.sourceforge.net/psmisc/psmisc-23.2.tar.xz"
+        }
+      }
+    },
+    {
+      "component": {
+        "type": "other",
+        "other": {
+          "name": "pth",
+          "version": "2.0.7",
+          "downloadUrl": "https://ftp.gnu.org/gnu/pth/pth-2.0.7.tar.gz"
+        }
+      }
+    },
+    {
+      "component": {
+        "type": "other",
+        "other": {
+          "name": "pugixml",
+          "version": "1.10",
+          "downloadUrl": "https://github.com/zeux/pugixml/archive/v1.10.tar.gz"
+        }
+      }
+    },
+    {
+      "component": {
+        "type": "other",
+        "other": {
+          "name": "pyasn1-modules",
+          "version": "0.2.2",
+          "downloadUrl": "https://files.pythonhosted.org/packages/37/33/74ebdc52be534e683dc91faf263931bc00ae05c6073909fde53999088541/pyasn1-modules-0.2.2.tar.gz"
+        }
+      }
+    },
+    {
+      "component": {
+        "type": "other",
+        "other": {
+          "name": "pycairo",
+          "version": "1.18.2",
+          "downloadUrl": "https://github.com/pygobject/pycairo/releases/download/v1.18.2/pycairo-1.18.2.tar.gz"
+        }
+      }
+    },
+    {
+      "component": {
+        "type": "other",
+        "other": {
+          "name": "pyelftools",
+          "version": "0.27",
+          "downloadUrl": "https://github.com/eliben/pyelftools/archive/v0.27/pyelftools-0.27.tar.gz"
+        }
+      }
+    },
+    {
+      "component": {
+        "type": "other",
+        "other": {
+          "name": "pygobject3",
+          "version": "3.36.1",
+          "downloadUrl": "https://download.gnome.org/sources/pygobject/3.36/pygobject-3.36.1.tar.xz"
+        }
+      }
+    },
+    {
+      "component": {
+        "type": "other",
+        "other": {
+          "name": "pyOpenSSL",
+          "version": "18.0.0",
+          "downloadUrl": "https://files.pythonhosted.org/packages/source/p/pyOpenSSL/pyOpenSSL-18.0.0.tar.gz"
+        }
+      }
+    },
+    {
+      "component": {
+        "type": "other",
+        "other": {
           "name": "PyPAM",
           "version": "0.5.0",
           "downloadUrl": "https://src.fedoraproject.org/repo/pkgs/PyPAM/PyPAM-0.5.0.tar.gz/f1e7c2c56421dda28a75ace59a3c8871/PyPAM-0.5.0.tar.gz"
@@ -64,6088 +5688,6 @@
       "component": {
         "type": "other",
         "other": {
-          "name": "PyYAML",
-          "version": "3.13",
-          "downloadUrl": "https://pyyaml.org/download/pyyaml/PyYAML-3.13.tar.gz"
-        }
-      }
-    },
-    {
-      "component": {
-        "type": "other",
-        "other": {
-          "name": "R",
-          "version": "4.1.0",
-          "downloadUrl": "https://cran.r-project.org/src/base/R-4/R-4.1.0.tar.gz"
-        }
-      }
-    },
-    {
-      "component": {
-        "type": "other",
-        "other": {
-          "name": "WALinuxAgent",
-          "version": "2.2.52",
-          "downloadUrl": "https://github.com/Azure/WALinuxAgent/archive/v2.2.52.tar.gz"
-        }
-      }
-    },
-    {
-      "component": {
-        "type": "other",
-        "other": {
-          "name": "acl",
-          "version": "2.2.53",
-          "downloadUrl": "https://download-mirror.savannah.gnu.org/releases/acl/acl-2.2.53.tar.gz"
-        }
-      }
-    },
-    {
-      "component": {
-        "type": "other",
-        "other": {
-          "name": "alsa-lib",
-          "version": "1.2.2",
-          "downloadUrl": "https://www.alsa-project.org/files/pub/lib/alsa-lib-1.2.2.tar.bz2"
-        }
-      }
-    },
-    {
-      "component": {
-        "type": "other",
-        "other": {
-          "name": "alsa-utils",
-          "version": "1.2.2",
-          "downloadUrl": "https://www.alsa-project.org/files/pub/utils/alsa-utils-1.2.2.tar.bz2"
-        }
-      }
-    },
-    {
-      "component": {
-        "type": "other",
-        "other": {
-          "name": "ansible",
-          "version": "2.9.18",
-          "downloadUrl": "https://releases.ansible.com/ansible/ansible-2.9.18.tar.gz"
-        }
-      }
-    },
-    {
-      "component": {
-        "type": "other",
-        "other": {
-          "name": "ant",
-<<<<<<< HEAD
-          "version": "1.10.9",
-          "downloadUrl": "https://archive.apache.org/dist/ant/source/apache-ant-1.10.9-src.tar.xz"
-=======
-          "version": "1.10.11",
-          "downloadUrl": "https://archive.apache.org/dist/ant/source/apache-ant-1.10.11-src.tar.gz"
->>>>>>> a6f8e0a4
-        }
-      }
-    },
-    {
-      "component": {
-        "type": "other",
-        "other": {
-          "name": "ant-contrib",
-          "version": "1.0b3",
-          "downloadUrl": "https://sourceforge.net/projects/ant-contrib/files/ant-contrib/1.0b3/ant-contrib-1.0b3-src.tar.bz2"
-        }
-      }
-    },
-    {
-      "component": {
-        "type": "other",
-        "other": {
-          "name": "apparmor",
-          "version": "2.13",
-          "downloadUrl": "https://launchpad.net/apparmor/2.13/2.13.0/+download/apparmor-2.13.tar.gz"
-        }
-      }
-    },
-    {
-      "component": {
-        "type": "other",
-        "other": {
-          "name": "application-gateway-kubernetes-ingress",
-          "version": "1.4.0",
-          "downloadUrl": "https://github.com/Azure/application-gateway-kubernetes-ingress/archive/refs/tags/1.4.0.tar.gz"
-        }
-      }
-    },
-    {
-      "component": {
-        "type": "other",
-        "other": {
-          "name": "apr",
-          "version": "1.6.5",
-          "downloadUrl": "http://archive.apache.org/dist/apr/apr-1.6.5.tar.gz"
-        }
-      }
-    },
-    {
-      "component": {
-        "type": "other",
-        "other": {
-          "name": "apr-util",
-          "version": "1.6.1",
-          "downloadUrl": "http://archive.apache.org/dist/apr/apr-util-1.6.1.tar.gz"
-        }
-      }
-    },
-    {
-      "component": {
-        "type": "other",
-        "other": {
-          "name": "archivemount",
-          "version": "0.9.1",
-          "downloadUrl": "https://www.cybernoia.de/software/archivemount/archivemount-0.9.1.tar.gz"
-        }
-      }
-    },
-    {
-      "component": {
-        "type": "other",
-        "other": {
-          "name": "asciidoc",
-          "version": "9.1.0",
-          "downloadUrl": "https://github.com/asciidoc-py/asciidoc-py/releases/download/9.1.0/asciidoc-9.1.0.tar.gz"
-        }
-      }
-    },
-    {
-      "component": {
-        "type": "other",
-        "other": {
-          "name": "aspnetcore-runtime-3.1",
-          "version": "3.1.15",
-          "downloadUrl": "https://download.visualstudio.microsoft.com/download/pr/8aaf94dc-ce57-4d00-9d2d-70e8b760619e/2979ffe47a37c1aa5d931ee1953613f3/aspnetcore-runtime-3.1.15-linux-x64.tar.gz"
-        }
-      }
-    },
-    {
-      "component": {
-        "type": "other",
-        "other": {
-          "name": "at",
-          "version": "3.1.23",
-          "downloadUrl": "http://ftp.debian.org/debian/pool/main/a/at/at_3.1.23.orig.tar.gz"
-        }
-      }
-    },
-    {
-      "component": {
-        "type": "other",
-        "other": {
-          "name": "atf",
-          "version": "0.20",
-          "downloadUrl": "https://github.com/jmmv/atf/releases/download/atf-0.20/atf-0.20.tar.gz"
-        }
-      }
-    },
-    {
-      "component": {
-        "type": "other",
-        "other": {
-          "name": "atftp",
-          "version": "0.7.2",
-          "downloadUrl": "http://sourceforge.net/projects/atftp/files/latest/download/atftp-0.7.2.tar.gz"
-        }
-      }
-    },
-    {
-      "component": {
-        "type": "other",
-        "other": {
-          "name": "attr",
-          "version": "2.4.48",
-          "downloadUrl": "https://download-mirror.savannah.gnu.org/releases/attr/attr-2.4.48.tar.gz"
-        }
-      }
-    },
-    {
-      "component": {
-        "type": "other",
-        "other": {
-          "name": "audit",
-          "version": "3.0",
-          "downloadUrl": "https://people.redhat.com/sgrubb/audit/audit-3.0-alpha8.tar.gz"
-        }
-      }
-    },
-    {
-      "component": {
-        "type": "other",
-        "other": {
-          "name": "augeas",
-          "version": "1.12.0",
-          "downloadUrl": "http://download.augeas.net/augeas-1.12.0.tar.gz"
-        }
-      }
-    },
-    {
-      "component": {
-        "type": "other",
-        "other": {
-          "name": "auoms",
-          "version": "2.2.5",
-          "downloadUrl": "https://github.com/microsoft/OMS-Auditd-Plugin/archive/v2.2.5-0.tar.gz"
-        }
-      }
-    },
-    {
-      "component": {
-        "type": "other",
-        "other": {
-          "name": "autoconf",
-          "version": "2.69",
-          "downloadUrl": "http://ftp.gnu.org/gnu/autoconf/autoconf-2.69.tar.xz"
-        }
-      }
-    },
-    {
-      "component": {
-        "type": "other",
-        "other": {
-          "name": "autoconf-archive",
-          "version": "2018.03.13",
-          "downloadUrl": "http://ftp.gnu.org/gnu/autoconf-archive/autoconf-archive-2018.03.13.tar.xz"
-        }
-      }
-    },
-    {
-      "component": {
-        "type": "other",
-        "other": {
-          "name": "autoconf213",
-          "version": "2.13",
-          "downloadUrl": "ftp://prep.ai.mit.edu/pub/gnu/autoconf/autoconf-2.13.tar.gz"
-        }
-      }
-    },
-    {
-      "component": {
-        "type": "other",
-        "other": {
-          "name": "autofs",
-          "version": "5.1.4",
-          "downloadUrl": "http://www.kernel.org/pub/linux/daemons/autofs/v5/autofs-5.1.4.tar.xz"
-        }
-      }
-    },
-    {
-      "component": {
-        "type": "other",
-        "other": {
-          "name": "autogen",
-          "version": "5.18.16",
-          "downloadUrl": "ftp://ftp.gnu.org/gnu/autogen/rel5.18.16/autogen-5.18.16.tar.xz"
-        }
-      }
-    },
-    {
-      "component": {
-        "type": "other",
-        "other": {
-          "name": "automake",
-          "version": "1.16.1",
-          "downloadUrl": "http://ftp.gnu.org/gnu/automake/automake-1.16.1.tar.xz"
-        }
-      }
-    },
-    {
-      "component": {
-        "type": "other",
-        "other": {
-          "name": "azure-iot-sdk-c",
-          "version": "2020.02.04.1",
-          "downloadUrl": "https://github.com/Azure/azure-iot-sdk-c/archive/LTS_02_2020_Ref01.tar.gz"
-        }
-      }
-    },
-    {
-      "component": {
-        "type": "other",
-        "other": {
-          "name": "azure-iotedge",
-<<<<<<< HEAD
-          "version": "1.1.0",
-          "downloadUrl": "https://github.com/Azure/iotedge/archive/1.1.0.tar.gz"
-=======
-          "version": "1.1.2",
-          "downloadUrl": "https://github.com/Azure/iotedge/archive/1.1.2.tar.gz"
->>>>>>> a6f8e0a4
-        }
-      }
-    },
-    {
-      "component": {
-        "type": "other",
-        "other": {
-          "name": "azure-storage-cpp",
-          "version": "7.3.0",
-          "downloadUrl": "https://github.com/Azure/azure-storage-cpp/archive/v7.3.0.tar.gz"
-        }
-      }
-    },
-    {
-      "component": {
-        "type": "other",
-        "other": {
-          "name": "babel",
-          "version": "2.6.0",
-          "downloadUrl": "https://files.pythonhosted.org/packages/be/cc/9c981b249a455fa0c76338966325fc70b7265521bad641bf2932f77712f4/Babel-2.6.0.tar.gz"
-        }
-      }
-    },
-    {
-      "component": {
-        "type": "other",
-        "other": {
-          "name": "babeltrace2",
-          "version": "2.0.1",
-          "downloadUrl": "https://www.efficios.com/files/babeltrace/babeltrace2-2.0.1.tar.bz2"
-        }
-      }
-    },
-    {
-      "component": {
-        "type": "other",
-        "other": {
-          "name": "bash",
-          "version": "4.4.18",
-          "downloadUrl": "http://ftp.gnu.org/gnu/bash/bash-4.4.18.tar.gz"
-        }
-      }
-    },
-    {
-      "component": {
-        "type": "other",
-        "other": {
-          "name": "bash-completion",
-          "version": "2.7",
-          "downloadUrl": "https://github.com/scop/bash-completion/releases/download/2.7/bash-completion-2.7.tar.xz"
-        }
-      }
-    },
-    {
-      "component": {
-        "type": "other",
-        "other": {
-          "name": "bazel",
-          "version": "2.2.0",
-          "downloadUrl": "https://github.com/bazelbuild/bazel/releases/download/2.2.0/bazel-2.2.0-dist.zip"
-        }
-      }
-    },
-    {
-      "component": {
-        "type": "other",
-        "other": {
-          "name": "bazel-workspaces",
-          "version": "20200113",
-          "downloadUrl": "https://github.com/kubic-project/bazel-workspaces/archive/7c8f2656c458e1fc3c5177f1ab92a6f8563c0ca6.tar.gz"
-        }
-      }
-    },
-    {
-      "component": {
-        "type": "other",
-        "other": {
-          "name": "bc",
-          "version": "1.07.1",
-          "downloadUrl": "https://ftp.gnu.org/gnu/bc/bc-1.07.1.tar.gz"
-        }
-      }
-    },
-    {
-      "component": {
-        "type": "other",
-        "other": {
-          "name": "bcc",
-          "version": "0.12.0",
-          "downloadUrl": "https://github.com/iovisor/bcc/releases/download/v0.12.0/bcc-src-with-submodule.tar.gz"
-        }
-      }
-    },
-    {
-      "component": {
-        "type": "other",
-        "other": {
-          "name": "bigreqsproto",
-          "version": "1.1.2",
-          "downloadUrl": "https://www.x.org/pub/individual/proto/bigreqsproto-1.1.2.tar.bz2"
-        }
-      }
-    },
-    {
-      "component": {
-        "type": "other",
-        "other": {
-          "name": "bind",
-          "version": "9.16.15",
-          "downloadUrl": "https://ftp.isc.org/isc/bind9/9.16.15/bind-9.16.15.tar.xz"
-        }
-      }
-    },
-    {
-      "component": {
-        "type": "other",
-        "other": {
-          "name": "binutils",
-          "version": "2.36.1",
-          "downloadUrl": "http://ftp.gnu.org/gnu/binutils/binutils-2.36.1.tar.xz"
-        }
-      }
-    },
-    {
-      "component": {
-        "type": "other",
-        "other": {
-          "name": "bison",
-          "version": "3.1",
-          "downloadUrl": "http://ftp.gnu.org/gnu/bison/bison-3.1.tar.xz"
-        }
-      }
-    },
-    {
-      "component": {
-        "type": "other",
-        "other": {
-          "name": "blktrace",
-          "version": "1.2.0",
-          "downloadUrl": "https://git.kernel.org/pub/scm/linux/kernel/git/axboe/blktrace.git/snapshot/blktrace-1.2.0.tar.gz"
-        }
-      }
-    },
-    {
-      "component": {
-        "type": "other",
-        "other": {
-          "name": "blobfuse",
-          "version": "1.3.6",
-          "downloadUrl": "https://github.com/Azure/azure-storage-fuse/archive/blobfuse-1.3.6.tar.gz"
-        }
-      }
-    },
-    {
-      "component": {
-        "type": "other",
-        "other": {
-          "name": "bmake",
-          "version": "20201010",
-          "downloadUrl": "https://ftp.netbsd.org/pub/NetBSD/misc/sjg/bmake-20201010.tar.gz"
-        }
-      }
-    },
-    {
-      "component": {
-        "type": "other",
-        "other": {
-          "name": "bmon",
-          "version": "4.0",
-          "downloadUrl": "https://github.com/tgraf/bmon/archive/v4.0.tar.gz"
-        }
-      }
-    },
-    {
-      "component": {
-        "type": "other",
-        "other": {
-          "name": "bond",
-          "version": "8.0.1",
-          "downloadUrl": "https://github.com/microsoft/bond/archive/8.0.1.tar.gz"
-        }
-      }
-    },
-    {
-      "component": {
-        "type": "other",
-        "other": {
-          "name": "boost",
-          "version": "1.66.0",
-          "downloadUrl": "http://downloads.sourceforge.net/boost/boost_1_66_0.tar.bz2"
-        }
-      }
-    },
-    {
-      "component": {
-        "type": "other",
-        "other": {
-          "name": "boringssl",
-          "version": "20200921",
-          "downloadUrl": "https://boringssl.googlesource.com/boringssl/+archive/3743aafdacff2f7b083615a043a37101f740fa53.tar.gz"
-        }
-      }
-    },
-    {
-      "component": {
-        "type": "other",
-        "other": {
-<<<<<<< HEAD
-          "name": "bpftrace",
-          "version": "0.11.4",
-          "downloadUrl": "https://github.com/iovisor/bpftrace/archive/v0.11.4.tar.gz"
-        }
-      }
-    },
-    {
-      "component": {
-        "type": "other",
-        "other": {
-=======
->>>>>>> a6f8e0a4
-          "name": "bridge-utils",
-          "version": "1.6",
-          "downloadUrl": "https://kernel.org/pub/linux/utils/net/bridge-utils/bridge-utils-1.6.tar.xz"
-        }
-      }
-    },
-    {
-      "component": {
-        "type": "other",
-        "other": {
-          "name": "brotli",
-          "version": "1.0.7",
-          "downloadUrl": "https://github.com/google/brotli/archive/v1.0.7/brotli-1.0.7.tar.gz"
-        }
-      }
-    },
-    {
-      "component": {
-        "type": "other",
-        "other": {
-          "name": "btrfs-progs",
-          "version": "4.19",
-          "downloadUrl": "https://www.kernel.org/pub/linux/kernel/people/kdave/btrfs-progs/btrfs-progs-v4.19.tar.xz"
-        }
-      }
-    },
-    {
-      "component": {
-        "type": "other",
-        "other": {
-          "name": "bubblewrap",
-          "version": "0.4.1",
-          "downloadUrl": "https://github.com/containers/bubblewrap/releases/download/v0.4.1/bubblewrap-0.4.1.tar.xz"
-        }
-      }
-    },
-    {
-      "component": {
-        "type": "other",
-        "other": {
-          "name": "busybox",
-          "version": "1.32.0",
-          "downloadUrl": "http://www.busybox.net/downloads/busybox-1.32.0.tar.bz2"
-        }
-      }
-    },
-    {
-      "component": {
-        "type": "other",
-        "other": {
-          "name": "byacc",
-          "version": "1.9.20200330",
-          "downloadUrl": "https://invisible-mirror.net/archives/byacc/byacc-20200330.tgz"
-        }
-      }
-    },
-    {
-      "component": {
-        "type": "other",
-        "other": {
-          "name": "busybox",
-          "version": "1.32.0",
-          "downloadUrl": "http://www.busybox.net/downloads/busybox-1.32.0.tar.bz2"
-        }
-      }
-    },
-    {
-      "component": {
-        "type": "other",
-        "other": {
-          "name": "byacc",
-          "version": "1.9.20200330",
-          "downloadUrl": "https://invisible-mirror.net/archives/byacc/byacc-20200330.tgz"
-        }
-      }
-    },
-    {
-      "component": {
-        "type": "other",
-        "other": {
-          "name": "bzip2",
-          "version": "1.0.6",
-          "downloadUrl": "https://downloads.sourceforge.net/project/bzip2/bzip2-1.0.6.tar.gz"
-        }
-      }
-    },
-    {
-      "component": {
-        "type": "other",
-        "other": {
-          "name": "c-ares",
-          "version": "1.17.1",
-          "downloadUrl": "https://c-ares.haxx.se/download/c-ares-1.17.1.tar.gz"
-        }
-      }
-    },
-    {
-      "component": {
-        "type": "other",
-        "other": {
-          "name": "ca-certificates",
-          "version": "20200720",
-          "downloadUrl": "https://hg.mozilla.org/releases/mozilla-release/raw-file/712412cb974c0392afe31fd9ce974b26ae3993c3/security/nss/lib/ckfw/builtins/certdata.txt"
-        }
-      }
-    },
-    {
-      "component": {
-        "type": "other",
-        "other": {
-          "name": "cairo",
-          "version": "1.17.4",
-          "downloadUrl": "https://cairographics.org/snapshots/cairo-1.17.4.tar.xz"
-        }
-      }
-    },
-    {
-      "component": {
-        "type": "other",
-        "other": {
-          "name": "calamares",
-          "version": "3.2.11",
-          "downloadUrl": "https://github.com/calamares/calamares/releases/download/v3.2.11/calamares-3.2.11.tar.gz"
-        }
-      }
-    },
-    {
-      "component": {
-        "type": "other",
-        "other": {
-          "name": "catch",
-          "version": "2.10.2",
-          "downloadUrl": "https://github.com/philsquared/Catch/archive/v2.10.2/catch-2.10.2.tar.gz"
-        }
-      }
-    },
-    {
-      "component": {
-        "type": "other",
-        "other": {
-          "name": "ccache",
-          "version": "3.6",
-          "downloadUrl": "https://github.com/ccache/ccache/releases/download/v3.6/ccache-3.6.tar.gz"
-        }
-      }
-    },
-    {
-      "component": {
-        "type": "other",
-        "other": {
-          "name": "cdrkit",
-          "version": "1.1.11",
-          "downloadUrl": "https://src.fedoraproject.org/repo/pkgs/cdrkit/cdrkit-1.1.11.tar.gz/efe08e2f3ca478486037b053acd512e9/cdrkit-1.1.11.tar.gz"
-        }
-      }
-    },
-    {
-      "component": {
-        "type": "other",
-        "other": {
-          "name": "ceph",
-<<<<<<< HEAD
-          "version": "15.2.4",
-          "downloadUrl": "https://download.ceph.com/tarballs/ceph-15.2.4.tar.gz"
-=======
-          "version": "16.2.0",
-          "downloadUrl": "https://download.ceph.com/tarballs/ceph-16.2.0.tar.gz"
->>>>>>> a6f8e0a4
-        }
-      }
-    },
-    {
-      "component": {
-        "type": "other",
-        "other": {
-          "name": "check",
-          "version": "0.12.0",
-          "downloadUrl": "https://github.com/libcheck/check/archive/0.12.0.tar.gz"
-        }
-      }
-    },
-    {
-      "component": {
-        "type": "other",
-        "other": {
-          "name": "checkpolicy",
-          "version": "2.9",
-          "downloadUrl": "https://github.com/SELinuxProject/selinux/releases/download/20190315/checkpolicy-2.9.tar.gz"
-        }
-      }
-    },
-    {
-      "component": {
-        "type": "other",
-        "other": {
-          "name": "chkconfig",
-          "version": "1.11",
-          "downloadUrl": "https://github.com/fedora-sysv/chkconfig/archive/1.11.tar.gz"
-        }
-      }
-    },
-    {
-      "component": {
-        "type": "other",
-        "other": {
-          "name": "chrony",
-          "version": "3.5.1",
-          "downloadUrl": "https://download.tuxfamily.org/chrony/chrony-3.5.1.tar.gz"
-        }
-      }
-    },
-    {
-      "component": {
-        "type": "other",
-        "other": {
-          "name": "chrpath",
-          "version": "0.16",
-          "downloadUrl": "https://alioth-archive.debian.org/releases/chrpath/chrpath/0.16/chrpath-0.16.tar.gz"
-        }
-      }
-    },
-    {
-      "component": {
-        "type": "other",
-        "other": {
-          "name": "cifs-utils",
-          "version": "6.8",
-          "downloadUrl": "https://ftp.samba.org/pub/linux-cifs/cifs-utils/cifs-utils-6.8.tar.bz2"
-        }
-      }
-    },
-    {
-      "component": {
-        "type": "other",
-        "other": {
-          "name": "clamav",
-          "version": "0.103.2",
-          "downloadUrl": "https://www.clamav.net/downloads/production/clamav-0.103.2.tar.gz"
-        }
-      }
-    },
-    {
-      "component": {
-        "type": "other",
-        "other": {
-          "name": "clang",
-          "version": "8.0.1",
-          "downloadUrl": "https://github.com/llvm/llvm-project/releases/download/llvmorg-8.0.1/cfe-8.0.1.src.tar.xz"
-        }
-      }
-    },
-    {
-      "component": {
-        "type": "other",
-        "other": {
-          "name": "cloud-hypervisor",
-          "version": "0.6.0",
-          "downloadUrl": "https://github.com/cloud-hypervisor/cloud-hypervisor/archive/v0.6.0.tar.gz"
-        }
-      }
-    },
-    {
-      "component": {
-        "type": "other",
-        "other": {
-          "name": "cloud-init",
-          "version": "19.1",
-          "downloadUrl": "https://launchpad.net/cloud-init/trunk/19.1/+download/cloud-init-19.1.tar.gz"
-        }
-      }
-    },
-    {
-      "component": {
-        "type": "other",
-        "other": {
-          "name": "cloud-init-vmware-guestinfo",
-          "version": "1.3.1",
-          "downloadUrl": "https://github.com/vmware/cloud-init-vmware-guestinfo/archive/v1.3.1.tar.gz"
-        }
-      }
-    },
-    {
-      "component": {
-        "type": "other",
-        "other": {
-          "name": "cloud-utils-growpart",
-          "version": "0.32",
-          "downloadUrl": "https://launchpad.net/cloud-utils/trunk/0.32/+download/cloud-utils-0.32.tar.gz"
-        }
-      }
-    },
-    {
-      "component": {
-        "type": "other",
-        "other": {
-          "name": "cmake",
-          "version": "3.17.3",
-          "downloadUrl": "https://github.com/Kitware/CMake/releases/download/v3.17.3/cmake-3.17.3.tar.gz"
-        }
-      }
-    },
-    {
-      "component": {
-        "type": "other",
-        "other": {
-          "name": "cni",
-          "version": "0.7.5",
-          "downloadUrl": "https://github.com/containernetworking/plugins/archive/v0.7.5.tar.gz"
-        }
-      }
-    },
-    {
-      "component": {
-        "type": "other",
-        "other": {
-<<<<<<< HEAD
-          "name": "conda",
-          "version": "4.10.1",
-          "downloadUrl": "https://github.com/conda/conda/archive/4.10.1/conda-4.10.1.tar.gz"
-=======
-          "name": "collectd",
-          "version": "5.12.0",
-          "downloadUrl": "https://github.com/collectd/collectd/releases/download/collectd-5.12.0/collectd-5.12.0.tar.bz2"
-        }
-      }
-    },
-    {
-      "component": {
-        "type": "other",
-        "other": {
-          "name": "colm",
-          "version": "0.13.0.7",
-          "downloadUrl": "https://www.colm.net/files/colm/colm-0.13.0.7.tar.gz"
-        }
-      }
-    },
-    {
-      "component": {
-        "type": "other",
-        "other": {
-          "name": "compositeproto",
-          "version": "0.4.2",
-          "downloadUrl": "https://www.x.org/pub/individual/proto/compositeproto-0.4.2.tar.bz2"
->>>>>>> a6f8e0a4
-        }
-      }
-    },
-    {
-      "component": {
-        "type": "other",
-        "other": {
-          "name": "conntrack-tools",
-          "version": "1.4.5",
-          "downloadUrl": "https://netfilter.org/projects/conntrack-tools/files/conntrack-tools-1.4.5.tar.bz2"
-        }
-      }
-    },
-    {
-      "component": {
-        "type": "other",
-        "other": {
-          "name": "coredns",
-          "version": "1.6.7",
-          "downloadUrl": "https://github.com/coredns/coredns/archive/v1.6.7.tar.gz"
-        }
-      }
-    },
-    {
-      "component": {
-        "type": "other",
-        "other": {
-          "name": "coredns",
-          "version": "1.7.0",
-          "downloadUrl": "https://github.com/coredns/coredns/archive/v1.7.0.tar.gz"
-        }
-      }
-    },
-    {
-      "component": {
-        "type": "other",
-        "other": {
-          "name": "coreutils",
-          "version": "8.30",
-          "downloadUrl": "http://ftp.gnu.org/gnu/coreutils/coreutils-8.30.tar.xz"
-        }
-      }
-    },
-    {
-      "component": {
-        "type": "other",
-        "other": {
-          "name": "cpio",
-          "version": "2.13",
-          "downloadUrl": "https://ftp.gnu.org/gnu/cpio/cpio-2.13.tar.bz2"
-        }
-      }
-    },
-    {
-      "component": {
-        "type": "other",
-        "other": {
-          "name": "cpprest",
-          "version": "2.10.14",
-          "downloadUrl": "https://github.com/Microsoft/cpprestsdk/archive/v2.10.14.tar.gz"
-        }
-      }
-    },
-    {
-      "component": {
-        "type": "other",
-        "other": {
-          "name": "cppunit",
-          "version": "1.12.1",
-          "downloadUrl": "https://sourceforge.net/projects/cppunit/files/cppunit/1.12.1/cppunit-1.12.1.tar.gz"
-        }
-      }
-    },
-    {
-      "component": {
-        "type": "other",
-        "other": {
-          "name": "cracklib",
-          "version": "2.9.7",
-          "downloadUrl": "https://github.com/cracklib/cracklib/releases/download/v2.9.7/cracklib-2.9.7.tar.gz"
-        }
-      }
-    },
-    {
-      "component": {
-        "type": "other",
-        "other": {
-          "name": "crash",
-          "version": "7.2.9",
-          "downloadUrl": "https://github.com/crash-utility/crash/archive/7.2.9.tar.gz"
-        }
-      }
-    },
-    {
-      "component": {
-        "type": "other",
-        "other": {
-          "name": "crash-gcore-command",
-          "version": "1.5.1",
-          "downloadUrl": "https://github.com/crash-utility/crash-extensions/raw/master/crash-gcore-command-1.5.1.tar.gz"
-        }
-      }
-    },
-    {
-      "component": {
-        "type": "other",
-        "other": {
-          "name": "createrepo_c",
-          "version": "0.11.1",
-          "downloadUrl": "https://github.com/rpm-software-management/createrepo_c/archive/0.11.1.tar.gz"
-        }
-      }
-    },
-    {
-      "component": {
-        "type": "other",
-        "other": {
-          "name": "cri-tools",
-          "version": "1.11.1",
-          "downloadUrl": "https://github.com/kubernetes-sigs/cri-tools/archive/v1.11.1.tar.gz"
-        }
-      }
-    },
-    {
-      "component": {
-        "type": "other",
-        "other": {
-          "name": "cronie",
-          "version": "1.5.2",
-          "downloadUrl": "https://github.com/cronie-crond/cronie/releases/download/cronie-1.5.2/cronie-1.5.2.tar.gz"
-        }
-      }
-    },
-    {
-      "component": {
-        "type": "other",
-        "other": {
-          "name": "cryptsetup",
-          "version": "2.3.3",
-          "downloadUrl": "https://www.kernel.org/pub/linux/utils/cryptsetup/v2.3/cryptsetup-2.3.3.tar.xz"
-        }
-      }
-    },
-    {
-      "component": {
-        "type": "other",
-        "other": {
-          "name": "ctags",
-          "version": "5.8",
-          "downloadUrl": "http://prdownloads.sourceforge.net/ctags/ctags-5.8.tar.gz"
-        }
-      }
-    },
-    {
-      "component": {
-        "type": "other",
-        "other": {
-          "name": "CUnit",
-          "version": "2.1.3",
-          "downloadUrl": "https://downloads.sourceforge.net/cunit/CUnit-2.1-3.tar.bz2"
-        }
-      }
-    },
-    {
-      "component": {
-        "type": "other",
-        "other": {
-          "name": "cups",
-          "version": "2.2.4",
-          "downloadUrl": "https://github.com/apple/cups/releases/download/v2.2.4/cups-2.2.4-source.tar.gz"
-        }
-      }
-    },
-    {
-      "component": {
-        "type": "other",
-        "other": {
-          "name": "curl",
-          "version": "7.76.0",
-          "downloadUrl": "https://curl.haxx.se/download/curl-7.76.0.tar.gz"
-        }
-      }
-    },
-    {
-      "component": {
-        "type": "other",
-        "other": {
-          "name": "cyrus-sasl",
-          "version": "2.1.27",
-          "downloadUrl": "https://github.com/cyrusimap/cyrus-sasl/releases/download/cyrus-sasl-2.1.27/cyrus-sasl-2.1.27.tar.gz"
-        }
-      }
-    },
-    {
-      "component": {
-        "type": "other",
-        "other": {
-          "name": "dbus",
-          "version": "1.13.6",
-          "downloadUrl": "http://dbus.freedesktop.org/releases/dbus/dbus-1.13.6.tar.gz"
-        }
-      }
-    },
-    {
-      "component": {
-        "type": "other",
-        "other": {
-<<<<<<< HEAD
-          "name": "dbus-glib",
-          "version": "0.110",
-          "downloadUrl": "http://dbus.freedesktop.org/releases/dbus-glib/dbus-glib-0.110.tar.gz"
-=======
-          "name": "damageproto",
-          "version": "1.2.1",
-          "downloadUrl": "https://www.x.org/pub/individual/proto/damageproto-1.2.1.tar.bz2"
-        }
-      }
-    },
-    {
-      "component": {
-        "type": "other",
-        "other": {
-          "name": "dbus",
-          "version": "1.13.6",
-          "downloadUrl": "http://dbus.freedesktop.org/releases/dbus/dbus-1.13.6.tar.gz"
->>>>>>> a6f8e0a4
-        }
-      }
-    },
-    {
-      "component": {
-        "type": "other",
-        "other": {
-          "name": "dbus-python",
-          "version": "1.2.16",
-          "downloadUrl": "https://dbus.freedesktop.org/releases/dbus-python/dbus-python-1.2.16.tar.gz"
-        }
-      }
-    },
-    {
-      "component": {
-        "type": "other",
-        "other": {
-          "name": "dejagnu",
-          "version": "1.6.2",
-          "downloadUrl": "https://ftp.gnu.org/pub/gnu/dejagnu/dejagnu-1.6.2.tar.gz"
-        }
-      }
-    },
-    {
-      "component": {
-        "type": "other",
-        "other": {
-<<<<<<< HEAD
-          "name": "desktop-file-utils",
-          "version": "0.24",
-          "downloadUrl": "https://www.freedesktop.org/software/desktop-file-utils/releases/desktop-file-utils-0.24.tar.xz"
-=======
-          "name": "device-mapper-multipath",
-          "version": "0.8.6",
-          "downloadUrl": "https://github.com/opensvc/multipath-tools/archive/refs/tags/0.8.6.tar.gz"
->>>>>>> a6f8e0a4
-        }
-      }
-    },
-    {
-      "component": {
-        "type": "other",
-        "other": {
-          "name": "dhcp",
-          "version": "4.4.2",
-          "downloadUrl": "ftp://ftp.isc.org/isc/dhcp/4.4.2/dhcp-4.4.2.tar.gz"
-        }
-      }
-    },
-    {
-      "component": {
-        "type": "other",
-        "other": {
-          "name": "dialog",
-          "version": "1.3",
-          "downloadUrl": "ftp://ftp.invisible-island.net/dialog/dialog-1.3-20180621.tgz"
-        }
-      }
-    },
-    {
-      "component": {
-        "type": "other",
-        "other": {
-          "name": "diffutils",
-          "version": "3.6",
-          "downloadUrl": "http://ftp.gnu.org/gnu/diffutils/diffutils-3.6.tar.xz"
-        }
-      }
-    },
-    {
-      "component": {
-        "type": "other",
-        "other": {
-          "name": "dkms",
-          "version": "2.8.1",
-          "downloadUrl": "https://github.com/dell/dkms/archive/v2.8.1.tar.gz"
-        }
-      }
-    },
-    {
-      "component": {
-        "type": "other",
-        "other": {
-          "name": "dmidecode",
-          "version": "3.2",
-          "downloadUrl": "https://download.savannah.gnu.org/releases/dmidecode/dmidecode-3.2.tar.xz"
-        }
-      }
-    },
-    {
-      "component": {
-        "type": "other",
-        "other": {
-          "name": "dmxproto",
-          "version": "2.3.1",
-          "downloadUrl": "https://www.x.org/pub/individual/proto/dmxproto-2.3.1.tar.bz2"
-        }
-      }
-    },
-    {
-      "component": {
-        "type": "other",
-        "other": {
-          "name": "dnf",
-          "version": "4.2.18",
-          "downloadUrl": "https://github.com/rpm-software-management/dnf/archive/4.2.18.tar.gz"
-        }
-      }
-    },
-    {
-      "component": {
-        "type": "other",
-        "other": {
-          "name": "dnsmasq",
-          "version": "2.85",
-          "downloadUrl": "http://www.thekelleys.org.uk/dnsmasq/dnsmasq-2.85.tar.xz"
-        }
-      }
-    },
-    {
-      "component": {
-        "type": "other",
-        "other": {
-          "name": "docbook-dtd-xml",
-          "version": "4.5",
-          "downloadUrl": "https://docbook.org/xml/4.5/docbook-xml-4.5.zip"
-        }
-      }
-    },
-    {
-      "component": {
-        "type": "other",
-        "other": {
-          "name": "docbook-style-xsl",
-          "version": "1.79.1",
-          "downloadUrl": "http://downloads.sourceforge.net/docbook/docbook-xsl-1.79.1.tar.bz2"
-        }
-      }
-    },
-    {
-      "component": {
-        "type": "other",
-        "other": {
-          "name": "docbook5-schemas",
-          "version": "5.1",
-          "downloadUrl": "https://www.docbook.org/xml/5.1/docbook-v5.1-os.zip"
-        }
-      }
-    },
-    {
-      "component": {
-        "type": "other",
-        "other": {
-          "name": "dos2unix",
-          "version": "7.4.1",
-          "downloadUrl": "https://waterlan.home.xs4all.nl/dos2unix/dos2unix-7.4.1.tar.gz"
-        }
-      }
-    },
-    {
-      "component": {
-        "type": "other",
-        "other": {
-          "name": "dosfstools",
-          "version": "4.1",
-          "downloadUrl": "http://github.com/dosfstools/dosfstools/releases/download/v4.1/dosfstools-4.1.tar.gz"
-        }
-      }
-    },
-    {
-      "component": {
-        "type": "other",
-        "other": {
-          "name": "dotnet-runtime-3.1",
-          "version": "3.1.15",
-          "downloadUrl": "https://download.visualstudio.microsoft.com/download/pr/692284f9-e1e7-4b31-9191-cd8043441024/ac45c17d4327b1f992b7fe3956a99129/dotnet-runtime-3.1.15-linux-x64.tar.gz"
-        }
-      }
-    },
-    {
-      "component": {
-        "type": "other",
-        "other": {
-          "name": "dotnet-sdk-3.1",
-          "version": "3.1.115",
-          "downloadUrl": "https://download.visualstudio.microsoft.com/download/pr/cc86b0c8-9e72-4410-b3b0-2c5a8f90d8a4/426913359d4c524560e42c4f2ee18fa1/dotnet-sdk-3.1.115-linux-x64.tar.gz"
-        }
-      }
-    },
-    {
-      "component": {
-        "type": "other",
-        "other": {
-          "name": "dpdk",
-          "version": "18.11.2",
-          "downloadUrl": "https://fast.dpdk.org/rel/dpdk-18.11.2.tar.xz"
-        }
-      }
-    },
-    {
-      "component": {
-        "type": "other",
-        "other": {
-          "name": "dpdk",
-          "version": "18.11.2",
-          "downloadUrl": "https://fast.dpdk.org/rel/dpdk-18.11.2.tar.xz"
-        }
-      }
-    },
-    {
-      "component": {
-        "type": "other",
-        "other": {
-          "name": "dracut",
-          "version": "049",
-          "downloadUrl": "http://www.kernel.org/pub/linux/utils/boot/dracut/dracut-049.tar.xz"
-        }
-      }
-    },
-    {
-      "component": {
-        "type": "other",
-        "other": {
-          "name": "dri2proto",
-          "version": "2.8",
-          "downloadUrl": "https://www.x.org/pub/individual/proto/dri2proto-2.8.tar.bz2"
-        }
-      }
-    },
-    {
-      "component": {
-        "type": "other",
-        "other": {
-          "name": "dri3proto",
-          "version": "1.0",
-          "downloadUrl": "https://www.x.org/pub/individual/proto/dri3proto-1.0.tar.bz2"
-        }
-      }
-    },
-    {
-      "component": {
-        "type": "other",
-        "other": {
-          "name": "dstat",
-          "version": "0.7.4",
-          "downloadUrl": "https://github.com/dstat-real/dstat/archive/v0.7.4.tar.gz"
-        }
-      }
-    },
-    {
-      "component": {
-        "type": "other",
-        "other": {
-          "name": "dtc",
-          "version": "1.5.1",
-          "downloadUrl": "https://kernel.org/pub/software/utils/dtc/dtc-1.5.1.tar.gz"
-        }
-      }
-    },
-    {
-      "component": {
-        "type": "other",
-        "other": {
-          "name": "dwz",
-          "version": "0.13",
-          "downloadUrl": "https://sourceware.org/ftp/dwz/releases/dwz-0.13.tar.xz"
-        }
-      }
-    },
-    {
-      "component": {
-        "type": "other",
-        "other": {
-          "name": "e2fsprogs",
-          "version": "1.45.6",
-          "downloadUrl": "https://prdownloads.sourceforge.net/e2fsprogs/e2fsprogs-1.45.6.tar.gz"
-        }
-      }
-    },
-    {
-      "component": {
-        "type": "other",
-        "other": {
-          "name": "ebtables",
-          "version": "2.0.11",
-          "downloadUrl": "https://netfilter.org/pub/ebtables/ebtables-2.0.11.tar.gz"
-        }
-      }
-    },
-    {
-      "component": {
-        "type": "other",
-        "other": {
-          "name": "ed",
-          "version": "1.14.2",
-          "downloadUrl": "https://src.fedoraproject.org/repo/pkgs/ed/ed-1.14.2.tar.xz/sha512/de838a6df785c7dc80f4b5ba84330bbe743983fd81218321d4ab84c4c3688fdafb4c005502f3228f0bfa2b6bcf342d64d9523ab73ee440b4f305a033f567cbc2/ed-1.14.2.tar.xz"
-        }
-      }
-    },
-    {
-      "component": {
-        "type": "other",
-        "other": {
-          "name": "efibootmgr",
-          "version": "16",
-          "downloadUrl": "https://github.com/rhboot/efibootmgr/releases/download/16/efibootmgr-16.tar.bz2"
-        }
-      }
-    },
-    {
-      "component": {
-        "type": "other",
-        "other": {
-          "name": "efivar",
-          "version": "37",
-          "downloadUrl": "https://github.com/rhboot/efivar/releases/download/37/efivar-37.tar.bz2"
-        }
-      }
-    },
-    {
-      "component": {
-        "type": "other",
-        "other": {
-          "name": "elfutils",
-          "version": "0.176",
-          "downloadUrl": "https://sourceware.org/elfutils/ftp/0.176/elfutils-0.176.tar.bz2"
-        }
-      }
-    },
-    {
-      "component": {
-        "type": "other",
-        "other": {
-<<<<<<< HEAD
-          "name": "envoy",
-          "version": "1.14.4",
-          "downloadUrl": "https://github.com/envoyproxy/envoy/archive/refs/tags/v1.14.4.tar.gz"
-=======
-          "name": "eppic",
-          "version": "e8844d3793471163ae4a56d8f95897be9e5bd554",
-          "downloadUrl": "https://github.com/lucchouina/eppic/archive/e8844d3793471163ae4a56d8f95897be9e5bd554/eppic-e8844d3.tar.gz"
->>>>>>> a6f8e0a4
-        }
-      }
-    },
-    {
-      "component": {
-        "type": "other",
-        "other": {
-          "name": "erlang",
-          "version": "22.0.7",
-          "downloadUrl": "https://github.com/erlang/otp/archive/OTP-22.0.7/otp-OTP-22.0.7.tar.gz"
-        }
-      }
-    },
-    {
-      "component": {
-        "type": "other",
-        "other": {
-          "name": "espeak-ng",
-          "version": "1.50",
-          "downloadUrl": "https://github.com/espeak-ng/espeak-ng/releases/download/1.50/espeak-ng-1.50.tgz"
-        }
-      }
-    },
-    {
-      "component": {
-        "type": "other",
-        "other": {
-          "name": "espeakup",
-          "version": "0.80",
-          "downloadUrl": "https://github.com/williamh/espeakup/archive/v0.80.tar.gz"
-        }
-      }
-    },
-    {
-      "component": {
-        "type": "other",
-        "other": {
-          "name": "etcd",
-          "version": "3.4.13",
-          "downloadUrl": "https://github.com/etcd-io/etcd/archive/v3.4.13.tar.gz"
-        }
-      }
-    },
-    {
-      "component": {
-        "type": "other",
-        "other": {
-          "name": "etcd",
-          "version": "3.4.3",
-          "downloadUrl": "https://github.com/etcd-io/etcd/archive/v3.4.3.tar.gz"
-        }
-      }
-    },
-    {
-      "component": {
-        "type": "other",
-        "other": {
-          "name": "ethtool",
-          "version": "5.0",
-          "downloadUrl": "https://www.kernel.org/pub/software/network/ethtool/ethtool-5.0.tar.xz"
-        }
-      }
-    },
-    {
-      "component": {
-        "type": "other",
-        "other": {
-          "name": "expat",
-          "version": "2.2.6",
-          "downloadUrl": "https://github.com/libexpat/libexpat/releases/download/R_2_2_6/expat-2.2.6.tar.bz2"
-        }
-      }
-    },
-    {
-      "component": {
-        "type": "other",
-        "other": {
-          "name": "expect",
-          "version": "5.45.4",
-          "downloadUrl": "https://sourceforge.net/projects/expect/files/Expect/5.45.4/expect5.45.4.tar.gz"
-        }
-      }
-    },
-    {
-      "component": {
-        "type": "other",
-        "other": {
-          "name": "extra-cmake-modules",
-          "version": "5.61.0",
-          "downloadUrl": "https://download.kde.org/stable/frameworks/5.61/extra-cmake-modules-5.61.0.tar.xz"
-        }
-      }
-    },
-    {
-      "component": {
-        "type": "other",
-        "other": {
-          "name": "fcgi",
-          "version": "2.4.0",
-          "downloadUrl": "https://src.fedoraproject.org/lookaside/extras/fcgi/fcgi-2.4.0.tar.gz/d15060a813b91383a9f3c66faf84867e/fcgi-2.4.0.tar.gz"
-        }
-      }
-    },
-    {
-      "component": {
-        "type": "other",
-        "other": {
-          "name": "fdupes",
-          "version": "2.1.1",
-          "downloadUrl": "https://github.com/adrianlopezroche/fdupes/releases/download/v2.1.1/fdupes-2.1.1.tar.gz"
-        }
-      }
-    },
-    {
-      "component": {
-        "type": "other",
-        "other": {
-          "name": "file",
-          "version": "5.38",
-          "downloadUrl": "ftp://ftp.astron.com/pub/file/file-5.38.tar.gz"
-        }
-      }
-    },
-    {
-      "component": {
-        "type": "other",
-        "other": {
-          "name": "findutils",
-          "version": "4.6.0",
-          "downloadUrl": "http://ftp.gnu.org/gnu/findutils/findutils-4.6.0.tar.gz"
-        }
-      }
-    },
-    {
-      "component": {
-        "type": "other",
-        "other": {
-          "name": "finger",
-          "version": "0.17",
-          "downloadUrl": "http://ftp.linux.org.uk/pub/linux/Networking/netkit/bsd-finger-0.17.tar.gz"
-        }
-      }
-    },
-    {
-      "component": {
-        "type": "other",
-        "other": {
-<<<<<<< HEAD
-          "name": "firewalld",
-          "version": "0.9.4",
-          "downloadUrl": "https://github.com/firewalld/firewalld/releases/download/v0.9.4/firewalld-0.9.4.tar.gz"
-=======
-          "name": "fixesproto",
-          "version": "5.0",
-          "downloadUrl": "https://www.x.org/pub/individual/proto/fixesproto-5.0.tar.bz2"
->>>>>>> a6f8e0a4
-        }
-      }
-    },
-    {
-      "component": {
-        "type": "other",
-        "other": {
-          "name": "flannel",
-          "version": "0.12.0",
-          "downloadUrl": "https://github.com/coreos/flannel/archive/v0.12.0.tar.gz"
-        }
-      }
-    },
-    {
-      "component": {
-        "type": "other",
-        "other": {
-          "name": "flex",
-          "version": "2.6.4",
-          "downloadUrl": "https://github.com/westes/flex/releases/download/v2.6.4/flex-2.6.4.tar.gz"
-        }
-      }
-    },
-    {
-      "component": {
-        "type": "other",
-        "other": {
-          "name": "fluent-bit",
-          "version": "1.5.2",
-          "downloadUrl": "https://github.com/fluent/fluent-bit/archive/v1.5.2.tar.gz"
-        }
-      }
-    },
-    {
-      "component": {
-        "type": "other",
-        "other": {
-          "name": "fmt",
-          "version": "7.0.3",
-          "downloadUrl": "https://github.com/fmtlib/fmt/archive/7.0.3.tar.gz"
-        }
-      }
-    },
-    {
-      "component": {
-        "type": "other",
-        "other": {
-          "name": "fontconfig",
-          "version": "2.13.91",
-          "downloadUrl": "https://www.freedesktop.org/software/fontconfig/release/fontconfig-2.13.91.tar.gz"
-        }
-      }
-    },
-    {
-      "component": {
-        "type": "other",
-        "other": {
-          "name": "fontsproto",
-          "version": "2.1.3",
-          "downloadUrl": "https://www.x.org/pub/individual/proto/fontsproto-2.1.3.tar.bz2"
-        }
-      }
-    },
-    {
-      "component": {
-        "type": "other",
-        "other": {
-          "name": "fping",
-          "version": "4.2",
-          "downloadUrl": "https://fping.org/dist/fping-4.2.tar.gz"
-        }
-      }
-    },
-    {
-      "component": {
-        "type": "other",
-        "other": {
-          "name": "freefont",
-          "version": "20120503",
-          "downloadUrl": "https://ftp.gnu.org/pub/gnu/freefont/freefont-ttf-20120503.zip"
-        }
-      }
-    },
-    {
-      "component": {
-        "type": "other",
-        "other": {
-          "name": "freetype",
-          "version": "2.9.1",
-          "downloadUrl": "https://download.savannah.gnu.org/releases/freetype/freetype-2.9.1.tar.gz"
-        }
-      }
-    },
-    {
-      "component": {
-        "type": "other",
-        "other": {
-          "name": "fribidi",
-          "version": "1.0.9",
-          "downloadUrl": "https://github.com/fribidi/fribidi/releases/download/v1.0.9/fribidi-1.0.9.tar.xz"
-        }
-      }
-    },
-    {
-      "component": {
-        "type": "other",
-        "other": {
-          "name": "fuse",
-          "version": "2.9.7",
-          "downloadUrl": "https://github.com/libfuse/libfuse/releases/download/fuse-2.9.7/fuse-2.9.7.tar.gz"
-        }
-      }
-    },
-    {
-      "component": {
-        "type": "other",
-        "other": {
-          "name": "fuse-zip",
-          "version": "0.7.2",
-          "downloadUrl": "https://bitbucket.org/agalanin/fuse-zip/downloads/fuse-zip-0.7.2.tar.gz"
-        }
-      }
-    },
-    {
-      "component": {
-        "type": "other",
-        "other": {
-<<<<<<< HEAD
-          "name": "gc",
-          "version": "8.0.0",
-          "downloadUrl": "https://www.hboehm.info/gc/gc_source/gc-8.0.0.tar.gz"
-        }
-      }
-    },
-    {
-      "component": {
-        "type": "other",
-        "other": {
-          "name": "gcc",
-          "version": "9.1.0",
-          "downloadUrl": "https://ftp.gnu.org/gnu/gcc/gcc-9.1.0/gcc-9.1.0.tar.xz"
-=======
-          "name": "gawk",
-          "version": "4.2.1",
-          "downloadUrl": "http://ftp.gnu.org/gnu/gawk/gawk-4.2.1.tar.xz"
->>>>>>> a6f8e0a4
-        }
-      }
-    },
-    {
-      "component": {
-        "type": "other",
-        "other": {
-          "name": "gcovr",
-          "version": "4.2",
-          "downloadUrl": "https://github.com/gcovr/gcovr/archive/4.2/gcovr-4.2.tar.gz"
-        }
-      }
-    },
-    {
-      "component": {
-        "type": "other",
-        "other": {
-          "name": "gcc",
-          "version": "9.1.0",
-          "downloadUrl": "https://ftp.gnu.org/gnu/gcc/gcc-9.1.0/gcc-9.1.0.tar.xz"
-        }
-      }
-    },
-    {
-      "component": {
-        "type": "other",
-        "other": {
-          "name": "gdb",
-          "version": "8.3",
-          "downloadUrl": "https://ftp.gnu.org/gnu/gdb/gdb-8.3.tar.xz"
-        }
-      }
-    },
-    {
-      "component": {
-        "type": "other",
-        "other": {
-          "name": "gdbm",
-          "version": "1.18",
-          "downloadUrl": "http://ftp.gnu.org/gnu/gdbm/gdbm-1.18.tar.gz"
-        }
-      }
-    },
-    {
-      "component": {
-        "type": "other",
-        "other": {
-          "name": "gettext",
-          "version": "0.21",
-          "downloadUrl": "http://ftp.gnu.org/gnu/gettext/gettext-0.21.tar.xz"
-        }
-      }
-    },
-    {
-      "component": {
-        "type": "other",
-        "other": {
-          "name": "gflags",
-          "version": "2.2.2",
-          "downloadUrl": "https://github.com/gflags/gflags/archive/v2.2.2.tar.gz"
-        }
-      }
-    },
-    {
-      "component": {
-        "type": "other",
-        "other": {
-          "name": "git",
-          "version": "2.23.4",
-          "downloadUrl": "https://www.kernel.org/pub/software/scm/git/git-2.23.4.tar.xz"
-        }
-      }
-    },
-    {
-      "component": {
-        "type": "other",
-        "other": {
-<<<<<<< HEAD
-          "name": "glib-networking",
-          "version": "2.59.1",
-          "downloadUrl": "http://ftp.gnome.org/pub/GNOME/sources/glib-networking/2.59/glib-networking-2.59.1.tar.xz"
-=======
-          "name": "glib",
-          "version": "2.58.0",
-          "downloadUrl": "http://ftp.gnome.org/pub/gnome/sources/glib/2.58/glib-2.58.0.tar.xz"
->>>>>>> a6f8e0a4
-        }
-      }
-    },
-    {
-      "component": {
-        "type": "other",
-        "other": {
-<<<<<<< HEAD
-          "name": "glib",
-          "version": "2.60.1",
-          "downloadUrl": "http://ftp.gnome.org/pub/gnome/sources/glib/2.60/glib-2.60.1.tar.xz"
-        }
-      }
-    },
-    {
-      "component": {
-        "type": "other",
-        "other": {
-          "name": "glibc",
-          "version": "2.28",
-          "downloadUrl": "https://ftp.gnu.org/gnu/glibc/glibc-2.28.tar.xz"
-=======
-          "name": "glib-networking",
-          "version": "2.59.1",
-          "downloadUrl": "http://ftp.gnome.org/pub/GNOME/sources/glib-networking/2.59/glib-networking-2.59.1.tar.xz"
->>>>>>> a6f8e0a4
-        }
-      }
-    },
-    {
-      "component": {
-        "type": "other",
-        "other": {
-          "name": "glibc",
-          "version": "2.28",
-          "downloadUrl": "https://ftp.gnu.org/gnu/glibc/glibc-2.28.tar.xz"
-        }
-      }
-    },
-    {
-      "component": {
-        "type": "other",
-        "other": {
-<<<<<<< HEAD
-          "name": "glusterfs",
-          "version": "7.9",
-          "downloadUrl": "https://download.gluster.org/pub/gluster/glusterfs/7/7.9/glusterfs-7.9.tar.gz"
-=======
-          "name": "glibmm24",
-          "version": "2.56.0",
-          "downloadUrl": "http://ftp.gnome.org/pub/GNOME/sources/glibmm/2.56/glibmm-2.56.0.tar.xz"
-        }
-      }
-    },
-    {
-      "component": {
-        "type": "other",
-        "other": {
-          "name": "glproto",
-          "version": "1.4.17",
-          "downloadUrl": "https://www.x.org/pub/individual/proto/glproto-1.4.17.tar.bz2"
->>>>>>> a6f8e0a4
-        }
-      }
-    },
-    {
-      "component": {
-        "type": "other",
-        "other": {
-          "name": "gmp",
-          "version": "6.1.2",
-          "downloadUrl": "http://ftp.gnu.org/gnu/gmp/gmp-6.1.2.tar.xz"
-        }
-      }
-    },
-    {
-      "component": {
-        "type": "other",
-        "other": {
-          "name": "gnome-common",
-          "version": "3.18.0",
-          "downloadUrl": "https://ftp.gnome.org/pub/GNOME/sources/gnome-common/3.18/gnome-common-3.18.0.tar.xz"
-        }
-      }
-    },
-    {
-      "component": {
-        "type": "other",
-        "other": {
-          "name": "gnu-efi",
-          "version": "3.0.9",
-          "downloadUrl": "https://gigenet.dl.sourceforge.net/project/gnu-efi/gnu-efi-3.0.9.tar.bz2"
-        }
-      }
-    },
-    {
-      "component": {
-        "type": "other",
-        "other": {
-          "name": "gnulib",
-          "version": "d271f868a8df9bbec29049d01e056481b7a1a263",
-          "downloadUrl": "https://git.savannah.gnu.org/cgit/gnulib.git/snapshot/gnulib-d271f868a8df9bbec29049d01e056481b7a1a263.tar.gz"
-        }
-      }
-    },
-    {
-      "component": {
-        "type": "other",
-        "other": {
-          "name": "gnupg2",
-          "version": "2.2.20",
-          "downloadUrl": "https://gnupg.org/ftp/gcrypt/gnupg/gnupg-2.2.20.tar.bz2"
-        }
-      }
-    },
-    {
-      "component": {
-        "type": "other",
-        "other": {
-          "name": "gnuplot",
-          "version": "5.2.4",
-          "downloadUrl": "http://downloads.sourceforge.net/gnuplot/gnuplot-5.2.4.tar.gz"
-        }
-      }
-    },
-    {
-      "component": {
-        "type": "other",
-        "other": {
-          "name": "gnutls",
-          "version": "3.6.14",
-          "downloadUrl": "ftp://ftp.gnutls.org/gcrypt/gnutls/v3.6/gnutls-3.6.14.tar.xz"
-        }
-      }
-    },
-    {
-      "component": {
-        "type": "other",
-        "other": {
-          "name": "go-md2man",
-          "version": "2.0.0",
-          "downloadUrl": "https://github.com/cpuguy83/go-md2man/archive/v2.0.0.tar.gz"
-        }
-      }
-    },
-    {
-      "component": {
-        "type": "other",
-        "other": {
-          "name": "gobject-introspection",
-          "version": "1.58.0",
-          "downloadUrl": "https://ftp.gnome.org/pub/GNOME/sources/gobject-introspection/1.58/gobject-introspection-1.58.0.tar.xz"
-        }
-      }
-    },
-    {
-      "component": {
-        "type": "other",
-        "other": {
-          "name": "golang",
-          "version": "1.15.13",
-          "downloadUrl": "https://dl.google.com/go/go1.15.13.src.tar.gz"
-        }
-      }
-    },
-    {
-      "component": {
-        "type": "other",
-        "other": {
-<<<<<<< HEAD
-          "name": "golang-packaging",
-          "version": "15.0.15",
-          "downloadUrl": "https://github.com/openSUSE/golang-packaging/archive/refs/tags/v15.0.15.tar.gz"
-=======
-          "name": "golang-crypto",
-          "version": "c07d793c2f9aacf728fe68cbd7acd73adbd04159",
-          "downloadUrl": "https://github.com/golang/crypto/archive/golang-crypto-c07d793c2f9aacf728fe68cbd7acd73adbd04159.tar.gz"
-        }
-      }
-    },
-    {
-      "component": {
-        "type": "other",
-        "other": {
-          "name": "golang-sys",
-          "version": "b0526f3d87448f0401ea3f7f3a81aa9e6ab4804d",
-          "downloadUrl": "https://github.com/golang/sys/archive/golang-sys-b0526f3d87448f0401ea3f7f3a81aa9e6ab4804d.tar.gz"
->>>>>>> a6f8e0a4
-        }
-      }
-    },
-    {
-      "component": {
-        "type": "other",
-        "other": {
-          "name": "gperf",
-          "version": "3.1",
-          "downloadUrl": "http://ftp.gnu.org/gnu/gperf/gperf-3.1.tar.gz"
-        }
-      }
-    },
-    {
-      "component": {
-        "type": "other",
-        "other": {
-          "name": "gperftools",
-          "version": "2.7",
-          "downloadUrl": "https://github.com/gperftools/gperftools/releases/download/gperftools-2.7/gperftools-2.7.tar.gz"
-        }
-      }
-    },
-    {
-      "component": {
-        "type": "other",
-        "other": {
-          "name": "gpgme",
-          "version": "1.13.1",
-          "downloadUrl": "https://www.gnupg.org/ftp/gcrypt/gpgme/gpgme-1.13.1.tar.bz2"
-        }
-      }
-    },
-    {
-      "component": {
-        "type": "other",
-        "other": {
-          "name": "gptfdisk",
-          "version": "1.0.4",
-          "downloadUrl": "http://downloads.sourceforge.net/project/gptfdisk/gptfdisk/1.0.4/gptfdisk-1.0.4.tar.gz"
-        }
-      }
-    },
-    {
-      "component": {
-        "type": "other",
-        "other": {
-          "name": "grep",
-          "version": "3.1",
-          "downloadUrl": "http://ftp.gnu.org/gnu/grep/grep-3.1.tar.xz"
-        }
-      }
-    },
-    {
-      "component": {
-        "type": "other",
-        "other": {
-          "name": "groff",
-          "version": "1.22.3",
-          "downloadUrl": "http://ftp.gnu.org/gnu/groff/groff-1.22.3.tar.gz"
-        }
-      }
-    },
-    {
-      "component": {
-        "type": "other",
-        "other": {
-          "name": "grpc",
-          "version": "1.35.0",
-          "downloadUrl": "https://github.com/grpc/grpc/archive/v1.35.0/grpc-1.35.0.tar.gz"
-        }
-      }
-    },
-    {
-      "component": {
-        "type": "other",
-        "other": {
-          "name": "grub2",
-          "version": "2.06-rc1",
-          "downloadUrl": "https://git.savannah.gnu.org/cgit/grub.git/snapshot/grub-2.06-rc1.tar.gz"
-        }
-      }
-    },
-    {
-      "component": {
-        "type": "other",
-        "other": {
-<<<<<<< HEAD
-          "name": "gnulib",
-          "version": "d271f868a8df9bbec29049d01e056481b7a1a263",
-          "downloadUrl": "https://git.savannah.gnu.org/cgit/gnulib.git/snapshot/gnulib-d271f868a8df9bbec29049d01e056481b7a1a263.tar.gz"
-=======
-          "name": "GSL",
-          "version": "2.0.0",
-          "downloadUrl": "https://github.com/microsoft/GSL/archive/v2.0.0.tar.gz"
->>>>>>> a6f8e0a4
-        }
-      }
-    },
-    {
-      "component": {
-        "type": "other",
-        "other": {
-          "name": "gtest",
-          "version": "1.8.1",
-          "downloadUrl": "https://github.com/google/googletest/archive/release-1.8.1.tar.gz"
-        }
-      }
-    },
-    {
-      "component": {
-        "type": "other",
-        "other": {
-          "name": "gtk-doc",
-          "version": "1.29",
-          "downloadUrl": "https://ftp.gnome.org/pub/gnome/sources/gtk-doc/1.29/gtk-doc-1.29.tar.xz"
-        }
-      }
-    },
-    {
-      "component": {
-        "type": "other",
-        "other": {
-          "name": "guile",
-          "version": "2.0.14",
-          "downloadUrl": "ftp://ftp.gnu.org/pub/gnu/guile/guile-2.0.14.tar.gz"
-        }
-      }
-    },
-    {
-      "component": {
-        "type": "other",
-        "other": {
-          "name": "gzip",
-          "version": "1.9",
-          "downloadUrl": "https://ftp.gnu.org/gnu/gzip/gzip-1.9.tar.xz"
-        }
-      }
-    },
-    {
-      "component": {
-        "type": "other",
-        "other": {
-          "name": "haproxy",
-          "version": "2.1.5",
-          "downloadUrl": "http://www.haproxy.org/download/2.1/src/haproxy-2.1.5.tar.gz"
-        }
-      }
-    },
-    {
-      "component": {
-        "type": "other",
-        "other": {
-          "name": "hardening-check",
-          "version": "2.6",
-          "downloadUrl": "http://ftp.debian.org/debian/pool/main/h/hardening-wrapper/hardening-wrapper_2.6.tar.xz"
-        }
-      }
-    },
-    {
-      "component": {
-        "type": "other",
-        "other": {
-          "name": "harfbuzz",
-          "version": "2.6.4",
-          "downloadUrl": "https://www.freedesktop.org/software/harfbuzz/release/harfbuzz-2.6.4.tar.xz"
-        }
-      }
-    },
-    {
-      "component": {
-        "type": "other",
-        "other": {
-          "name": "haveged",
-          "version": "1.9.8",
-          "downloadUrl": "https://github.com/jirka-h/haveged/archive/v1.9.8/haveged-1.9.8.tar.gz"
-        }
-      }
-    },
-    {
-      "component": {
-        "type": "other",
-        "other": {
-          "name": "hdparm",
-          "version": "9.56",
-          "downloadUrl": "http://downloads.sourceforge.net/hdparm/hdparm-9.56.tar.gz"
-        }
-      }
-    },
-    {
-      "component": {
-        "type": "other",
-        "other": {
-          "name": "heimdal",
-          "version": "7.7.0",
-          "downloadUrl": "https://github.com/heimdal/heimdal/releases/download/heimdal-7.7.0/heimdal-7.7.0.tar.gz"
-        }
-      }
-    },
-    {
-      "component": {
-        "type": "other",
-        "other": {
-          "name": "http-parser",
-          "version": "2.8.1",
-          "downloadUrl": "https://github.com/nodejs/http-parser/archive/v2.8.1.tar.gz"
-        }
-      }
-    },
-    {
-      "component": {
-        "type": "other",
-        "other": {
-          "name": "httpd",
-          "version": "2.4.46",
-          "downloadUrl": "https://archive.apache.org/dist/httpd/httpd-2.4.46.tar.bz2"
-        }
-      }
-    },
-    {
-      "component": {
-        "type": "other",
-        "other": {
-<<<<<<< HEAD
-          "name": "hwdata",
-          "version": "0.341",
-          "downloadUrl": "https://github.com/vcrhonek/hwdata/archive/v0.341.tar.gz"
-=======
-          "name": "hyperv-daemons",
-          "version": "5.10.52.1",
-          "downloadUrl": "https://github.com/microsoft/CBL-Mariner-Linux-Kernel/archive/rolling-lts/mariner/5.10.52.1.tar.gz"
->>>>>>> a6f8e0a4
-        }
-      }
-    },
-    {
-      "component": {
-        "type": "other",
-        "other": {
-          "name": "hyperscan",
-          "version": "5.4.0",
-          "downloadUrl": "https://github.com/intel/hyperscan/archive/v5.4.0.tar.gz"
-        }
-      }
-    },
-    {
-      "component": {
-        "type": "other",
-        "other": {
-          "name": "i2c-tools",
-          "version": "4.1",
-          "downloadUrl": "https://www.kernel.org/pub/software/utils/i2c-tools/i2c-tools-4.1.tar.xz"
-        }
-      }
-    },
-    {
-      "component": {
-        "type": "other",
-        "other": {
-          "name": "iana-etc",
-          "version": "2.30",
-          "downloadUrl": "http://anduin.linuxfromscratch.org/sources/LFS/lfs-packages/conglomeration//iana-etc/iana-etc-2.30.tar.bz2"
-        }
-      }
-    },
-    {
-      "component": {
-        "type": "other",
-        "other": {
-          "name": "icu",
-          "version": "68.2.0.6",
-          "downloadUrl": "https://github.com/microsoft/icu/archive/v68.2.0.6.tar.gz"
-        }
-      }
-    },
-    {
-      "component": {
-        "type": "other",
-        "other": {
-          "name": "initscripts",
-          "version": "9.70",
-          "downloadUrl": "https://github.com/fedora-sysv/initscripts/archive/9.70.tar.gz"
-        }
-      }
-    },
-    {
-      "component": {
-        "type": "other",
-        "other": {
-          "name": "inotify-tools",
-          "version": "3.14",
-          "downloadUrl": "https://github.com/downloads/rvoicilas/inotify-tools/inotify-tools-3.14.tar.gz"
-        }
-      }
-    },
-    {
-      "component": {
-        "type": "other",
-        "other": {
-          "name": "inputproto",
-          "version": "2.3.2",
-          "downloadUrl": "https://www.x.org/pub/individual/proto/inputproto-2.3.2.tar.bz2"
-        }
-      }
-    },
-    {
-      "component": {
-        "type": "other",
-        "other": {
-          "name": "intltool",
-          "version": "0.51.0",
-          "downloadUrl": "https://launchpad.net/intltool/trunk/0.51.0/+download/intltool-0.51.0.tar.gz"
-        }
-      }
-    },
-    {
-      "component": {
-        "type": "other",
-        "other": {
-          "name": "iotop",
-          "version": "0.6",
-          "downloadUrl": "http://guichaz.free.fr/iotop/files/iotop-0.6.tar.gz"
-        }
-      }
-    },
-    {
-      "component": {
-        "type": "other",
-        "other": {
-          "name": "iperf3",
-          "version": "3.6",
-          "downloadUrl": "https://github.com/esnet/iperf/archive/3.6.tar.gz"
-        }
-      }
-    },
-    {
-      "component": {
-        "type": "other",
-        "other": {
-          "name": "ipmitool",
-          "version": "1.8.18",
-          "downloadUrl": "https://github.com/ipmitool/ipmitool/archive/IPMITOOL_1_8_18/ipmitool-1.8.18.tar.gz"
-        }
-      }
-    },
-    {
-      "component": {
-        "type": "other",
-        "other": {
-          "name": "iproute",
-          "version": "4.18.0",
-          "downloadUrl": "https://www.kernel.org/pub/linux/utils/net/iproute2/iproute2-4.18.0.tar.xz"
-        }
-      }
-    },
-    {
-      "component": {
-        "type": "other",
-        "other": {
-          "name": "ipset",
-          "version": "7.1",
-          "downloadUrl": "http://ipset.netfilter.org/ipset-7.1.tar.bz2"
-        }
-      }
-    },
-    {
-      "component": {
-        "type": "other",
-        "other": {
-          "name": "iptables",
-          "version": "1.8.3",
-          "downloadUrl": "http://www.netfilter.org/projects/iptables/files/iptables-1.8.3.tar.bz2"
-        }
-      }
-    },
-    {
-      "component": {
-        "type": "other",
-        "other": {
-          "name": "iputils",
-          "version": "20180629",
-          "downloadUrl": "https://github.com/iputils/iputils/archive/s20180629.tar.gz"
-        }
-      }
-    },
-    {
-      "component": {
-        "type": "other",
-        "other": {
-          "name": "ipv6calc",
-          "version": "2.2.0",
-          "downloadUrl": "ftp://ftp.bieringer.de/pub/linux/IPv6/ipv6calc/ipv6calc-2.2.0.tar.gz"
-        }
-      }
-    },
-    {
-      "component": {
-        "type": "other",
-        "other": {
-          "name": "ipvsadm",
-          "version": "1.29",
-          "downloadUrl": "https://www.kernel.org/pub/linux/utils/kernel/ipvsadm/ipvsadm-1.29.tar.xz"
-        }
-      }
-    },
-    {
-      "component": {
-        "type": "other",
-        "other": {
-          "name": "ipxe",
-          "version": "1.20.1",
-          "downloadUrl": "https://github.com/ipxe/ipxe/archive/v1.20.1.tar.gz"
-        }
-      }
-    },
-    {
-      "component": {
-        "type": "other",
-        "other": {
-          "name": "irqbalance",
-          "version": "1.6.0",
-          "downloadUrl": "https://github.com/Irqbalance/irqbalance/archive/v1.6.0.tar.gz"
-        }
-      }
-    },
-    {
-      "component": {
-        "type": "other",
-        "other": {
-          "name": "iscsi-initiator-utils",
-          "version": "6.2.1.0+20191114.4440e57a59",
-          "downloadUrl": "https://github.com/open-iscsi/open-iscsi/archive/4440e57a59c7f1c23bbfdcb10844017f478918b6.tar.gz"
-        }
-      }
-    },
-    {
-      "component": {
-        "type": "other",
-        "other": {
-          "name": "isns-utils",
-          "version": "0.97",
-          "downloadUrl": "https://github.com/open-iscsi/open-isns/archive/v0.97.tar.gz"
-        }
-      }
-    },
-    {
-      "component": {
-        "type": "other",
-        "other": {
-          "name": "itstool",
-          "version": "2.0.6",
-          "downloadUrl": "http://files.itstool.org/itstool/itstool-2.0.6.tar.bz2"
-        }
-      }
-    },
-    {
-      "component": {
-        "type": "other",
-        "other": {
-          "name": "ivykis",
-          "version": "0.42.4",
-          "downloadUrl": "https://github.com/buytenh/ivykis/archive/v0.42.4.tar.gz"
-        }
-      }
-    },
-    {
-      "component": {
-        "type": "other",
-        "other": {
-          "name": "jansson",
-          "version": "2.11",
-          "downloadUrl": "http://www.digip.org/jansson/releases/jansson-2.11.tar.gz"
-        }
-      }
-    },
-    {
-      "component": {
-        "type": "other",
-        "other": {
-          "name": "javapackages-tools",
-          "version": "5.3.0",
-          "downloadUrl": "https://github.com/fedora-java/javapackages/archive/5.3.0.tar.gz"
-        }
-      }
-    },
-    {
-      "component": {
-        "type": "other",
-        "other": {
-          "name": "jemalloc",
-          "version": "5.2.1",
-          "downloadUrl": "https://github.com/jemalloc/jemalloc/releases/download/5.2.1/jemalloc-5.2.1.tar.bz2"
-        }
-      }
-    },
-    {
-      "component": {
-        "type": "other",
-        "other": {
-          "name": "jna",
-          "version": "5.5.0",
-          "downloadUrl": "https://github.com/java-native-access/jna/archive/5.5.0/jna-5.5.0.tar.gz"
-        }
-      }
-    },
-    {
-      "component": {
-        "type": "other",
-        "other": {
-          "name": "jq",
-          "version": "1.5",
-          "downloadUrl": "https://github.com/stedolan/jq/releases/download/jq-1.5/jq-1.5.tar.gz"
-        }
-      }
-    },
-    {
-      "component": {
-        "type": "other",
-        "other": {
-          "name": "json-c",
-          "version": "0.14",
-          "downloadUrl": "https://github.com/json-c/json-c/archive/json-c-0.14-20200419.tar.gz"
-        }
-      }
-    },
-    {
-      "component": {
-        "type": "other",
-        "other": {
-          "name": "json-glib",
-          "version": "1.4.4",
-          "downloadUrl": "https://ftp.gnome.org/pub/GNOME/sources/json-glib/1.4/json-glib-1.4.4.tar.xz"
-        }
-      }
-    },
-    {
-      "component": {
-        "type": "other",
-        "other": {
-          "name": "jsonbuilder",
-          "version": "0.2.1",
-          "downloadUrl": "https://github.com/microsoft/jsonbuilder/archive/v0.2.1.tar.gz"
-        }
-      }
-    },
-    {
-      "component": {
-        "type": "other",
-        "other": {
-          "name": "kbd",
-          "version": "2.0.4",
-          "downloadUrl": "http://ftp.altlinux.org/pub/people/legion/kbd/kbd-2.0.4.tar.xz"
-        }
-      }
-    },
-    {
-      "component": {
-        "type": "other",
-        "other": {
-          "name": "kbproto",
-          "version": "1.0.7",
-          "downloadUrl": "https://www.x.org/pub/individual/proto/kbproto-1.0.7.tar.bz2"
-        }
-      }
-    },
-    {
-      "component": {
-        "type": "other",
-        "other": {
-          "name": "kde-settings",
-          "version": "30.0",
-          "downloadUrl": "https://github.com/FedoraKDE/kde-settings/archive/30.0.tar.gz"
-        }
-      }
-    },
-    {
-      "component": {
-        "type": "other",
-        "other": {
-          "name": "keepalived",
-          "version": "2.0.10",
-          "downloadUrl": "https://github.com/acassen/keepalived/archive/v2.0.10.zip"
-        }
-      }
-    },
-    {
-      "component": {
-        "type": "other",
-        "other": {
-          "name": "kernel",
-          "version": "5.10.52.1",
-          "downloadUrl": "https://github.com/microsoft/CBL-Mariner-Linux-Kernel/archive/rolling-lts/mariner/5.10.52.1.tar.gz"
-        }
-      }
-    },
-    {
-      "component": {
-        "type": "other",
-        "other": {
-          "name": "kernel-headers",
-          "version": "5.10.52.1",
-          "downloadUrl": "https://github.com/microsoft/CBL-Mariner-Linux-Kernel/archive/rolling-lts/mariner/5.10.52.1.tar.gz"
-        }
-      }
-    },
-    {
-      "component": {
-        "type": "other",
-        "other": {
-          "name": "kernel-hyperv",
-          "version": "5.10.52.1",
-          "downloadUrl": "https://github.com/microsoft/CBL-Mariner-Linux-Kernel/archive/rolling-lts/mariner/5.10.52.1.tar.gz"
-        }
-      }
-    },
-    {
-      "component": {
-        "type": "other",
-        "other": {
-          "name": "kexec-tools",
-          "version": "2.0.21",
-          "downloadUrl": "http://kernel.org/pub/linux/utils/kernel/kexec/kexec-tools-2.0.21.tar.xz"
-        }
-      }
-    },
-    {
-      "component": {
-        "type": "other",
-        "other": {
-          "name": "keyutils",
-          "version": "1.5.10",
-          "downloadUrl": "https://people.redhat.com/~dhowells/keyutils/keyutils-1.5.10.tar.bz2"
-        }
-      }
-    },
-    {
-      "component": {
-        "type": "other",
-        "other": {
-          "name": "kf5-kconfig",
-          "version": "5.61.0",
-          "downloadUrl": "https://download.kde.org/stable/frameworks/5.61/kconfig-5.61.0.tar.xz"
-        }
-      }
-    },
-    {
-      "component": {
-        "type": "other",
-        "other": {
-          "name": "kf5-kcoreaddons",
-          "version": "5.61.0",
-          "downloadUrl": "https://download.kde.org/stable/frameworks/5.61/kcoreaddons-5.61.0.tar.xz"
-        }
-      }
-    },
-    {
-      "component": {
-        "type": "other",
-        "other": {
-          "name": "kf5-ki18n",
-          "version": "5.61.0",
-          "downloadUrl": "https://download.kde.org/stable/frameworks/5.61/ki18n-5.61.0.tar.xz"
-        }
-      }
-    },
-    {
-      "component": {
-        "type": "other",
-        "other": {
-          "name": "kf5-kwidgetsaddons",
-          "version": "5.61.0",
-          "downloadUrl": "https://download.kde.org/stable/frameworks/5.61/kwidgetsaddons-5.61.0.tar.xz"
-        }
-      }
-    },
-    {
-      "component": {
-        "type": "other",
-        "other": {
-          "name": "kmod",
-          "version": "25",
-          "downloadUrl": "http://www.kernel.org/pub/linux/utils/kernel/kmod/kmod-25.tar.xz"
-        }
-      }
-    },
-    {
-      "component": {
-        "type": "other",
-        "other": {
-          "name": "kpmcore",
-          "version": "3.3.0",
-          "downloadUrl": "http://download.kde.org/stable/kpmcore/3.3.0/src/kpmcore-3.3.0.tar.xz"
-        }
-      }
-    },
-    {
-      "component": {
-        "type": "other",
-        "other": {
-          "name": "krb5",
-          "version": "1.17",
-          "downloadUrl": "https://web.mit.edu/kerberos/dist/krb5/1.17/krb5-1.17.tar.gz"
-        }
-      }
-    },
-    {
-      "component": {
-        "type": "other",
-        "other": {
-          "name": "kubernetes",
-          "version": "1.18.14",
-          "downloadUrl": "https://kubernetesartifacts.azureedge.net/kubernetes/v1.18.14-hotfix.20210525/binaries/kubernetes-node-linux-amd64.tar.gz"
-        }
-      }
-    },
-    {
-      "component": {
-        "type": "other",
-        "other": {
-          "name": "kubernetes",
-          "version": "1.18.17",
-          "downloadUrl": "https://kubernetesartifacts.azureedge.net/kubernetes/v1.18.17-hotfix.20210525/binaries/kubernetes-node-linux-amd64.tar.gz"
-        }
-      }
-    },
-    {
-      "component": {
-        "type": "other",
-        "other": {
-          "name": "kubernetes",
-          "version": "1.19.7",
-          "downloadUrl": "https://kubernetesartifacts.azureedge.net/kubernetes/v1.19.7-hotfix.20210525/binaries/kubernetes-node-linux-amd64.tar.gz"
-        }
-      }
-    },
-    {
-      "component": {
-        "type": "other",
-        "other": {
-          "name": "kubernetes",
-          "version": "1.19.9",
-          "downloadUrl": "https://kubernetesartifacts.azureedge.net/kubernetes/v1.19.9-hotfix.20210526/binaries/kubernetes-node-linux-amd64.tar.gz"
-        }
-      }
-    },
-    {
-      "component": {
-        "type": "other",
-        "other": {
-          "name": "kubernetes",
-          "version": "1.20.2",
-          "downloadUrl": "https://kubernetesartifacts.azureedge.net/kubernetes/v1.20.2-hotfix.20210525/binaries/kubernetes-node-linux-amd64.tar.gz"
-        }
-      }
-    },
-    {
-      "component": {
-        "type": "other",
-        "other": {
-          "name": "kubernetes",
-          "version": "1.20.5",
-          "downloadUrl": "https://kubernetesartifacts.azureedge.net/kubernetes/v1.20.5-hotfix.20210526/binaries/kubernetes-node-linux-amd64.tar.gz"
-        }
-      }
-    },
-    {
-      "component": {
-        "type": "other",
-        "other": {
-          "name": "kured",
-          "version": "1.6.1",
-          "downloadUrl": "https://github.com/weaveworks/kured/archive/refs/tags/1.6.1.tar.gz"
-        }
-      }
-    },
-    {
-      "component": {
-        "type": "other",
-        "other": {
-          "name": "kyua",
-          "version": "0.13",
-          "downloadUrl": "https://github.com/jmmv/kyua/releases/download/kyua-0.13/kyua-0.13.tar.gz"
-        }
-      }
-    },
-    {
-      "component": {
-        "type": "other",
-        "other": {
-          "name": "lapack",
-          "version": "3.8.0",
-          "downloadUrl": "http://www.netlib.org/lapack/lapack-3.8.0.tar.gz"
-        }
-      }
-    },
-    {
-      "component": {
-        "type": "other",
-        "other": {
-          "name": "less",
-          "version": "530",
-          "downloadUrl": "http://www.greenwoodsoftware.com/less/less-530.tar.gz"
-        }
-      }
-    },
-    {
-      "component": {
-        "type": "other",
-        "other": {
-          "name": "leveldb",
-          "version": "1.22",
-          "downloadUrl": "https://github.com/google/leveldb/archive/1.22/leveldb-1.22.tar.gz"
-        }
-      }
-    },
-    {
-      "component": {
-        "type": "other",
-        "other": {
-          "name": "libacvp",
-          "version": "1.2.0",
-          "downloadUrl": "https://github.com/cisco/libacvp/archive/v1.2.0.tar.gz"
-        }
-      }
-    },
-    {
-      "component": {
-        "type": "other",
-        "other": {
-          "name": "libaio",
-          "version": "0.3.112",
-          "downloadUrl": "https://releases.pagure.org/libaio/libaio-0.3.112.tar.gz"
-        }
-      }
-    },
-    {
-      "component": {
-        "type": "other",
-        "other": {
-          "name": "libarchive",
-          "version": "3.4.2",
-          "downloadUrl": "https://github.com/libarchive/libarchive/releases/download/v3.4.2/libarchive-3.4.2.tar.gz"
-        }
-      }
-    },
-    {
-      "component": {
-        "type": "other",
-        "other": {
-          "name": "libassuan",
-          "version": "2.5.1",
-          "downloadUrl": "ftp://ftp.gnupg.org/gcrypt/libassuan/libassuan-2.5.1.tar.bz2"
-        }
-      }
-    },
-    {
-      "component": {
-        "type": "other",
-        "other": {
-          "name": "libatasmart",
-          "version": "0.19",
-          "downloadUrl": "http://0pointer.de/public/libatasmart-0.19.tar.xz"
-        }
-      }
-    },
-    {
-      "component": {
-        "type": "other",
-        "other": {
-          "name": "libatomic_ops",
-          "version": "7.6.6",
-          "downloadUrl": "http://www.ivmaisoft.com/_bin/atomic_ops/libatomic_ops-7.6.6.tar.gz"
-        }
-      }
-    },
-    {
-      "component": {
-        "type": "other",
-        "other": {
-          "name": "libburn",
-          "version": "1.4.8",
-          "downloadUrl": "http://files.libburnia-project.org/releases/libburn-1.4.8.tar.gz"
-        }
-      }
-    },
-    {
-      "component": {
-        "type": "other",
-        "other": {
-          "name": "libcap",
-          "version": "2.26",
-          "downloadUrl": "https://www.kernel.org/pub/linux/libs/security/linux-privs/libcap2/libcap-2.26.tar.xz"
-        }
-      }
-    },
-    {
-      "component": {
-        "type": "other",
-        "other": {
-          "name": "libcap-ng",
-          "version": "0.7.9",
-          "downloadUrl": "http://people.redhat.com/sgrubb/libcap-ng/libcap-ng-0.7.9.tar.gz"
-        }
-      }
-    },
-    {
-      "component": {
-        "type": "other",
-        "other": {
-          "name": "libcgroup",
-          "version": "0.41",
-          "downloadUrl": "https://downloads.sourceforge.net/libcg/libcgroup-0.41.tar.bz2"
-        }
-      }
-    },
-    {
-      "component": {
-        "type": "other",
-        "other": {
-          "name": "libcomps",
-          "version": "0.1.11",
-          "downloadUrl": "https://github.com/rpm-software-management/libcomps/archive/libcomps-0.1.11.tar.gz"
-        }
-      }
-    },
-    {
-      "component": {
-        "type": "other",
-        "other": {
-          "name": "libconfig",
-          "version": "1.7.3",
-          "downloadUrl": "https://github.com/hyperrealm/libconfig/releases/download/v1.7.3/libconfig-1.7.3.tar.gz"
-        }
-      }
-    },
-    {
-      "component": {
-        "type": "other",
-        "other": {
-          "name": "libconfini",
-          "version": "1.16.0",
-          "downloadUrl": "https://github.com/madmurphy/libconfini/archive/1.16.0.tar.gz"
-        }
-      }
-    },
-    {
-      "component": {
-        "type": "other",
-        "other": {
-          "name": "libconfuse",
-          "version": "3.3",
-          "downloadUrl": "https://github.com/libconfuse/libconfuse/releases/download/v3.3/confuse-3.3.tar.gz"
-        }
-      }
-    },
-    {
-      "component": {
-        "type": "other",
-        "other": {
-          "name": "libdb",
-          "version": "5.3.28",
-          "downloadUrl": "http://download.oracle.com/berkeley-db/db-5.3.28.tar.gz"
-        }
-      }
-    },
-    {
-      "component": {
-        "type": "other",
-        "other": {
-          "name": "libdmx",
-          "version": "1.1.3",
-          "downloadUrl": "https://www.x.org/pub/individual/lib/libdmx-1.1.3.tar.bz2"
-        }
-      }
-    },
-    {
-      "component": {
-        "type": "other",
-        "other": {
-          "name": "libdnet",
-          "version": "1.12",
-          "downloadUrl": "https://github.com/dugsong/libdnet/archive/libdnet-1.12.tar.gz"
-        }
-      }
-    },
-    {
-      "component": {
-        "type": "other",
-        "other": {
-          "name": "libdnf",
-          "version": "0.43.1",
-          "downloadUrl": "https://github.com/rpm-software-management/libdnf/archive/0.43.1.tar.gz"
-        }
-      }
-    },
-    {
-      "component": {
-        "type": "other",
-        "other": {
-          "name": "libedit",
-          "version": "3.1.20180525",
-          "downloadUrl": "https://www.thrysoee.dk/editline/libedit-20180525-3.1.tar.gz"
-        }
-      }
-    },
-    {
-      "component": {
-        "type": "other",
-        "other": {
-          "name": "libestr",
-          "version": "0.1.10",
-          "downloadUrl": "http://libestr.adiscon.com/files/download/libestr-0.1.10.tar.gz"
-        }
-      }
-    },
-    {
-      "component": {
-        "type": "other",
-        "other": {
-          "name": "libev",
-          "version": "4.24",
-          "downloadUrl": "http://dist.schmorp.de/libev/Attic/libev-4.24.tar.gz"
-        }
-      }
-    },
-    {
-      "component": {
-        "type": "other",
-        "other": {
-          "name": "libevent",
-          "version": "2.1.8",
-          "downloadUrl": "https://github.com/libevent/libevent/releases/download/release-2.1.8-stable/libevent-2.1.8-stable.tar.gz"
-        }
-      }
-    },
-    {
-      "component": {
-        "type": "other",
-        "other": {
-          "name": "libfastjson",
-          "version": "0.99.8",
-          "downloadUrl": "https://github.com/rsyslog/libfastjson/archive/v0.99.8.tar.gz"
-        }
-      }
-    },
-    {
-      "component": {
-        "type": "other",
-        "other": {
-          "name": "libffi",
-          "version": "3.2.1",
-          "downloadUrl": "https://gcc.gnu.org/pub/libffi/libffi-3.2.1.tar.gz"
-        }
-      }
-    },
-    {
-      "component": {
-        "type": "other",
-        "other": {
-          "name": "libfontenc",
-          "version": "1.1.3",
-          "downloadUrl": "https://www.x.org/pub/individual/lib/libfontenc-1.1.3.tar.bz2"
-        }
-      }
-    },
-    {
-      "component": {
-        "type": "other",
-        "other": {
-          "name": "libFS",
-          "version": "1.0.7",
-          "downloadUrl": "https://www.x.org/pub/individual/lib/libFS-1.0.7.tar.bz2"
-        }
-      }
-    },
-    {
-      "component": {
-        "type": "other",
-        "other": {
-          "name": "libgcrypt",
-          "version": "1.8.7",
-          "downloadUrl": "https://gnupg.org/ftp/gcrypt/libgcrypt/libgcrypt-1.8.7.tar.bz2"
-        }
-      }
-    },
-    {
-      "component": {
-        "type": "other",
-        "other": {
-          "name": "libgpg-error",
-          "version": "1.32",
-          "downloadUrl": "ftp://ftp.gnupg.org/gcrypt/libgpg-error/libgpg-error-1.32.tar.bz2"
-        }
-      }
-    },
-    {
-      "component": {
-        "type": "other",
-        "other": {
-          "name": "libgssglue",
-          "version": "0.4",
-          "downloadUrl": "http://www.citi.umich.edu/projects/nfsv4/linux/libgssglue/libgssglue-0.4.tar.gz"
-        }
-      }
-    },
-    {
-      "component": {
-        "type": "other",
-        "other": {
-          "name": "libgsystem",
-          "version": "2015.2",
-          "downloadUrl": "https://src.fedoraproject.org/repo/pkgs/libgsystem/libgsystem-2015.2.tar.xz/e388e3ad3c2b527479cc8512f6ad9a37/libgsystem-2015.2.tar.xz"
-        }
-      }
-    },
-    {
-      "component": {
-        "type": "other",
-        "other": {
-          "name": "libgudev",
-          "version": "232",
-          "downloadUrl": "https://download.gnome.org/sources/libgudev/232/libgudev-232.tar.xz"
-        }
-      }
-    },
-    {
-      "component": {
-        "type": "other",
-        "other": {
-          "name": "libICE",
-          "version": "1.0.9",
-          "downloadUrl": "https://www.x.org/pub/individual/lib/libICE-1.0.9.tar.bz2"
-        }
-      }
-    },
-    {
-      "component": {
-        "type": "other",
-        "other": {
-          "name": "libiothsm-std",
-          "version": "1.1.2",
-          "downloadUrl": "https://github.com/Azure/iotedge/archive/1.1.2.tar.gz"
-        }
-      }
-    },
-    {
-      "component": {
-        "type": "other",
-        "other": {
-          "name": "libisoburn",
-          "version": "1.4.8",
-          "downloadUrl": "http://files.libburnia-project.org/releases/libisoburn-1.4.8.tar.gz"
-        }
-      }
-    },
-    {
-      "component": {
-        "type": "other",
-        "other": {
-          "name": "libisofs",
-          "version": "1.4.8",
-          "downloadUrl": "http://files.libburnia-project.org/releases/libisofs-1.4.8.tar.gz"
-        }
-      }
-    },
-    {
-      "component": {
-        "type": "other",
-        "other": {
-          "name": "libjpeg-turbo",
-          "version": "2.0.0",
-          "downloadUrl": "http://downloads.sourceforge.net/libjpeg-turbo/libjpeg-turbo-2.0.0.tar.gz"
-        }
-      }
-    },
-    {
-      "component": {
-        "type": "other",
-        "other": {
-          "name": "libkcapi",
-          "version": "1.2.0",
-          "downloadUrl": "https://www.chronox.de/libkcapi/libkcapi-1.2.0.tar.xz"
-        }
-      }
-    },
-    {
-      "component": {
-        "type": "other",
-        "other": {
-          "name": "libksba",
-          "version": "1.3.5",
-          "downloadUrl": "https://www.gnupg.org/ftp/gcrypt/libksba/libksba-1.3.5.tar.bz2"
-        }
-      }
-    },
-    {
-      "component": {
-        "type": "other",
-        "other": {
-          "name": "liblogging",
-          "version": "1.0.6",
-          "downloadUrl": "http://download.rsyslog.com/liblogging/liblogging-1.0.6.tar.gz"
-        }
-      }
-    },
-    {
-      "component": {
-        "type": "other",
-        "other": {
-          "name": "liblognorm",
-          "version": "2.0.3",
-          "downloadUrl": "https://www.liblognorm.com/files/download/liblognorm-2.0.3.tar.gz"
-        }
-      }
-    },
-    {
-      "component": {
-        "type": "other",
-        "other": {
-          "name": "libmaxminddb",
-          "version": "1.5.0",
-          "downloadUrl": "https://github.com/maxmind/libmaxminddb/releases/download/1.5.0/libmaxminddb-1.5.0.tar.gz"
-        }
-      }
-    },
-    {
-      "component": {
-        "type": "other",
-        "other": {
-          "name": "libmbim",
-          "version": "1.18.2",
-          "downloadUrl": "https://www.freedesktop.org/software/libmbim/libmbim-1.18.2.tar.xz"
-        }
-      }
-    },
-    {
-      "component": {
-        "type": "other",
-        "other": {
-          "name": "libmnl",
-          "version": "1.0.4",
-          "downloadUrl": "http://netfilter.org/projects/libmnl/files/libmnl-1.0.4.tar.bz2"
-        }
-      }
-    },
-    {
-      "component": {
-        "type": "other",
-        "other": {
-          "name": "libmodulemd",
-          "version": "2.5.0",
-          "downloadUrl": "https://github.com/fedora-modularity/libmodulemd/releases/download/libmodulemd-2.5.0/modulemd-2.5.0.tar.xz"
-        }
-      }
-    },
-    {
-      "component": {
-        "type": "other",
-        "other": {
-          "name": "libmpc",
-          "version": "1.1.0",
-          "downloadUrl": "https://ftp.gnu.org/gnu/mpc/mpc-1.1.0.tar.gz"
-        }
-      }
-    },
-    {
-      "component": {
-        "type": "other",
-        "other": {
-          "name": "libmspack",
-          "version": "0.7.1alpha",
-          "downloadUrl": "http://www.cabextract.org.uk/libmspack/libmspack-0.7.1alpha.tar.gz"
-        }
-      }
-    },
-    {
-      "component": {
-        "type": "other",
-        "other": {
-          "name": "libndp",
-          "version": "1.7",
-          "downloadUrl": "http://www.libndp.org/files/libndp-1.7.tar.gz"
-        }
-      }
-    },
-    {
-      "component": {
-        "type": "other",
-        "other": {
-          "name": "libnetfilter_conntrack",
-          "version": "1.0.7",
-          "downloadUrl": "http://www.netfilter.org/projects/libnetfilter_conntrack/files/libnetfilter_conntrack-1.0.7.tar.bz2"
-        }
-      }
-    },
-    {
-      "component": {
-        "type": "other",
-        "other": {
-          "name": "libnetfilter_cthelper",
-          "version": "1.0.0",
-          "downloadUrl": "http://www.netfilter.org/projects/libnetfilter_cthelper/files/libnetfilter_cthelper-1.0.0.tar.bz2"
-        }
-      }
-    },
-    {
-      "component": {
-        "type": "other",
-        "other": {
-          "name": "libnetfilter_cttimeout",
-          "version": "1.0.0",
-          "downloadUrl": "http://www.netfilter.org/projects/libnetfilter_cttimeout/files/libnetfilter_cttimeout-1.0.0.tar.bz2"
-        }
-      }
-    },
-    {
-      "component": {
-        "type": "other",
-        "other": {
-          "name": "libnetfilter_queue",
-          "version": "1.0.3",
-          "downloadUrl": "http://www.netfilter.org/projects/libnetfilter_queue/files/libnetfilter_queue-1.0.3.tar.bz2"
-        }
-      }
-    },
-    {
-      "component": {
-        "type": "other",
-        "other": {
-          "name": "libnfnetlink",
-          "version": "1.0.1",
-          "downloadUrl": "http://www.netfilter.org/projects/libnfnetlink/files/libnfnetlink-1.0.1.tar.bz2"
-        }
-      }
-    },
-    {
-      "component": {
-        "type": "other",
-        "other": {
-          "name": "libnftnl",
-          "version": "1.1.9",
-          "downloadUrl": "https://netfilter.org/projects/libnftnl/files/libnftnl-1.1.9.tar.bz2"
-        }
-      }
-    },
-    {
-      "component": {
-        "type": "other",
-        "other": {
-          "name": "libnl3",
-          "version": "3.4.0",
-          "downloadUrl": "https://github.com/thom311/libnl/releases/download/libnl3_4_0/libnl-3.4.0.tar.gz"
-        }
-      }
-    },
-    {
-      "component": {
-        "type": "other",
-        "other": {
-          "name": "libnsl2",
-          "version": "1.2.0",
-          "downloadUrl": "https://github.com/thkukuk/libnsl/archive/v1.2.0/libnsl-1.2.0.tar.gz"
-        }
-      }
-    },
-    {
-      "component": {
-        "type": "other",
-        "other": {
-          "name": "libnvidia-container",
-          "version": "1.3.3",
-          "downloadUrl": "https://github.com/NVIDIA/libnvidia-container/archive/v1.3.3.tar.gz"
-        }
-      }
-    },
-    {
-      "component": {
-        "type": "other",
-        "other": {
-          "name": "libpcap",
-          "version": "1.9.1",
-          "downloadUrl": "https://github.com/the-tcpdump-group/libpcap/archive/libpcap-1.9.1.tar.gz"
-        }
-      }
-    },
-    {
-      "component": {
-        "type": "other",
-        "other": {
-          "name": "libpciaccess",
-<<<<<<< HEAD
-          "version": "0.16",
-          "downloadUrl": "https://www.x.org/archive/individual/lib/libpciaccess-0.16.tar.bz2"
-=======
-          "version": "0.13.5",
-          "downloadUrl": "https://www.x.org/pub/individual/lib/libpciaccess-0.13.5.tar.bz2"
->>>>>>> a6f8e0a4
-        }
-      }
-    },
-    {
-      "component": {
-        "type": "other",
-        "other": {
-          "name": "libpipeline",
-          "version": "1.5.0",
-          "downloadUrl": "http://download.savannah.gnu.org/releases/libpipeline/libpipeline-1.5.0.tar.gz"
-        }
-      }
-    },
-    {
-      "component": {
-        "type": "other",
-        "other": {
-          "name": "libpng",
-          "version": "1.6.37",
-          "downloadUrl": "https://downloads.sourceforge.net/libpng/libpng-1.6.37.tar.xz"
-        }
-      }
-    },
-    {
-      "component": {
-        "type": "other",
-        "other": {
-          "name": "libpsl",
-          "version": "0.20.2",
-          "downloadUrl": "https://github.com/rockdaboot/libpsl/releases/download/libpsl-0.20.2/libpsl-0.20.2.tar.gz"
-        }
-      }
-    },
-    {
-      "component": {
-        "type": "other",
-        "other": {
-          "name": "libpwquality",
-          "version": "1.4.2",
-          "downloadUrl": "https://github.com/libpwquality/libpwquality/releases/download/libpwquality-1.4.2/libpwquality-1.4.2.tar.bz2"
-        }
-      }
-    },
-    {
-      "component": {
-        "type": "other",
-        "other": {
-          "name": "libqmi",
-          "version": "1.22.4",
-          "downloadUrl": "https://www.freedesktop.org/software/libqmi/libqmi-1.22.4.tar.xz"
-        }
-      }
-    },
-    {
-      "component": {
-        "type": "other",
-        "other": {
-          "name": "librdkafka",
-          "version": "1.4.0",
-          "downloadUrl": "https://github.com/edenhill/librdkafka/archive/v1.4.0.tar.gz"
-        }
-      }
-    },
-    {
-      "component": {
-        "type": "other",
-        "other": {
-          "name": "librelp",
-          "version": "1.2.17",
-          "downloadUrl": "https://github.com/rsyslog/librelp/archive/v1.2.17.tar.gz"
-        }
-      }
-    },
-    {
-      "component": {
-        "type": "other",
-        "other": {
-          "name": "librepo",
-          "version": "1.11.0",
-          "downloadUrl": "https://github.com/rpm-software-management/librepo/archive/1.11.0.tar.gz"
-        }
-      }
-    },
-    {
-      "component": {
-        "type": "other",
-        "other": {
-          "name": "librsync",
-          "version": "2.0.2",
-          "downloadUrl": "https://github.com/librsync/librsync/archive/v2.0.2.tar.gz"
-        }
-      }
-    },
-    {
-      "component": {
-        "type": "other",
-        "other": {
-          "name": "libseccomp",
-          "version": "2.4.1",
-          "downloadUrl": "https://github.com/seccomp/libseccomp/releases/download/v2.4.1/libseccomp-2.4.1.tar.gz"
-        }
-      }
-    },
-    {
-      "component": {
-        "type": "other",
-        "other": {
-          "name": "libselinux",
-          "version": "2.9",
-          "downloadUrl": "https://github.com/SELinuxProject/selinux/releases/download/20190315/libselinux-2.9.tar.gz"
-        }
-      }
-    },
-    {
-      "component": {
-        "type": "other",
-        "other": {
-          "name": "libsemanage",
-          "version": "2.9",
-          "downloadUrl": "https://github.com/SELinuxProject/selinux/releases/download/20190315/libsemanage-2.9.tar.gz"
-        }
-      }
-    },
-    {
-      "component": {
-        "type": "other",
-        "other": {
-          "name": "libsepol",
-          "version": "3.1",
-          "downloadUrl": "https://github.com/SELinuxProject/selinux/releases/download/20200710/libsepol-3.1.tar.gz"
-        }
-      }
-    },
-    {
-      "component": {
-        "type": "other",
-        "other": {
-          "name": "libserf",
-          "version": "1.3.9",
-          "downloadUrl": "https://www.apache.org/dist/serf/serf-1.3.9.tar.bz2"
-        }
-      }
-    },
-    {
-      "component": {
-        "type": "other",
-        "other": {
-          "name": "libsigc++20",
-          "version": "2.10.0",
-          "downloadUrl": "https://github.com/libsigcplusplus/libsigcplusplus/releases/download/2.10.0/libsigcplusplus-2.10.0.tar.xz"
-        }
-      }
-    },
-    {
-      "component": {
-        "type": "other",
-        "other": {
-          "name": "libSM",
-          "version": "1.2.2",
-          "downloadUrl": "https://www.x.org/pub/individual/lib/libSM-1.2.2.tar.bz2"
-        }
-      }
-    },
-    {
-      "component": {
-        "type": "other",
-        "other": {
-          "name": "libsolv",
-          "version": "0.7.7",
-          "downloadUrl": "https://github.com/openSUSE/libsolv/archive/0.7.7/libsolv-0.7.7.tar.gz"
-        }
-      }
-    },
-    {
-      "component": {
-        "type": "other",
-        "other": {
-          "name": "libsoup",
-          "version": "2.64.0",
-          "downloadUrl": "https://ftp.gnome.org/pub/GNOME/sources/libsoup/2.64/libsoup-2.64.0.tar.xz"
-        }
-      }
-    },
-    {
-      "component": {
-        "type": "other",
-        "other": {
-          "name": "libssh2",
-          "version": "1.9.0",
-          "downloadUrl": "https://www.libssh2.org/download/libssh2-1.9.0.tar.gz"
-        }
-      }
-    },
-    {
-      "component": {
-        "type": "other",
-        "other": {
-          "name": "libstoragemgmt",
-          "version": "1.8.4",
-          "downloadUrl": "https://github.com/libstorage/libstoragemgmt/releases/download/1.8.4/libstoragemgmt-1.8.4.tar.gz"
-        }
-      }
-    },
-    {
-      "component": {
-        "type": "other",
-        "other": {
-          "name": "libtalloc",
-          "version": "2.3.1",
-          "downloadUrl": "https://www.samba.org/ftp/talloc/talloc-2.3.1.tar.gz"
-        }
-      }
-    },
-    {
-      "component": {
-        "type": "other",
-        "other": {
-          "name": "libtar",
-          "version": "1.2.20",
-          "downloadUrl": "https://github.com/tklauser/libtar/archive/v1.2.20.tar.gz"
-        }
-      }
-    },
-    {
-      "component": {
-        "type": "other",
-        "other": {
-          "name": "libtasn1",
-          "version": "4.14",
-          "downloadUrl": "https://ftp.gnu.org/gnu/libtasn1/libtasn1-4.14.tar.gz"
-        }
-      }
-    },
-    {
-      "component": {
-        "type": "other",
-        "other": {
-          "name": "libtiff",
-          "version": "4.1.0",
-          "downloadUrl": "https://gitlab.com/libtiff/libtiff/-/archive/v4.1.0/libtiff-v4.1.0.tar.gz"
-        }
-      }
-    },
-    {
-      "component": {
-        "type": "other",
-        "other": {
-          "name": "libtirpc",
-          "version": "1.1.4",
-          "downloadUrl": "https://downloads.sourceforge.net/libtirpc/libtirpc-1.1.4.tar.bz2"
-        }
-      }
-    },
-    {
-      "component": {
-        "type": "other",
-        "other": {
-          "name": "libtool",
-          "version": "2.4.6",
-          "downloadUrl": "http://ftp.gnu.org/gnu/libtool/libtool-2.4.6.tar.xz"
-        }
-      }
-    },
-    {
-      "component": {
-        "type": "other",
-        "other": {
-          "name": "libunistring",
-          "version": "0.9.10",
-          "downloadUrl": "http://ftp.gnu.org/gnu/libunistring/libunistring-0.9.10.tar.xz"
-        }
-      }
-    },
-    {
-      "component": {
-        "type": "other",
-        "other": {
-          "name": "libunwind",
-          "version": "1.2",
-          "downloadUrl": "http://download.savannah.gnu.org/releases/libunwind/libunwind-1.2.tar.gz"
-        }
-      }
-    },
-    {
-      "component": {
-        "type": "other",
-        "other": {
-          "name": "libusb",
-          "version": "1.0.24",
-          "downloadUrl": "https://github.com/libusb/libusb/releases/download/v1.0.24/libusb-1.0.24.tar.bz2"
-        }
-      }
-    },
-    {
-      "component": {
-        "type": "other",
-        "other": {
-          "name": "libuv",
-          "version": "1.38.0",
-          "downloadUrl": "https://dist.libuv.org/dist/v1.38.0/libuv-v1.38.0.tar.gz"
-        }
-      }
-    },
-    {
-      "component": {
-        "type": "other",
-        "other": {
-          "name": "libvirt",
-          "version": "6.1.0",
-          "downloadUrl": "https://libvirt.org/sources/libvirt-6.1.0.tar.xz"
-        }
-      }
-    },
-    {
-      "component": {
-        "type": "other",
-        "other": {
-          "name": "libwebp",
-          "version": "1.0.3",
-          "downloadUrl": "https://github.com/webmproject/libwebp/archive/v1.0.3.tar.gz"
-        }
-      }
-    },
-    {
-      "component": {
-        "type": "other",
-        "other": {
-          "name": "libX11",
-          "version": "1.6.5",
-          "downloadUrl": "https://www.x.org/pub/individual/lib/libX11-1.6.5.tar.bz2"
-        }
-      }
-    },
-    {
-      "component": {
-        "type": "other",
-        "other": {
-          "name": "libXau",
-          "version": "1.0.8",
-          "downloadUrl": "https://www.x.org/pub/individual/lib/libXau-1.0.8.tar.bz2"
-        }
-      }
-    },
-    {
-      "component": {
-        "type": "other",
-        "other": {
-          "name": "libXaw",
-          "version": "1.0.13",
-          "downloadUrl": "https://www.x.org/pub/individual/lib/libXaw-1.0.13.tar.bz2"
-        }
-      }
-    },
-    {
-      "component": {
-        "type": "other",
-        "other": {
-          "name": "libxcb",
-          "version": "1.12",
-          "downloadUrl": "https://xcb.freedesktop.org/dist/libxcb-1.12.tar.bz2"
-        }
-      }
-    },
-    {
-      "component": {
-        "type": "other",
-        "other": {
-<<<<<<< HEAD
-          "name": "libyaml",
-          "version": "0.2.5",
-          "downloadUrl": "https://pyyaml.org/download/libyaml/yaml-0.2.5.tar.gz"
-=======
-          "name": "libxcrypt",
-          "version": "4.4.17",
-          "downloadUrl": "https://github.com/besser82/libxcrypt/archive/v4.4.17/libxcrypt-4.4.17.tar.gz"
->>>>>>> a6f8e0a4
-        }
-      }
-    },
-    {
-      "component": {
-        "type": "other",
-        "other": {
-          "name": "libXcursor",
-          "version": "1.1.14",
-          "downloadUrl": "https://www.x.org/pub/individual/lib/libXcursor-1.1.14.tar.bz2"
-        }
-      }
-    },
-    {
-      "component": {
-        "type": "other",
-        "other": {
-          "name": "libXdamage",
-          "version": "1.1.4",
-          "downloadUrl": "https://www.x.org/pub/individual/lib/libXdamage-1.1.4.tar.bz2"
-        }
-      }
-    },
-    {
-      "component": {
-        "type": "other",
-        "other": {
-          "name": "libXext",
-          "version": "1.3.3",
-          "downloadUrl": "https://www.x.org/pub/individual/lib/libXext-1.3.3.tar.bz2"
-        }
-      }
-    },
-    {
-      "component": {
-        "type": "other",
-        "other": {
-          "name": "libXfixes",
-          "version": "5.0.3",
-          "downloadUrl": "https://www.x.org/pub/individual/lib/libXfixes-5.0.3.tar.bz2"
-        }
-      }
-    },
-    {
-      "component": {
-        "type": "other",
-        "other": {
-<<<<<<< HEAD
-          "name": "lm-sensors",
-          "version": "3.5.0",
-          "downloadUrl": "https://github.com/lm-sensors/lm-sensors/archive/V3-5-0.tar.gz"
-=======
-          "name": "libXfont2",
-          "version": "2.0.1",
-          "downloadUrl": "https://www.x.org/pub/individual/lib/libXfont2-2.0.1.tar.bz2"
->>>>>>> a6f8e0a4
-        }
-      }
-    },
-    {
-      "component": {
-        "type": "other",
-        "other": {
-<<<<<<< HEAD
-          "name": "lmdb",
-          "version": "0.9.23",
-          "downloadUrl": "https://github.com/LMDB/lmdb/archive/LMDB_0.9.23.tar.gz"
-=======
-          "name": "libXft",
-          "version": "2.3.2",
-          "downloadUrl": "https://www.x.org/pub/individual/lib/libXft-2.3.2.tar.bz2"
->>>>>>> a6f8e0a4
-        }
-      }
-    },
-    {
-      "component": {
-        "type": "other",
-        "other": {
-          "name": "libXi",
-          "version": "1.7.9",
-          "downloadUrl": "https://www.x.org/pub/individual/lib/libXi-1.7.9.tar.bz2"
-        }
-      }
-    },
-    {
-      "component": {
-        "type": "other",
-        "other": {
-          "name": "libXinerama",
-          "version": "1.1.3",
-          "downloadUrl": "https://www.x.org/pub/individual/lib/libXinerama-1.1.3.tar.bz2"
-        }
-      }
-    },
-    {
-      "component": {
-        "type": "other",
-        "other": {
-<<<<<<< HEAD
-          "name": "lsb-release",
-          "version": "1.4",
-          "downloadUrl": "https://downloads.sourceforge.net/lsb/lsb-release-1.4.tar.gz"
-        }
-      }
-    },
-    {
-      "component": {
-        "type": "other",
-        "other": {
-          "name": "lshw",
-          "version": "B.02.18",
-          "downloadUrl": "http://www.ezix.org/software/files/lshw-B.02.18.tar.gz"
-=======
-          "name": "libxkbfile",
-          "version": "1.0.9",
-          "downloadUrl": "https://www.x.org/pub/individual/lib/libxkbfile-1.0.9.tar.bz2"
->>>>>>> a6f8e0a4
-        }
-      }
-    },
-    {
-      "component": {
-        "type": "other",
-        "other": {
-          "name": "libXmu",
-          "version": "1.1.2",
-          "downloadUrl": "https://www.x.org/pub/individual/lib/libXmu-1.1.2.tar.bz2"
-        }
-      }
-    },
-    {
-      "component": {
-        "type": "other",
-        "other": {
-          "name": "libXpm",
-          "version": "3.5.12",
-          "downloadUrl": "https://www.x.org/pub/individual/lib/libXpm-3.5.12.tar.bz2"
-        }
-      }
-    },
-    {
-      "component": {
-        "type": "other",
-        "other": {
-          "name": "libXrandr",
-          "version": "1.5.1",
-          "downloadUrl": "https://www.x.org/pub/individual/lib/libXrandr-1.5.1.tar.bz2"
-        }
-      }
-    },
-    {
-      "component": {
-        "type": "other",
-        "other": {
-          "name": "libXrender",
-          "version": "0.9.10",
-          "downloadUrl": "https://www.x.org/pub/individual/lib/libXrender-0.9.10.tar.bz2"
-        }
-      }
-    },
-    {
-      "component": {
-        "type": "other",
-        "other": {
-          "name": "libXres",
-          "version": "1.0.7",
-          "downloadUrl": "https://www.x.org/pub/individual/lib/libXres-1.0.7.tar.bz2"
-        }
-      }
-    },
-    {
-      "component": {
-        "type": "other",
-        "other": {
-          "name": "libXScrnSaver",
-          "version": "1.2.2",
-          "downloadUrl": "https://www.x.org/pub/individual/lib/libXScrnSaver-1.2.2.tar.bz2"
-        }
-      }
-    },
-    {
-      "component": {
-        "type": "other",
-        "other": {
-          "name": "libxshmfence",
-          "version": "1.2",
-          "downloadUrl": "https://www.x.org/pub/individual/lib/libxshmfence-1.2.tar.bz2"
-        }
-      }
-    },
-    {
-      "component": {
-        "type": "other",
-        "other": {
-          "name": "libXt",
-          "version": "1.1.5",
-          "downloadUrl": "https://www.x.org/pub/individual/lib/libXt-1.1.5.tar.bz2"
-        }
-      }
-    },
-    {
-      "component": {
-        "type": "other",
-        "other": {
-          "name": "libXtst",
-          "version": "1.2.3",
-          "downloadUrl": "https://www.x.org/pub/individual/lib/libXtst-1.2.3.tar.bz2"
-        }
-      }
-    },
-    {
-      "component": {
-        "type": "other",
-        "other": {
-          "name": "libXv",
-          "version": "1.0.11",
-          "downloadUrl": "https://www.x.org/pub/individual/lib/libXv-1.0.11.tar.bz2"
-        }
-      }
-    },
-    {
-      "component": {
-        "type": "other",
-        "other": {
-          "name": "libXvMC",
-          "version": "1.0.10",
-          "downloadUrl": "https://www.x.org/pub/individual/lib/libXvMC-1.0.10.tar.bz2"
-        }
-      }
-    },
-    {
-      "component": {
-        "type": "other",
-        "other": {
-          "name": "libXxf86dga",
-          "version": "1.1.4",
-          "downloadUrl": "https://www.x.org/pub/individual/lib/libXxf86dga-1.1.4.tar.bz2"
-        }
-      }
-    },
-    {
-      "component": {
-        "type": "other",
-        "other": {
-          "name": "libXxf86vm",
-          "version": "1.1.4",
-          "downloadUrl": "https://www.x.org/pub/individual/lib/libXxf86vm-1.1.4.tar.bz2"
-        }
-      }
-    },
-    {
-      "component": {
-        "type": "other",
-        "other": {
-          "name": "libxml++",
-          "version": "3.2.0",
-          "downloadUrl": "http://ftp.gnome.org/pub/GNOME/sources/libxml++/3.2/libxml++-3.2.0.tar.xz"
-        }
-      }
-    },
-    {
-      "component": {
-        "type": "other",
-        "other": {
-          "name": "libxml2",
-          "version": "2.9.12",
-          "downloadUrl": "ftp://xmlsoft.org/libxml2/libxml2-2.9.12.tar.gz"
-        }
-      }
-    },
-    {
-      "component": {
-        "type": "other",
-        "other": {
-          "name": "libxslt",
-          "version": "1.1.34",
-          "downloadUrl": "http://xmlsoft.org/sources/libxslt-1.1.34.tar.gz"
-        }
-      }
-    },
-    {
-      "component": {
-        "type": "other",
-        "other": {
-          "name": "libyaml",
-          "version": "0.2.1",
-          "downloadUrl": "http://pyyaml.org/download/libyaml/yaml-0.2.1.tar.gz"
-        }
-      }
-    },
-    {
-      "component": {
-        "type": "other",
-        "other": {
-          "name": "libzip",
-          "version": "1.7.3",
-          "downloadUrl": "https://libzip.org/download/libzip-1.7.3.tar.xz"
-        }
-      }
-    },
-    {
-      "component": {
-        "type": "other",
-        "other": {
-          "name": "linux-firmware",
-          "version": "20200316",
-          "downloadUrl": "https://git.kernel.org/pub/scm/linux/kernel/git/firmware/linux-firmware.git/snapshot/linux-firmware-20200316.tar.gz"
-        }
-      }
-    },
-    {
-      "component": {
-        "type": "other",
-        "other": {
-          "name": "lldb",
-          "version": "8.0.1",
-          "downloadUrl": "https://github.com/llvm/llvm-project/releases/download/llvmorg-8.0.1/lldb-8.0.1.src.tar.xz"
-        }
-      }
-    },
-    {
-      "component": {
-        "type": "other",
-        "other": {
-          "name": "lldpad",
-          "version": "1.0.1",
-          "downloadUrl": "https://github.com/intel/openlldp/archive/v1.0.1.tar.gz"
-        }
-      }
-    },
-    {
-      "component": {
-        "type": "other",
-        "other": {
-          "name": "llvm",
-          "version": "8.0.1",
-          "downloadUrl": "https://github.com/llvm/llvm-project/releases/download/llvmorg-8.0.1/llvm-8.0.1.src.tar.xz"
-        }
-      }
-    },
-    {
-      "component": {
-        "type": "other",
-        "other": {
-          "name": "lm-sensors",
-          "version": "3.5.0",
-          "downloadUrl": "https://github.com/lm-sensors/lm-sensors/archive/V3-5-0.tar.gz"
-        }
-      }
-    },
-    {
-      "component": {
-        "type": "other",
-        "other": {
-          "name": "lmdb",
-          "version": "0.9.23",
-          "downloadUrl": "https://github.com/LMDB/lmdb/archive/LMDB_0.9.23.tar.gz"
-        }
-      }
-    },
-    {
-      "component": {
-        "type": "other",
-        "other": {
-          "name": "log4cpp",
-          "version": "1.1.3",
-          "downloadUrl": "https://sourceforge.net/projects/log4cpp/files/log4cpp-1.1.x%20%28new%29/log4cpp-1.1/log4cpp-1.1.3.tar.gz"
-        }
-      }
-    },
-    {
-      "component": {
-        "type": "other",
-        "other": {
-          "name": "logrotate",
-          "version": "3.18.1",
-          "downloadUrl": "https://github.com/logrotate/logrotate/releases/download/3.18.1/logrotate-3.18.1.tar.gz"
-        }
-      }
-    },
-    {
-      "component": {
-        "type": "other",
-        "other": {
-          "name": "logrus",
-          "version": "1.8.1",
-          "downloadUrl": "https://github.com/sirupsen/logrus/archive/v1.8.1.tar.gz"
-        }
-      }
-    },
-    {
-      "component": {
-        "type": "other",
-        "other": {
-          "name": "lsb-release",
-          "version": "1.4",
-          "downloadUrl": "https://downloads.sourceforge.net/lsb/lsb-release-1.4.tar.gz"
-        }
-      }
-    },
-    {
-      "component": {
-        "type": "other",
-        "other": {
-          "name": "lshw",
-          "version": "B.02.18",
-          "downloadUrl": "http://www.ezix.org/software/files/lshw-B.02.18.tar.gz"
-        }
-      }
-    },
-    {
-      "component": {
-        "type": "other",
-        "other": {
-          "name": "lsof",
-          "version": "4.93.2",
-          "downloadUrl": "https://github.com/lsof-org/lsof/archive/4.93.2.tar.gz"
-        }
-      }
-    },
-    {
-      "component": {
-        "type": "other",
-        "other": {
-          "name": "lsscsi",
-          "version": "0.30",
-          "downloadUrl": "http://sg.danny.cz/scsi/lsscsi-0.30.tar.xz"
-        }
-      }
-    },
-    {
-      "component": {
-        "type": "other",
-        "other": {
-          "name": "ltrace",
-          "version": "0.7.3",
-          "downloadUrl": "http://www.ltrace.org/ltrace_0.7.3.orig.tar.bz2"
-        }
-      }
-    },
-    {
-      "component": {
-        "type": "other",
-        "other": {
-          "name": "lttng-consume",
-          "version": "0.2",
-          "downloadUrl": "https://github.com/microsoft/lttng-consume/archive/v0.2.tar.gz"
-        }
-      }
-    },
-    {
-      "component": {
-        "type": "other",
-        "other": {
-          "name": "lttng-tools",
-          "version": "2.11.2",
-          "downloadUrl": "https://lttng.org/files/lttng-tools/lttng-tools-2.11.2.tar.bz2"
-        }
-      }
-    },
-    {
-      "component": {
-        "type": "other",
-        "other": {
-          "name": "lttng-ust",
-          "version": "2.11.2",
-          "downloadUrl": "https://lttng.org/files/lttng-ust/lttng-ust-2.11.2.tar.bz2"
-        }
-      }
-    },
-    {
-      "component": {
-        "type": "other",
-        "other": {
-          "name": "lua",
-          "version": "5.3.5",
-          "downloadUrl": "https://www.lua.org/ftp/lua-5.3.5.tar.gz"
-        }
-      }
-    },
-    {
-      "component": {
-        "type": "other",
-        "other": {
-          "name": "lutok",
-          "version": "0.4",
-          "downloadUrl": "https://github.com/jmmv/lutok/releases/download/lutok-0.4/lutok-0.4.tar.gz"
-        }
-      }
-    },
-    {
-      "component": {
-        "type": "other",
-        "other": {
-          "name": "lvm2",
-          "version": "2.03.05",
-          "downloadUrl": "ftp://sourceware.org/pub/lvm2/releases/LVM2.2.03.05.tgz"
-        }
-      }
-    },
-    {
-      "component": {
-        "type": "other",
-        "other": {
-          "name": "lz4",
-          "version": "1.9.2",
-          "downloadUrl": "https://github.com/lz4/lz4/archive/v1.9.2/lz4-1.9.2.tar.gz"
-        }
-      }
-    },
-    {
-      "component": {
-        "type": "other",
-        "other": {
-          "name": "lzo",
-          "version": "2.10",
-          "downloadUrl": "http://www.oberhumer.com/opensource/lzo/download/lzo-2.10.tar.gz"
-        }
-      }
-    },
-    {
-      "component": {
-        "type": "other",
-        "other": {
-          "name": "m2crypto",
-          "version": "0.35.2",
-          "downloadUrl": "https://files.pythonhosted.org/packages/74/18/3beedd4ac48b52d1a4d12f2a8c5cf0ae342ce974859fba838cbbc1580249/M2Crypto-0.35.2.tar.gz"
-        }
-      }
-    },
-    {
-      "component": {
-        "type": "other",
-        "other": {
-          "name": "m4",
-          "version": "1.4.18",
-          "downloadUrl": "http://ftp.gnu.org/gnu/m4/m4-1.4.18.tar.gz"
-        }
-      }
-    },
-    {
-      "component": {
-        "type": "other",
-        "other": {
-          "name": "mailcap",
-          "version": "2.1.49",
-          "downloadUrl": "https://pagure.io/releases/mailcap/mailcap-2.1.49.tar.xz"
-        }
-      }
-    },
-    {
-      "component": {
-        "type": "other",
-        "other": {
-          "name": "make",
-          "version": "4.2.1",
-          "downloadUrl": "http://ftp.gnu.org/gnu/make/make-4.2.1.tar.bz2"
-        }
-      }
-    },
-    {
-      "component": {
-        "type": "other",
-        "other": {
-          "name": "makedumpfile",
-          "version": "1.6.8",
-          "downloadUrl": "https://github.com/makedumpfile/makedumpfile/releases/download/1.6.8/makedumpfile-1.6.8.tar.gz"
-        }
-      }
-    },
-    {
-      "component": {
-        "type": "other",
-        "other": {
-          "name": "man-db",
-          "version": "2.8.4",
-          "downloadUrl": "https://download.savannah.nongnu.org/releases/man-db/man-db-2.8.4.tar.xz"
-        }
-      }
-    },
-    {
-      "component": {
-        "type": "other",
-        "other": {
-          "name": "man-pages",
-          "version": "4.16",
-          "downloadUrl": "https://mirrors.edge.kernel.org/pub/linux/docs/man-pages/Archive/man-pages-4.16.tar.gz"
-        }
-      }
-    },
-    {
-      "component": {
-        "type": "other",
-        "other": {
-          "name": "mariadb",
-          "version": "10.3.28",
-          "downloadUrl": "https://github.com/MariaDB/server/archive/mariadb-10.3.28.tar.gz"
-        }
-      }
-    },
-    {
-      "component": {
-        "type": "other",
-        "other": {
-<<<<<<< HEAD
-=======
-          "name": "maven",
-          "version": "3.8.1",
-          "downloadUrl": "https://archive.apache.org/dist/maven/maven-3/3.8.1/source/apache-maven-3.8.1-src.tar.gz"
-        }
-      }
-    },
-    {
-      "component": {
-        "type": "other",
-        "other": {
->>>>>>> a6f8e0a4
-          "name": "mc",
-          "version": "4.8.21",
-          "downloadUrl": "https://ftp.midnight-commander.org/mc-4.8.21.tar.xz"
-        }
-      }
-    },
-    {
-      "component": {
-        "type": "other",
-        "other": {
-          "name": "mcstrans",
-          "version": "2.9",
-          "downloadUrl": "https://github.com/SELinuxProject/selinux/releases/download/20190315/mcstrans-2.9.tar.gz"
-        }
-      }
-    },
-    {
-      "component": {
-        "type": "other",
-        "other": {
-          "name": "mercurial",
-          "version": "5.4",
-          "downloadUrl": "https://www.mercurial-scm.org/release/mercurial-5.4.tar.gz"
-        }
-      }
-    },
-    {
-      "component": {
-        "type": "other",
-        "other": {
-          "name": "meson",
-          "version": "0.57.1",
-          "downloadUrl": "https://github.com/mesonbuild/meson/releases/download/0.57.1/meson-0.57.1.tar.gz"
-        }
-      }
-    },
-    {
-      "component": {
-        "type": "other",
-        "other": {
-          "name": "mlocate",
-          "version": "0.26",
-          "downloadUrl": "http://releases.pagure.org/mlocate/mlocate-0.26.tar.xz"
-        }
-      }
-    },
-    {
-      "component": {
-        "type": "other",
-        "other": {
-          "name": "mm-common",
-          "version": "1.0.0",
-          "downloadUrl": "http://ftp.gnome.org/pub/GNOME/sources/mm-common/1.0/mm-common-1.0.0.tar.xz"
-        }
-      }
-    },
-    {
-      "component": {
-        "type": "other",
-        "other": {
-          "name": "moby-buildx",
-          "version": "0.4.1+azure",
-          "downloadUrl": "https://github.com/docker/buildx/archive/v0.4.1.tar.gz"
-        }
-      }
-    },
-    {
-      "component": {
-        "type": "other",
-        "other": {
-          "name": "moby-cli",
-          "version": "19.03.15+azure",
-          "downloadUrl": "https://github.com/docker/cli/archive/v19.03.15.tar.gz"
-        }
-      }
-    },
-    {
-      "component": {
-        "type": "other",
-        "other": {
-          "name": "moby-containerd",
-          "version": "1.3.4+azure",
-          "downloadUrl": "https://github.com/containerd/containerd/archive/v1.3.4.tar.gz"
-        }
-      }
-    },
-    {
-      "component": {
-        "type": "other",
-        "other": {
-          "name": "moby-engine",
-          "version": "19.03.15+azure",
-          "downloadUrl": "https://github.com/moby/moby/archive/v19.03.15.tar.gz"
-        }
-      }
-    },
-    {
-      "component": {
-        "type": "other",
-        "other": {
-          "name": "moby-runc",
-<<<<<<< HEAD
-          "version": "1.0.0-rc10+azure",
-          "downloadUrl": "https://github.com/opencontainers/runc/releases/download/v1.0.0-rc10/runc.tar.xz"
-=======
-          "version": "1.0.0-rc95+azure",
-          "downloadUrl": "https://github.com/opencontainers/runc/releases/download/v1.0.0-rc95/runc.tar.xz"
->>>>>>> a6f8e0a4
-        }
-      }
-    },
-    {
-      "component": {
-        "type": "other",
-        "other": {
-          "name": "mokutil",
-          "version": "0.3.0",
-          "downloadUrl": "https://github.com/lcp/mokutil/archive/0.3.0.tar.gz"
-        }
-      }
-    },
-    {
-      "component": {
-        "type": "other",
-        "other": {
-          "name": "mozjs60",
-          "version": "60.9.0",
-          "downloadUrl": "https://ftp.mozilla.org/pub/firefox/releases/60.9.0esr/source/firefox-60.9.0esr.source.tar.xz"
-        }
-      }
-    },
-    {
-      "component": {
-        "type": "other",
-        "other": {
-          "name": "mpfr",
-          "version": "4.0.1",
-          "downloadUrl": "http://www.mpfr.org/mpfr-4.0.1/mpfr-4.0.1.tar.gz"
-        }
-      }
-    },
-    {
-      "component": {
-        "type": "other",
-        "other": {
-          "name": "msgpack",
-          "version": "2.0.0",
-          "downloadUrl": "https://github.com/msgpack/msgpack-c/archive/cpp-2.0.0.zip"
-        }
-      }
-    },
-    {
-      "component": {
-        "type": "other",
-        "other": {
-          "name": "msgpack",
-          "version": "3.2.1",
-          "downloadUrl": "https://github.com/msgpack/msgpack-c/archive/cpp-3.2.1.tar.gz"
-        }
-      }
-    },
-    {
-      "component": {
-        "type": "other",
-        "other": {
-          "name": "msr-tools",
-          "version": "1.3",
-          "downloadUrl": "https://01.org/sites/default/files/downloads/msr-tools/msr-tools-1.3.zip"
-        }
-      }
-    },
-    {
-      "component": {
-        "type": "other",
-        "other": {
-          "name": "mysql",
-          "version": "8.0.24",
-          "downloadUrl": "https://dev.mysql.com/get/Downloads/MySQL-8.0/mysql-boost-8.0.24.tar.gz"
-        }
-      }
-    },
-    {
-      "component": {
-        "type": "other",
-        "other": {
-          "name": "nano",
-          "version": "3.0",
-          "downloadUrl": "http://www.nano-editor.org/dist/v3/nano-3.0.tar.xz"
-        }
-      }
-    },
-    {
-      "component": {
-        "type": "other",
-        "other": {
-          "name": "nasm",
-          "version": "2.13.03",
-          "downloadUrl": "http://www.nasm.us/pub/nasm/releasebuilds/2.13.03/nasm-2.13.03.tar.gz"
-        }
-      }
-    },
-    {
-      "component": {
-        "type": "other",
-        "other": {
-          "name": "ncompress",
-          "version": "5.0",
-          "downloadUrl": "https://github.com/vapier/ncompress/archive/v5.0.tar.gz"
-        }
-      }
-    },
-    {
-      "component": {
-        "type": "other",
-        "other": {
-          "name": "ncurses",
-          "version": "6.2",
-          "downloadUrl": "ftp://ftp.invisible-island.net/ncurses/ncurses-6.2.tar.gz"
-        }
-      }
-    },
-    {
-      "component": {
-        "type": "other",
-        "other": {
-          "name": "ndctl",
-          "version": "65",
-          "downloadUrl": "https://github.com/pmem/ndctl/archive/v65.tar.gz"
-        }
-      }
-    },
-    {
-      "component": {
-        "type": "other",
-        "other": {
-          "name": "nDPI",
-          "version": "3.4",
-          "downloadUrl": "https://github.com/ntop/nDPI/archive/3.4.tar.gz"
-        }
-      }
-    },
-    {
-      "component": {
-        "type": "other",
-        "other": {
-          "name": "net-snmp",
-          "version": "5.9",
-          "downloadUrl": "http://sourceforge.net/projects/net-snmp/files/net-snmp/5.9/net-snmp-5.9.tar.gz"
-        }
-      }
-    },
-    {
-      "component": {
-        "type": "other",
-        "other": {
-          "name": "net-tools",
-          "version": "1.60",
-          "downloadUrl": "https://downloads.sourceforge.net/project/net-tools/net-tools-1.60.tar.bz2"
-<<<<<<< HEAD
-=======
-        }
-      }
-    },
-    {
-      "component": {
-        "type": "other",
-        "other": {
-          "name": "nettle",
-          "version": "3.7.2",
-          "downloadUrl": "https://ftp.gnu.org/gnu/nettle/nettle-3.7.2.tar.gz"
->>>>>>> a6f8e0a4
-        }
-      }
-    },
-    {
-      "component": {
-        "type": "other",
-        "other": {
-<<<<<<< HEAD
-          "name": "nettle",
-          "version": "3.7.2",
-          "downloadUrl": "https://ftp.gnu.org/gnu/nettle/nettle-3.7.2.tar.gz"
-=======
-          "name": "newt",
-          "version": "0.52.21",
-          "downloadUrl": "https://pagure.io/releases/newt/newt-0.52.21.tar.gz"
-        }
-      }
-    },
-    {
-      "component": {
-        "type": "other",
-        "other": {
-          "name": "nfs-utils",
-          "version": "2.3.3",
-          "downloadUrl": "https://www.kernel.org/pub/linux/utils/nfs-utils/2.3.3/nfs-utils-2.3.3.tar.xz"
-        }
-      }
-    },
-    {
-      "component": {
-        "type": "other",
-        "other": {
-          "name": "nghttp2",
-          "version": "1.41.0",
-          "downloadUrl": "https://github.com/nghttp2/nghttp2/releases/download/v1.41.0/nghttp2-1.41.0.tar.xz"
-        }
-      }
-    },
-    {
-      "component": {
-        "type": "other",
-        "other": {
-          "name": "nginx",
-          "version": "1.20.1",
-          "downloadUrl": "https://nginx.org/download/nginx-1.20.1.tar.gz"
-        }
-      }
-    },
-    {
-      "component": {
-        "type": "other",
-        "other": {
-          "name": "ninja-build",
-          "version": "1.8.2",
-          "downloadUrl": "https://github.com/ninja-build/ninja/archive/v1.8.2.tar.gz"
-        }
-      }
-    },
-    {
-      "component": {
-        "type": "other",
-        "other": {
-          "name": "nlohmann-json",
-          "version": "3.6.1",
-          "downloadUrl": "https://github.com/nlohmann/json/archive/v3.6.1.tar.gz"
-        }
-      }
-    },
-    {
-      "component": {
-        "type": "other",
-        "other": {
-          "name": "nmap",
-          "version": "7.90",
-          "downloadUrl": "https://nmap.org/dist/nmap-7.90.tar.bz2"
-        }
-      }
-    },
-    {
-      "component": {
-        "type": "other",
-        "other": {
-          "name": "node-problem-detector",
-          "version": "0.8.8",
-          "downloadUrl": "https://github.com/kubernetes/node-problem-detector/archive/refs/tags/v0.8.8.tar.gz"
-        }
-      }
-    },
-    {
-      "component": {
-        "type": "other",
-        "other": {
-          "name": "nodejs",
-          "version": "14.17.2",
-          "downloadUrl": "https://nodejs.org/download/release/v14.17.2/node-v14.17.2.tar.xz"
-        }
-      }
-    },
-    {
-      "component": {
-        "type": "other",
-        "other": {
-          "name": "npth",
-          "version": "1.6",
-          "downloadUrl": "https://github.com/gpg/npth/archive/npth-1.6.tar.gz"
-        }
-      }
-    },
-    {
-      "component": {
-        "type": "other",
-        "other": {
-          "name": "nspr",
-          "version": "4.21",
-          "downloadUrl": "https://archive.mozilla.org/pub/nspr/releases/v4.21/src/nspr-4.21.tar.gz"
-        }
-      }
-    },
-    {
-      "component": {
-        "type": "other",
-        "other": {
-          "name": "nss",
-          "version": "3.44",
-          "downloadUrl": "https://archive.mozilla.org/pub/security/nss/releases/NSS_3_44_RTM/src/nss-3.44.tar.gz"
-        }
-      }
-    },
-    {
-      "component": {
-        "type": "other",
-        "other": {
-          "name": "nss-altfiles",
-          "version": "2.23.0",
-          "downloadUrl": "https://github.com/aperezdc/nss-altfiles/archive/v2.23.0.tar.gz"
-        }
-      }
-    },
-    {
-      "component": {
-        "type": "other",
-        "other": {
-          "name": "ntopng",
-          "version": "4.2",
-          "downloadUrl": "https://github.com/ntop/ntopng/archive/4.2.tar.gz"
-        }
-      }
-    },
-    {
-      "component": {
-        "type": "other",
-        "other": {
-          "name": "ntp",
-          "version": "4.2.8p13",
-          "downloadUrl": "https://www.eecis.udel.edu/~ntp/ntp_spool/ntp4/ntp-4.2/ntp-4.2.8p13.tar.gz"
-        }
-      }
-    },
-    {
-      "component": {
-        "type": "other",
-        "other": {
-          "name": "numactl",
-          "version": "2.0.13",
-          "downloadUrl": "https://github.com/numactl/numactl/releases/download/v2.0.13/numactl-2.0.13.tar.gz"
-        }
-      }
-    },
-    {
-      "component": {
-        "type": "other",
-        "other": {
-          "name": "numpy",
-          "version": "1.16.6",
-          "downloadUrl": "https://github.com/numpy/numpy/releases/download/v1.16.6/numpy-1.16.6.tar.gz"
-        }
-      }
-    },
-    {
-      "component": {
-        "type": "other",
-        "other": {
-          "name": "nvidia-container-runtime",
-          "version": "3.4.2",
-          "downloadUrl": "https://github.com/NVIDIA/nvidia-container-runtime/archive/v3.4.2.tar.gz"
-        }
-      }
-    },
-    {
-      "component": {
-        "type": "other",
-        "other": {
-          "name": "nvidia-container-toolkit",
-          "version": "1.4.2",
-          "downloadUrl": "https://github.com/NVIDIA/nvidia-container-toolkit/archive/v1.4.2.tar.gz"
-        }
-      }
-    },
-    {
-      "component": {
-        "type": "other",
-        "other": {
-          "name": "nvidia-docker2",
-          "version": "2.6.0",
-          "downloadUrl": "https://github.com/NVIDIA/nvidia-docker/archive/v2.6.0.tar.gz"
-        }
-      }
-    },
-    {
-      "component": {
-        "type": "other",
-        "other": {
-          "name": "nvidia-modprobe",
-          "version": "450.57",
-          "downloadUrl": "https://github.com/NVIDIA/nvidia-modprobe/archive/450.57.tar.gz"
->>>>>>> a6f8e0a4
-        }
-      }
-    },
-    {
-      "component": {
-        "type": "other",
-        "other": {
-          "name": "nvme-cli",
-          "version": "1.8.1",
-          "downloadUrl": "https://github.com/linux-nvme/nvme-cli/archive/v1.8.1.tar.gz"
-        }
-      }
-    },
-    {
-      "component": {
-        "type": "other",
-        "other": {
-          "name": "oath-toolkit",
-          "version": "2.6.2",
-          "downloadUrl": "https://download.savannah.gnu.org/releases/oath-toolkit/oath-toolkit-2.6.2.tar.gz"
-        }
-      }
-    },
-    {
-      "component": {
-        "type": "other",
-        "other": {
-<<<<<<< HEAD
-          "name": "nftables",
-          "version": "0.9.3",
-          "downloadUrl": "https://netfilter.org/projects/nftables//files/nftables-0.9.3.tar.bz2"
-        }
-      }
-    },
-    {
-      "component": {
-        "type": "other",
-        "other": {
-          "name": "nghttp2",
-          "version": "1.41.0",
-          "downloadUrl": "https://github.com/nghttp2/nghttp2/releases/download/v1.41.0/nghttp2-1.41.0.tar.xz"
-=======
-          "name": "omi",
-          "version": "1.6.6",
-          "downloadUrl": "https://github.com/microsoft/omi/archive/v1.6.6-0.tar.gz"
->>>>>>> a6f8e0a4
-        }
-      }
-    },
-    {
-      "component": {
-        "type": "other",
-        "other": {
-          "name": "oniguruma",
-          "version": "6.9.5",
-          "downloadUrl": "https://github.com/kkos/oniguruma/releases/download/v6.9.5/onig-6.9.5.tar.gz"
-        }
-      }
-    },
-    {
-      "component": {
-        "type": "other",
-        "other": {
-          "name": "open-vm-tools",
-          "version": "11.1.0",
-          "downloadUrl": "https://github.com/vmware/open-vm-tools/releases/download/stable-11.1.0/open-vm-tools-11.1.0-16036546.tar.gz"
-        }
-      }
-    },
-    {
-      "component": {
-        "type": "other",
-        "other": {
-          "name": "OpenIPMI",
-          "version": "2.0.25",
-          "downloadUrl": "https://sourceforge.net/projects/openipmi/files/latest/download/openipmi-2.0.25.tar.gz"
-        }
-      }
-    },
-    {
-      "component": {
-        "type": "other",
-        "other": {
-          "name": "openjdk8",
-          "version": "1.8.0.212",
-          "downloadUrl": "http://hg.openjdk.java.net/jdk8u/jdk8u/archive/jdk8u212-b04.tar.bz2"
-        }
-      }
-    },
-    {
-      "component": {
-        "type": "other",
-        "other": {
-<<<<<<< HEAD
-          "name": "nmi",
-          "version": "1.7.0",
-          "downloadUrl": "https://github.com/Azure/aad-pod-identity/archive/refs/tags/v1.7.0.tar.gz"
-        }
-      }
-    },
-    {
-      "component": {
-        "type": "other",
-        "other": {
-          "name": "nodejs",
-          "version": "8.11.4",
-          "downloadUrl": "https://nodejs.org/download/release/v8.11.4/node-v8.11.4.tar.xz"
-=======
-          "name": "openjdk8",
-          "version": "1.8.0.212",
-          "downloadUrl": "http://hg.openjdk.java.net/jdk8u/jdk8u/corba/archive/jdk8u212-b04.tar.bz2"
->>>>>>> a6f8e0a4
-        }
-      }
-    },
-    {
-      "component": {
-        "type": "other",
-        "other": {
-          "name": "openjdk8",
-          "version": "1.8.0.212",
-          "downloadUrl": "http://hg.openjdk.java.net/jdk8u/jdk8u/hotspot/archive/jdk8u212-b04.tar.bz2"
-        }
-      }
-    },
-    {
-      "component": {
-        "type": "other",
-        "other": {
-          "name": "openjdk8",
-          "version": "1.8.0.212",
-          "downloadUrl": "http://hg.openjdk.java.net/jdk8u/jdk8u/jaxp/archive/jdk8u212-b04.tar.bz2"
-        }
-      }
-    },
-    {
-      "component": {
-        "type": "other",
-        "other": {
-          "name": "openjdk8",
-          "version": "1.8.0.212",
-          "downloadUrl": "http://hg.openjdk.java.net/jdk8u/jdk8u/jaxws/archive/jdk8u212-b04.tar.bz2"
-        }
-      }
-    },
-    {
-      "component": {
-        "type": "other",
-        "other": {
-<<<<<<< HEAD
-          "name": "nss",
-          "version": "3.44",
-          "downloadUrl": "https://archive.mozilla.org/pub/security/nss/releases/NSS_3_44_RTM/src/nss-3.44.tar.gz"
-=======
-          "name": "openjdk8",
-          "version": "1.8.0.212",
-          "downloadUrl": "http://hg.openjdk.java.net/jdk8u/jdk8u/langtools/archive/jdk8u212-b04.tar.bz2"
->>>>>>> a6f8e0a4
-        }
-      }
-    },
-    {
-      "component": {
-        "type": "other",
-        "other": {
-<<<<<<< HEAD
-          "name": "nss-altfiles",
-          "version": "2.23.0",
-          "downloadUrl": "https://github.com/aperezdc/nss-altfiles/archive/v2.23.0.tar.gz"
-=======
-          "name": "openjdk8",
-          "version": "1.8.0.212",
-          "downloadUrl": "http://hg.openjdk.java.net/jdk8u/jdk8u/jdk/archive/jdk8u212-b04.tar.bz2"
->>>>>>> a6f8e0a4
-        }
-      }
-    },
-    {
-      "component": {
-        "type": "other",
-        "other": {
-          "name": "openjdk8",
-          "version": "1.8.0.212",
-          "downloadUrl": "http://hg.openjdk.java.net/jdk8u/jdk8u/nashorn/archive/jdk8u212-b04.tar.bz2"
-        }
-      }
-    },
-    {
-      "component": {
-        "type": "other",
-        "other": {
-          "name": "openjdk8",
-          "version": "1.8.0.292",
-          "downloadUrl": "https://github.com/AdoptOpenJDK/openjdk-jdk8u/archive/jdk8u292-b10.tar.gz"
-        }
-      }
-    },
-    {
-      "component": {
-        "type": "other",
-        "other": {
-          "name": "openjdk8_aarch64",
-          "version": "1.8.0.181",
-          "downloadUrl": "http://hg.openjdk.java.net/aarch64-port/jdk8u/archive/aarch64-jdk8u181-b13.tar.bz2"
-        }
-      }
-    },
-    {
-      "component": {
-        "type": "other",
-        "other": {
-<<<<<<< HEAD
-          "name": "numad",
-          "version": "0.5+20150602.aec1497e2b",
-          "downloadUrl": "https://cblmarinerstorage.blob.core.windows.net/sources/core/numad-0.5+20150602.aec1497e2b.tar.xz"
-        }
-      }
-    },
-    {
-      "component": {
-        "type": "other",
-        "other": {
-          "name": "numpy",
-          "version": "1.16.6",
-          "downloadUrl": "https://github.com/numpy/numpy/releases/download/v1.16.6/numpy-1.16.6.tar.gz"
-=======
-          "name": "openjdk8_aarch64",
-          "version": "1.8.0.181",
-          "downloadUrl": "http://hg.openjdk.java.net/aarch64-port/jdk8u/corba/archive/aarch64-jdk8u181-b13.tar.bz2"
->>>>>>> a6f8e0a4
-        }
-      }
-    },
-    {
-      "component": {
-        "type": "other",
-        "other": {
-          "name": "openjdk8_aarch64",
-          "version": "1.8.0.181",
-          "downloadUrl": "http://hg.openjdk.java.net/aarch64-port/jdk8u/hotspot/archive/aarch64-jdk8u181-b13.tar.bz2"
-        }
-      }
-    },
-    {
-      "component": {
-        "type": "other",
-        "other": {
-          "name": "openjdk8_aarch64",
-          "version": "1.8.0.181",
-          "downloadUrl": "http://hg.openjdk.java.net/aarch64-port/jdk8u/jaxp/archive/aarch64-jdk8u181-b13.tar.bz2"
-        }
-      }
-    },
-    {
-      "component": {
-        "type": "other",
-        "other": {
-<<<<<<< HEAD
-          "name": "oath-toolkit",
-          "version": "2.6.2",
-          "downloadUrl": "https://download.savannah.gnu.org/releases/oath-toolkit/oath-toolkit-2.6.2.tar.gz"
-        }
-      }
-    },
-    {
-      "component": {
-        "type": "other",
-        "other": {
-          "name": "omi",
-          "version": "1.6.6",
-          "downloadUrl": "https://github.com/microsoft/omi/archive/v1.6.6-0.tar.gz"
-=======
-          "name": "openjdk8_aarch64",
-          "version": "1.8.0.181",
-          "downloadUrl": "http://hg.openjdk.java.net/aarch64-port/jdk8u/jaxws/archive/aarch64-jdk8u181-b13.tar.bz2"
->>>>>>> a6f8e0a4
-        }
-      }
-    },
-    {
-      "component": {
-        "type": "other",
-        "other": {
-          "name": "openjdk8_aarch64",
-          "version": "1.8.0.181",
-          "downloadUrl": "http://hg.openjdk.java.net/aarch64-port/jdk8u/langtools/archive/aarch64-jdk8u181-b13.tar.bz2"
-        }
-      }
-    },
-    {
-      "component": {
-        "type": "other",
-        "other": {
-<<<<<<< HEAD
-          "name": "open-vm-tools",
-          "version": "11.1.0",
-          "downloadUrl": "https://github.com/vmware/open-vm-tools/releases/download/stable-11.1.0/open-vm-tools-11.1.0-16036546.tar.gz"
-=======
-          "name": "openjdk8_aarch64",
-          "version": "1.8.0.181",
-          "downloadUrl": "http://hg.openjdk.java.net/aarch64-port/jdk8u/jdk/archive/aarch64-jdk8u181-b13.tar.bz2"
->>>>>>> a6f8e0a4
-        }
-      }
-    },
-    {
-      "component": {
-        "type": "other",
-        "other": {
-          "name": "openjdk8_aarch64",
-          "version": "1.8.0.181",
-          "downloadUrl": "http://hg.openjdk.java.net/aarch64-port/jdk8u/nashorn/archive/aarch64-jdk8u181-b13.tar.bz2"
-        }
-      }
-    },
-    {
-      "component": {
-        "type": "other",
-        "other": {
-          "name": "openjdk8_aarch64",
-          "version": "1.8.0.292",
-          "downloadUrl": "https://github.com/AdoptOpenJDK/openjdk-aarch64-jdk8u/archive/aarch64-shenandoah-jdk8u292-b10.tar.gz"
-        }
-      }
-    },
-    {
-      "component": {
-        "type": "other",
-        "other": {
-          "name": "openldap",
-          "version": "2.4.57",
-          "downloadUrl": "https://gpl.savoirfairelinux.net/pub/mirrors/openldap/openldap-release/openldap-2.4.57.tgz"
-        }
-      }
-    },
-    {
-      "component": {
-        "type": "other",
-        "other": {
-          "name": "openscap",
-          "version": "1.3.1",
-          "downloadUrl": "https://github.com/OpenSCAP/openscap/releases/download/1.3.1/openscap-1.3.1.tar.gz"
-        }
-      }
-    },
-    {
-      "component": {
-        "type": "other",
-        "other": {
-          "name": "openssh",
-          "version": "8.5p1",
-          "downloadUrl": "https://ftp.usa.openbsd.org/pub/OpenBSD/OpenSSH/portable/openssh-8.5p1.tar.gz"
-        }
-      }
-    },
-    {
-      "component": {
-        "type": "other",
-        "other": {
-          "name": "openssl",
-          "version": "1.1.1k",
-          "downloadUrl": "https://www.openssl.org/source/openssl-1.1.1k.tar.gz"
-        }
-      }
-    },
-    {
-      "component": {
-        "type": "other",
-        "other": {
-          "name": "openvswitch",
-          "version": "2.12.3",
-          "downloadUrl": "http://openvswitch.org/releases/openvswitch-2.12.3.tar.gz"
-        }
-      }
-    },
-    {
-      "component": {
-        "type": "other",
-        "other": {
-          "name": "ostree",
-          "version": "2019.2",
-          "downloadUrl": "https://github.com/ostreedev/ostree/releases/download/v2019.2/libostree-2019.2.tar.xz"
-        }
-      }
-    },
-    {
-      "component": {
-        "type": "other",
-        "other": {
-          "name": "p11-kit",
-          "version": "0.23.22",
-          "downloadUrl": "https://github.com/p11-glue/p11-kit/releases/download/0.23.22/p11-kit-0.23.22.tar.xz"
-        }
-      }
-    },
-    {
-      "component": {
-        "type": "other",
-        "other": {
-          "name": "p7zip",
-          "version": "16.02",
-          "downloadUrl": "https://src.fedoraproject.org/repo/pkgs/p7zip/p7zip_16.02_src_all-norar.tar.bz2/7202a0bd2aa2935576c13314783d5e1d/p7zip_16.02_src_all-norar.tar.bz2"
-        }
-      }
-    },
-    {
-      "component": {
-        "type": "other",
-        "other": {
-          "name": "pal",
-          "version": "1.6.6",
-          "downloadUrl": "https://github.com/microsoft/pal/archive/v1.6.6-0.tar.gz"
-        }
-      }
-    },
-    {
-      "component": {
-        "type": "other",
-        "other": {
-          "name": "pam",
-          "version": "1.3.1",
-          "downloadUrl": "https://github.com/linux-pam/linux-pam/releases/download/v1.3.1/Linux-PAM-1.3.1.tar.xz"
-        }
-      }
-    },
-    {
-      "component": {
-        "type": "other",
-        "other": {
-          "name": "pango",
-          "version": "1.44.7",
-          "downloadUrl": "https://download.gnome.org/sources/pango/1.44/pango-1.44.7.tar.xz"
-        }
-      }
-    },
-    {
-      "component": {
-        "type": "other",
-        "other": {
-          "name": "parted",
-          "version": "3.2",
-          "downloadUrl": "http://ftp.gnu.org/gnu/parted/parted-3.2.tar.xz"
-        }
-      }
-    },
-    {
-      "component": {
-        "type": "other",
-        "other": {
-          "name": "patch",
-          "version": "2.7.6",
-          "downloadUrl": "https://ftp.gnu.org/gnu/patch/patch-2.7.6.tar.gz"
-        }
-      }
-    },
-    {
-      "component": {
-        "type": "other",
-        "other": {
-          "name": "patchelf",
-          "version": "0.12",
-          "downloadUrl": "https://github.com/NixOS/patchelf/archive/0.12/patchelf-0.12.tar.gz"
-        }
-      }
-    },
-    {
-      "component": {
-        "type": "other",
-        "other": {
-          "name": "pcaudiolib",
-          "version": "1.1",
-          "downloadUrl": "https://github.com/espeak-ng/pcaudiolib/archive/1.1.tar.gz"
-        }
-      }
-    },
-    {
-      "component": {
-        "type": "other",
-        "other": {
-          "name": "pciutils",
-          "version": "3.6.2",
-          "downloadUrl": "https://www.kernel.org/pub/software/utils/pciutils/pciutils-3.6.2.tar.gz"
-        }
-      }
-    },
-    {
-      "component": {
-        "type": "other",
-        "other": {
-          "name": "pcre",
-          "version": "8.44",
-          "downloadUrl": "https://ftp.pcre.org/pub/pcre/pcre-8.44.tar.bz2"
-        }
-      }
-    },
-    {
-      "component": {
-        "type": "other",
-        "other": {
-          "name": "pcre2",
-          "version": "10.34",
-          "downloadUrl": "https://ftp.pcre.org/pub/pcre/pcre2-10.34.tar.bz2"
-        }
-      }
-    },
-    {
-      "component": {
-        "type": "other",
-        "other": {
-          "name": "perl",
-<<<<<<< HEAD
-          "version": "5.32.0",
-          "downloadUrl": "https://www.cpan.org/src/5.0/perl-5.32.0.tar.xz"
-=======
-          "version": "5.30.3",
-          "downloadUrl": "https://www.cpan.org/src/5.0/perl-5.30.3.tar.gz"
-        }
-      }
-    },
-    {
-      "component": {
-        "type": "other",
-        "other": {
-          "name": "perl-App-cpanminus",
-          "version": "1.7044",
-          "downloadUrl": "https://cpan.metacpan.org/authors/id/M/MI/MIYAGAWA/App-cpanminus-1.7044.tar.gz"
->>>>>>> a6f8e0a4
-        }
-      }
-    },
-    {
-      "component": {
-        "type": "other",
-        "other": {
-          "name": "perl-Archive-Zip",
-          "version": "1.67",
-          "downloadUrl": "https://cpan.metacpan.org/authors/id/P/PH/PHRED/Archive-Zip-1.67.tar.gz"
-        }
-      }
-    },
-    {
-      "component": {
-        "type": "other",
-        "other": {
-          "name": "perl-CGI",
-          "version": "4.40",
-          "downloadUrl": "https://cpan.metacpan.org/authors/id/L/LE/LEEJO/CGI-4.40.tar.gz"
-        }
-      }
-    },
-    {
-      "component": {
-        "type": "other",
-        "other": {
-          "name": "perl-Canary-Stability",
-          "version": "2012",
-          "downloadUrl": "http://search.cpan.org/CPAN/authors/id/M/ML/MLEHMANN/Canary-Stability-2012.tar.gz"
-        }
-      }
-    },
-    {
-      "component": {
-        "type": "other",
-        "other": {
-          "name": "perl-Compress-Bzip2",
-          "version": "2.28",
-          "downloadUrl": "https://cpan.metacpan.org/authors/id/R/RU/RURBAN/Compress-Bzip2-2.28.tar.gz"
-        }
-      }
-    },
-    {
-      "component": {
-        "type": "other",
-        "other": {
-          "name": "perl-CPAN-DistnameInfo",
-          "version": "0.12",
-          "downloadUrl": "https://cpan.metacpan.org/authors/id/G/GB/GBARR/CPAN-DistnameInfo-0.12.tar.gz"
-        }
-      }
-    },
-    {
-      "component": {
-        "type": "other",
-        "other": {
-          "name": "perl-CPAN-Meta-Check",
-          "version": "0.014",
-          "downloadUrl": "http://cpan.metacpan.org/authors/id/L/LE/LEONT/CPAN-Meta-Check-0.014.tar.gz"
-        }
-      }
-    },
-    {
-      "component": {
-        "type": "other",
-        "other": {
-          "name": "perl-Crypt-SSLeay",
-          "version": "0.72",
-          "downloadUrl": "https://cpan.metacpan.org/authors/id/N/NA/NANIS/Crypt-SSLeay-0.72.tar.gz"
-        }
-      }
-    },
-    {
-      "component": {
-        "type": "other",
-        "other": {
-          "name": "perl-DBD-SQLite",
-          "version": "1.62",
-          "downloadUrl": "https://cpan.metacpan.org/authors/id/I/IS/ISHIGAKI/DBD-SQLite-1.62.tar.gz"
-        }
-      }
-    },
-    {
-      "component": {
-        "type": "other",
-        "other": {
-          "name": "perl-DBI",
-          "version": "1.641",
-          "downloadUrl": "https://cpan.metacpan.org/authors/id/T/TI/TIMB/DBI-1.641.tar.gz"
-        }
-      }
-    },
-    {
-      "component": {
-        "type": "other",
-        "other": {
-          "name": "perl-DBIx-Simple",
-          "version": "1.37",
-          "downloadUrl": "https://cpan.metacpan.org/authors/id/J/JU/JUERD/DBIx-Simple-1.37.tar.gz"
-        }
-      }
-    },
-    {
-      "component": {
-        "type": "other",
-        "other": {
-          "name": "perl-Exporter-Tiny",
-          "version": "1.002001",
-          "downloadUrl": "https://cpan.metacpan.org/authors/id/T/TO/TOBYINK/Exporter-Tiny-1.002001.tar.gz"
-        }
-      }
-    },
-    {
-      "component": {
-        "type": "other",
-        "other": {
-          "name": "perl-File-HomeDir",
-          "version": "1.004",
-          "downloadUrl": "https://cpan.metacpan.org/authors/id/R/RE/REHSACK/File-HomeDir-1.004.tar.gz"
-        }
-      }
-    },
-    {
-      "component": {
-        "type": "other",
-        "other": {
-          "name": "perl-File-pushd",
-          "version": "1.016",
-          "downloadUrl": "http://cpan.metacpan.org/authors/id/D/DA/DAGOLDEN/File-pushd-1.016.tar.gz"
-        }
-      }
-    },
-    {
-      "component": {
-        "type": "other",
-        "other": {
-          "name": "perl-File-Which",
-          "version": "1.22",
-          "downloadUrl": "https://cpan.metacpan.org/authors/id/P/PL/PLICEASE/File-Which-1.22.tar.gz"
-        }
-      }
-    },
-    {
-      "component": {
-        "type": "other",
-        "other": {
-          "name": "perl-IO-Socket-SSL",
-          "version": "2.066",
-          "downloadUrl": "https://cpan.metacpan.org/modules/by-module/IO/IO-Socket-SSL-2.066.tar.gz"
-        }
-      }
-    },
-    {
-      "component": {
-        "type": "other",
-        "other": {
-          "name": "perl-JSON",
-          "version": "4.02",
-          "downloadUrl": "https://cpan.metacpan.org/modules/by-module/JSON/JSON-4.02.tar.gz"
-        }
-      }
-    },
-    {
-      "component": {
-        "type": "other",
-        "other": {
-          "name": "perl-JSON-Any",
-          "version": "1.39",
-          "downloadUrl": "http://search.cpan.org/CPAN/authors/id/E/ET/ETHER/JSON-Any-1.39.tar.gz"
-        }
-      }
-    },
-    {
-      "component": {
-        "type": "other",
-        "other": {
-          "name": "perl-JSON-XS",
-          "version": "3.04",
-          "downloadUrl": "https://cpan.metacpan.org/authors/id/M/ML/MLEHMANN/JSON-XS-3.04.tar.gz"
-        }
-      }
-    },
-    {
-      "component": {
-        "type": "other",
-        "other": {
-          "name": "perl-List-MoreUtils",
-          "version": "0.428",
-          "downloadUrl": "https://cpan.metacpan.org/authors/id/R/RE/REHSACK/List-MoreUtils-0.428.tar.gz"
-        }
-      }
-    },
-    {
-      "component": {
-        "type": "other",
-        "other": {
-          "name": "perl-local-lib",
-          "version": "2.000024",
-          "downloadUrl": "https://cpan.metacpan.org/authors/id/H/HA/HAARG/local-lib-2.000024.tar.gz"
-        }
-      }
-    },
-    {
-      "component": {
-        "type": "other",
-        "other": {
-          "name": "perl-Module-Build",
-          "version": "0.4224",
-          "downloadUrl": "https://cpan.metacpan.org/authors/id/L/LE/LEONT/Module-Build-0.4224.tar.gz"
-        }
-      }
-    },
-    {
-      "component": {
-        "type": "other",
-        "other": {
-          "name": "perl-Module-CPANfile",
-          "version": "1.1004",
-          "downloadUrl": "https://cpan.metacpan.org/authors/id/M/MI/MIYAGAWA/Module-CPANfile-1.1004.tar.gz"
-        }
-      }
-    },
-    {
-      "component": {
-        "type": "other",
-        "other": {
-          "name": "perl-Module-Install",
-          "version": "1.19",
-          "downloadUrl": "https://cpan.metacpan.org/authors/id/E/ET/ETHER/Module-Install-1.19.tar.gz"
-        }
-      }
-    },
-    {
-      "component": {
-        "type": "other",
-        "other": {
-          "name": "perl-Module-ScanDeps",
-          "version": "1.25",
-          "downloadUrl": "https://cpan.metacpan.org/authors/id/R/RS/RSCHUPP/Module-ScanDeps-1.25.tar.gz"
-        }
-      }
-    },
-    {
-      "component": {
-        "type": "other",
-        "other": {
-          "name": "perl-Net-SSLeay",
-          "version": "1.88",
-          "downloadUrl": "https://cpan.metacpan.org/modules/by-module/Net/Net-SSLeay-1.88.tar.gz"
-        }
-      }
-    },
-    {
-      "component": {
-        "type": "other",
-        "other": {
-          "name": "perl-NetAddr-IP",
-          "version": "4.079",
-          "downloadUrl": "https://cpan.metacpan.org/authors/id/M/MI/MIKER/NetAddr-IP-4.079.tar.gz"
-        }
-      }
-    },
-    {
-      "component": {
-        "type": "other",
-        "other": {
-          "name": "perl-Object-Accessor",
-          "version": "0.48",
-          "downloadUrl": "https://cpan.metacpan.org/authors/id/B/BI/BINGOS/Object-Accessor-0.48.tar.gz"
-        }
-      }
-    },
-    {
-      "component": {
-        "type": "other",
-        "other": {
-          "name": "perl-Parse-PMFile",
-          "version": "0.42",
-          "downloadUrl": "https://cpan.metacpan.org/authors/id/I/IS/ISHIGAKI/Parse-PMFile-0.42.tar.gz"
-        }
-      }
-    },
-    {
-      "component": {
-        "type": "other",
-        "other": {
-          "name": "perl-Path-Class",
-          "version": "0.37",
-          "downloadUrl": "http://search.cpan.org/CPAN/authors/id/K/KW/KWILLIAMS/Path-Class-0.37.tar.gz"
-        }
-      }
-    },
-    {
-      "component": {
-        "type": "other",
-        "other": {
-<<<<<<< HEAD
-=======
-          "name": "perl-String-ShellQuote",
-          "version": "1.04",
-          "downloadUrl": "https://cpan.metacpan.org/authors/id/R/RO/ROSCH/String-ShellQuote-1.04.tar.gz"
-        }
-      }
-    },
-    {
-      "component": {
-        "type": "other",
-        "other": {
->>>>>>> a6f8e0a4
-          "name": "perl-Test-Warnings",
-          "version": "0.028",
-          "downloadUrl": "https://cpan.metacpan.org/authors/id/E/ET/ETHER/Test-Warnings-0.028.tar.gz"
-        }
-      }
-    },
-    {
-      "component": {
-        "type": "other",
-        "other": {
-          "name": "perl-Text-Template",
-          "version": "1.51",
-          "downloadUrl": "https://cpan.metacpan.org/authors/id/M/MS/MSCHOUT/Text-Template-1.51.tar.gz"
-        }
-      }
-    },
-    {
-      "component": {
-        "type": "other",
-        "other": {
-          "name": "perl-Try-Tiny",
-          "version": "0.30",
-          "downloadUrl": "https://cpan.metacpan.org/authors/id/E/ET/ETHER/Try-Tiny-0.30.tar.gz"
-        }
-      }
-    },
-    {
-      "component": {
-        "type": "other",
-        "other": {
-          "name": "perl-Types-Serialiser",
-          "version": "1.0",
-          "downloadUrl": "http://search.cpan.org/CPAN/authors/id/M/ML/MLEHMANN/Types-Serialiser-1.0.tar.gz"
-        }
-      }
-    },
-    {
-      "component": {
-        "type": "other",
-        "other": {
-          "name": "perl-WWW-Curl",
-          "version": "4.17",
-          "downloadUrl": "https://search.cpan.org/CPAN/authors/id/S/SZ/SZBALINT/WWW-Curl-4.17.tar.gz"
-        }
-      }
-    },
-    {
-      "component": {
-        "type": "other",
-        "other": {
-          "name": "perl-XML-Parser",
-          "version": "2.44",
-          "downloadUrl": "https://cpan.metacpan.org/authors/id/T/TO/TODDR/XML-Parser-2.44.tar.gz"
-        }
-      }
-    },
-    {
-      "component": {
-        "type": "other",
-        "other": {
-          "name": "perl-YAML",
-          "version": "1.26",
-          "downloadUrl": "https://cpan.metacpan.org/authors/id/T/TI/TINITA/YAML-1.26.tar.gz"
-        }
-      }
-    },
-    {
-      "component": {
-        "type": "other",
-        "other": {
-          "name": "perl-YAML-Tiny",
-          "version": "1.73",
-          "downloadUrl": "https://cpan.metacpan.org/authors/id/E/ET/ETHER/YAML-Tiny-1.73.tar.gz"
-        }
-      }
-    },
-    {
-      "component": {
-        "type": "other",
-        "other": {
-          "name": "perl-common-sense",
-          "version": "3.74",
-          "downloadUrl": "http://search.cpan.org/CPAN/authors/id/M/ML/MLEHMANN/common-sense-3.74.tar.gz"
-        }
-      }
-    },
-    {
-      "component": {
-        "type": "other",
-        "other": {
-          "name": "perl-libintl-perl",
-          "version": "1.29",
-          "downloadUrl": "https://cpan.metacpan.org/authors/id/G/GU/GUIDO/libintl-perl-1.29.tar.gz"
-        }
-      }
-    },
-    {
-      "component": {
-        "type": "other",
-        "other": {
-          "name": "pgbouncer",
-          "version": "1.11.0",
-          "downloadUrl": "https://pgbouncer.github.io/downloads/files/1.11.0/pgbouncer-1.11.0.tar.gz"
-        }
-      }
-    },
-    {
-      "component": {
-        "type": "other",
-        "other": {
-          "name": "picosat",
-          "version": "965",
-          "downloadUrl": "http://fmv.jku.at/picosat/picosat-965.tar.gz"
-        }
-      }
-    },
-    {
-      "component": {
-        "type": "other",
-        "other": {
-          "name": "pigz",
-          "version": "2.6",
-          "downloadUrl": "https://github.com/madler/pigz/archive/v2.6.tar.gz"
-        }
-      }
-    },
-    {
-      "component": {
-        "type": "other",
-        "other": {
-          "name": "pinentry",
-          "version": "1.1.0",
-          "downloadUrl": "https://gnupg.org/ftp/gcrypt/pinentry/pinentry-1.1.0.tar.bz2"
-        }
-      }
-    },
-    {
-      "component": {
-        "type": "other",
-        "other": {
-          "name": "pixman",
-          "version": "0.36.0",
-          "downloadUrl": "https://xorg.freedesktop.org/archive/individual/lib/pixman-0.36.0.tar.bz2"
-        }
-      }
-    },
-    {
-      "component": {
-        "type": "other",
-        "other": {
-          "name": "pkgconf",
-          "version": "1.7.0",
-          "downloadUrl": "https://distfiles.dereferenced.org/pkgconf/pkgconf-1.7.0.tar.xz"
-        }
-      }
-    },
-    {
-      "component": {
-        "type": "other",
-        "other": {
-          "name": "policycoreutils",
-          "version": "2.9",
-          "downloadUrl": "https://github.com/SELinuxProject/selinux/releases/download/20190315/policycoreutils-2.9.tar.gz"
-        }
-      }
-    },
-    {
-      "component": {
-        "type": "other",
-        "other": {
-          "name": "polkit",
-          "version": "0.116",
-          "downloadUrl": "https://www.freedesktop.org/software/polkit/releases/polkit-0.116.tar.gz"
-        }
-      }
-    },
-    {
-      "component": {
-        "type": "other",
-        "other": {
-          "name": "popt",
-          "version": "1.16",
-          "downloadUrl": "ftp://anduin.linuxfromscratch.org/BLFS/svn/p/popt-1.16.tar.gz"
-        }
-      }
-    },
-    {
-      "component": {
-        "type": "other",
-        "other": {
-          "name": "postgresql",
-          "version": "12.7",
-          "downloadUrl": "https://ftp.postgresql.org/pub/source/v12.7/postgresql-12.7.tar.bz2"
-        }
-      }
-    },
-    {
-      "component": {
-        "type": "other",
-        "other": {
-          "name": "powershell",
-          "version": "7.0.2",
-          "downloadUrl": "https://github.com/PowerShell/PowerShell/releases/download/v7.0.2/powershell-7.0.2-linux-x64.tar.gz"
-        }
-      }
-    },
-    {
-      "component": {
-        "type": "other",
-        "other": {
-          "name": "presentproto",
-          "version": "1.1",
-          "downloadUrl": "https://www.x.org/pub/individual/proto/presentproto-1.1.tar.bz2"
-        }
-      }
-    },
-    {
-      "component": {
-        "type": "other",
-        "other": {
-          "name": "procps-ng",
-          "version": "3.3.15",
-          "downloadUrl": "http://sourceforge.net/projects/procps-ng/files/Production/procps-ng-3.3.15.tar.xz"
-        }
-      }
-    },
-    {
-      "component": {
-        "type": "other",
-        "other": {
-          "name": "protobuf",
-<<<<<<< HEAD
-          "version": "3.6.1",
-          "downloadUrl": "https://github.com/protocolbuffers/protobuf/archive/v3.6.1.tar.gz"
-=======
-          "version": "3.14.0",
-          "downloadUrl": "https://github.com/protocolbuffers/protobuf/archive/v3.14.0/protobuf-3.14.0-all.tar.gz"
->>>>>>> a6f8e0a4
-        }
-      }
-    },
-    {
-      "component": {
-        "type": "other",
-        "other": {
-          "name": "protobuf-c",
-<<<<<<< HEAD
-          "version": "1.3.1",
-          "downloadUrl": "https://github.com/protobuf-c/protobuf-c/releases/download/v1.3.1/protobuf-c-1.3.1.tar.gz"
-=======
-          "version": "1.3.2",
-          "downloadUrl": "https://github.com/protobuf-c/protobuf-c/releases/download/v1.3.2/protobuf-c-1.3.2.tar.gz"
->>>>>>> a6f8e0a4
-        }
-      }
-    },
-    {
-      "component": {
-        "type": "other",
-        "other": {
-          "name": "psmisc",
-          "version": "23.2",
-          "downloadUrl": "http://prdownloads.sourceforge.net/psmisc/psmisc-23.2.tar.xz"
-        }
-      }
-    },
-    {
-      "component": {
-        "type": "other",
-        "other": {
-          "name": "pth",
-          "version": "2.0.7",
-          "downloadUrl": "https://ftp.gnu.org/gnu/pth/pth-2.0.7.tar.gz"
-        }
-      }
-    },
-    {
-      "component": {
-        "type": "other",
-        "other": {
-          "name": "pugixml",
-          "version": "1.10",
-          "downloadUrl": "https://github.com/zeux/pugixml/archive/v1.10.tar.gz"
-        }
-      }
-    },
-    {
-      "component": {
-        "type": "other",
-        "other": {
-          "name": "pyOpenSSL",
-          "version": "18.0.0",
-          "downloadUrl": "https://files.pythonhosted.org/packages/source/p/pyOpenSSL/pyOpenSSL-18.0.0.tar.gz"
-        }
-      }
-    },
-    {
-      "component": {
-        "type": "other",
-        "other": {
-<<<<<<< HEAD
-          "name": "pyasn1-modules",
-          "version": "0.2.2",
-          "downloadUrl": "https://files.pythonhosted.org/packages/37/33/74ebdc52be534e683dc91faf263931bc00ae05c6073909fde53999088541/pyasn1-modules-0.2.2.tar.gz"
-=======
-          "name": "pyelftools",
-          "version": "0.27",
-          "downloadUrl": "https://github.com/eliben/pyelftools/archive/v0.27/pyelftools-0.27.tar.gz"
-        }
-      }
-    },
-    {
-      "component": {
-        "type": "other",
-        "other": {
-          "name": "pygobject3",
-          "version": "3.30.1",
-          "downloadUrl": "https://files.pythonhosted.org/packages/00/17/198a9d0eb0e89b5c7d2a9b4437eb40d62702ab771030cd79fc7141cb0d30/PyGObject-3.30.1.tar.gz"
->>>>>>> a6f8e0a4
-        }
-      }
-    },
-    {
-      "component": {
-        "type": "other",
-        "other": {
-          "name": "pycairo",
-          "version": "1.18.2",
-          "downloadUrl": "https://github.com/pygobject/pycairo/releases/download/v1.18.2/pycairo-1.18.2.tar.gz"
-        }
-      }
-    },
-    {
-      "component": {
-        "type": "other",
-        "other": {
-          "name": "pygobject3",
-          "version": "3.36.1",
-          "downloadUrl": "https://download.gnome.org/sources/pygobject/3.36/pygobject-3.36.1.tar.xz"
-        }
-      }
-    },
-    {
-      "component": {
-        "type": "other",
-        "other": {
           "name": "pyparsing",
           "version": "2.2.0",
           "downloadUrl": "https://github.com/pyparsing/pyparsing/archive/pyparsing_2.2.0.tar.gz"
@@ -6159,7 +5701,26 @@
           "name": "pytest",
           "version": "3.8.2",
           "downloadUrl": "https://github.com/pytest-dev/pytest/archive/3.8.2.tar.gz"
-<<<<<<< HEAD
+        }
+      }
+    },
+    {
+      "component": {
+        "type": "other",
+        "other": {
+          "name": "python2",
+          "version": "2.7.18",
+          "downloadUrl": "http://www.python.org/ftp/python/2.7.18/Python-2.7.18.tar.xz"
+        }
+      }
+    },
+    {
+      "component": {
+        "type": "other",
+        "other": {
+          "name": "python3",
+          "version": "3.7.10",
+          "downloadUrl": "https://www.python.org/ftp/python/3.7.10/Python-3.7.10.tar.xz"
         }
       }
     },
@@ -6170,8 +5731,17 @@
           "name": "python-appdirs",
           "version": "1.4.3",
           "downloadUrl": "https://pypi.python.org/packages/48/69/d87c60746b393309ca30761f8e2b49473d43450b150cb08f3c6df5c11be5/appdirs-1.4.3.tar.gz"
-=======
->>>>>>> a6f8e0a4
+        }
+      }
+    },
+
+    {
+      "component": {
+        "type": "other",
+        "other": {
+          "name": "python-asn1crypto",
+          "version": "0.24.0",
+          "downloadUrl": "https://files.pythonhosted.org/packages/fc/f1/8db7daa71f414ddabfa056c4ef792e1461ff655c2ae2928a2b675bfed6b4/asn1crypto-0.24.0.tar.gz"
         }
       }
     },
@@ -6189,16 +5759,6 @@
       "component": {
         "type": "other",
         "other": {
-          "name": "python-asn1crypto",
-          "version": "0.24.0",
-          "downloadUrl": "https://files.pythonhosted.org/packages/fc/f1/8db7daa71f414ddabfa056c4ef792e1461ff655c2ae2928a2b675bfed6b4/asn1crypto-0.24.0.tar.gz"
-        }
-      }
-    },
-    {
-      "component": {
-        "type": "other",
-        "other": {
           "name": "python-atomicwrites",
           "version": "1.2.1",
           "downloadUrl": "https://github.com/untitaker/python-atomicwrites/archive/1.2.1.tar.gz"
@@ -6302,8 +5862,16 @@
           "name": "python-cherrypy",
           "version": "18.6.0",
           "downloadUrl": "https://pypi.io/packages/source/C/CherryPy/CherryPy-18.6.0.tar.gz"
-<<<<<<< HEAD
-=======
+        }
+      }
+    },
+    {
+      "component": {
+        "type": "other",
+        "other": {
+          "name": "python-conda-package-handling",
+          "version": "1.7.2",
+          "downloadUrl": "https://github.com/conda/conda-package-handling/archive/1.7.2/conda-package-handling-1.7.2.tar.gz"
         }
       }
     },
@@ -6314,27 +5882,6 @@
           "name": "python-configobj",
           "version": "5.0.6",
           "downloadUrl": "https://files.pythonhosted.org/packages/64/61/079eb60459c44929e684fa7d9e2fdca403f67d64dd9dbac27296be2e0fab/configobj-5.0.6.tar.gz"
->>>>>>> a6f8e0a4
-        }
-      }
-    },
-    {
-      "component": {
-        "type": "other",
-        "other": {
-          "name": "python-conda-package-handling",
-          "version": "1.7.2",
-          "downloadUrl": "https://github.com/conda/conda-package-handling/archive/1.7.2/conda-package-handling-1.7.2.tar.gz"
-        }
-      }
-    },
-    {
-      "component": {
-        "type": "other",
-        "other": {
-          "name": "python-configobj",
-          "version": "5.0.6",
-          "downloadUrl": "https://files.pythonhosted.org/packages/64/61/079eb60459c44929e684fa7d9e2fdca403f67d64dd9dbac27296be2e0fab/configobj-5.0.6.tar.gz"
         }
       }
     },
@@ -6482,7 +6029,6 @@
       "component": {
         "type": "other",
         "other": {
-<<<<<<< HEAD
           "name": "python-fields",
           "version": "5.0.0",
           "downloadUrl": "https://github.com/ionelmc/python-fields/archive/v5.0.0/python-fields-5.0.0.tar.gz"
@@ -6514,8 +6060,6 @@
       "component": {
         "type": "other",
         "other": {
-=======
->>>>>>> a6f8e0a4
           "name": "python-futures",
           "version": "3.2.0",
           "downloadUrl": "https://files.pythonhosted.org/packages/1f/9e/7b2ff7e965fc654592269f2906ade1c7d705f1bf25b7d469fa153f7d19eb/futures-3.2.0.tar.gz"
@@ -6826,7 +6370,6 @@
       "component": {
         "type": "other",
         "other": {
-<<<<<<< HEAD
           "name": "python-nose",
           "version": "1.3.7",
           "downloadUrl": "https://pypi.python.org/packages/source/n/nose/nose-1.3.7.tar.gz"
@@ -6837,8 +6380,6 @@
       "component": {
         "type": "other",
         "other": {
-=======
->>>>>>> a6f8e0a4
           "name": "python-ntplib",
           "version": "0.3.3",
           "downloadUrl": "https://files.pythonhosted.org/packages/29/8b/85a86e01c510665b0790d3a9fd4532ad98aba9e185a676113a0ae3879350/ntplib-0.3.3.tar.gz"
@@ -6899,6 +6440,16 @@
       "component": {
         "type": "other",
         "other": {
+          "name": "python-pexpect",
+          "version": "4.8.0",
+          "downloadUrl": "https://github.com/pexpect/pexpect/archive/4.8.0/pexpect-4.8.0.tar.gz"
+        }
+      }
+    },
+    {
+      "component": {
+        "type": "other",
+        "other": {
           "name": "python-pip",
           "version": "19.2",
           "downloadUrl": "https://files.pythonhosted.org/packages/41/13/b6e68eae78405af6e4e9a93319ae5bb371057786f1590b157341f7542d7d/pip-19.2.tar.gz"
@@ -6959,6 +6510,16 @@
       "component": {
         "type": "other",
         "other": {
+          "name": "python-ptyprocess",
+          "version": "0.7.0",
+          "downloadUrl": "https://pypi.io/packages/source/p/ptyprocess/ptyprocess-0.7.0.tar.gz"
+        }
+      }
+    },
+    {
+      "component": {
+        "type": "other",
+        "other": {
           "name": "python-py",
           "version": "1.10.0",
           "downloadUrl": "https://files.pythonhosted.org/packages/0d/8c/50e9f3999419bb7d9639c37e83fa9cdcf0f601a9d407162d6c37ad60be71/py-1.10.0.tar.gz"
@@ -7049,35 +6610,9 @@
       "component": {
         "type": "other",
         "other": {
-<<<<<<< HEAD
           "name": "python-pytest-cov",
           "version": "2.10.1",
           "downloadUrl": "https://github.com/pytest-dev/pytest-cov/archive/v2.10.1/python-pytest-cov-2.10.1.tar.gz"
-=======
-          "name": "python-pecan",
-          "version": "1.4.0",
-          "downloadUrl": "https://pypi.io/packages/source/p/pecan/pecan-1.4.0.tar.gz"
-        }
-      }
-    },
-    {
-      "component": {
-        "type": "other",
-        "other": {
-          "name": "python-pexpect",
-          "version": "4.8.0",
-          "downloadUrl": "https://github.com/pexpect/pexpect/archive/4.8.0/pexpect-4.8.0.tar.gz"
-        }
-      }
-    },
-    {
-      "component": {
-        "type": "other",
-        "other": {
-          "name": "python-pip",
-          "version": "19.2",
-          "downloadUrl": "https://files.pythonhosted.org/packages/41/13/b6e68eae78405af6e4e9a93319ae5bb371057786f1590b157341f7542d7d/pip-19.2.tar.gz"
->>>>>>> a6f8e0a4
         }
       }
     },
@@ -7125,35 +6660,9 @@
       "component": {
         "type": "other",
         "other": {
-<<<<<<< HEAD
           "name": "python-pywbem",
           "version": "1.0.1",
           "downloadUrl": "https://github.com/pywbem/pywbem/archive/1.0.1.tar.gz"
-=======
-          "name": "python-ptyprocess",
-          "version": "0.7.0",
-          "downloadUrl": "https://pypi.io/packages/source/p/ptyprocess/ptyprocess-0.7.0.tar.gz"
-        }
-      }
-    },
-    {
-      "component": {
-        "type": "other",
-        "other": {
-          "name": "python-py",
-          "version": "1.10.0",
-          "downloadUrl": "https://files.pythonhosted.org/packages/0d/8c/50e9f3999419bb7d9639c37e83fa9cdcf0f601a9d407162d6c37ad60be71/py-1.10.0.tar.gz"
-        }
-      }
-    },
-    {
-      "component": {
-        "type": "other",
-        "other": {
-          "name": "python-pyasn1",
-          "version": "0.4.4",
-          "downloadUrl": "https://files.pythonhosted.org/packages/10/46/059775dc8e50f722d205452bced4b3cc965d27e8c3389156acd3b1123ae3/pyasn1-0.4.4.tar.gz"
->>>>>>> a6f8e0a4
         }
       }
     },
@@ -7211,51 +6720,18 @@
       "component": {
         "type": "other",
         "other": {
-<<<<<<< HEAD
           "name": "python-rsa",
-          "version": "4.6",
-          "downloadUrl": "https://pypi.python.org/packages/source/r/rsa/rsa-4.6.tar.gz"
-=======
-          "name": "python-pyvmomi",
-          "version": "6.7.3",
-          "downloadUrl": "https://github.com/vmware/pyvmomi/archive/6.7.3.tar.gz"
->>>>>>> a6f8e0a4
-        }
-      }
-    },
-    {
-      "component": {
-        "type": "other",
-        "other": {
-<<<<<<< HEAD
+          "version": "4.7.2",
+          "downloadUrl": "https://pypi.python.org/packages/source/r/rsa/rsa-4.7.2.tar.gz"
+        }
+      }
+    },
+      "component": {
+        "type": "other",
+        "other": {
           "name": "python-ruamel-yaml",
           "version": "0.16.6",
           "downloadUrl": "https://files.pythonhosted.org/packages/b3/c3/1bd29f827237b420f4c978716fd9343ba14b1c6746a638dfeb7bbc7adcf9/ruamel.yaml-0.16.6.tar.gz"
-=======
-          "name": "python-pywbem",
-          "version": "1.0.1",
-          "downloadUrl": "https://github.com/pywbem/pywbem/archive/1.0.1.tar.gz"
-        }
-      }
-    },
-    {
-      "component": {
-        "type": "other",
-        "other": {
-          "name": "python-remoto",
-          "version": "1.2.0",
-          "downloadUrl": "https://pypi.io/packages/source/r/remoto/remoto-1.2.0.tar.gz"
-        }
-      }
-    },
-    {
-      "component": {
-        "type": "other",
-        "other": {
-          "name": "python-repoze-lru",
-          "version": "0.7",
-          "downloadUrl": "https://pypi.io/packages/source/r/remoto/remoto-0.7.tar.gz"
->>>>>>> a6f8e0a4
         }
       }
     },
@@ -7273,26 +6749,6 @@
       "component": {
         "type": "other",
         "other": {
-          "name": "python-routes",
-          "version": "2.4.1",
-          "downloadUrl": "https://pypi.io/packages/source/R/Routes/Routes-2.4.1.tar.gz"
-        }
-      }
-    },
-    {
-      "component": {
-        "type": "other",
-        "other": {
-          "name": "python-rsa",
-          "version": "4.7.2",
-          "downloadUrl": "https://pypi.python.org/packages/source/r/rsa/rsa-4.7.2.tar.gz"
-        }
-      }
-    },
-    {
-      "component": {
-        "type": "other",
-        "other": {
           "name": "python-setuptools",
           "version": "40.2.0",
           "downloadUrl": "https://files.pythonhosted.org/packages/ef/1d/201c13e353956a1c840f5d0fbf0461bd45bbd678ea4843ebf25924e8984c/setuptools-40.2.0.zip"
@@ -7363,7 +6819,6 @@
       "component": {
         "type": "other",
         "other": {
-<<<<<<< HEAD
           "name": "python-sphinx-theme-py3doc-enhanced",
           "version": "2.3.2",
           "downloadUrl": "https://pypi.io/packages/source/s/sphinx_py3doc_enhanced_theme/sphinx-py3doc-enhanced-theme-2.3.2.tar.gz"
@@ -7374,8 +6829,6 @@
       "component": {
         "type": "other",
         "other": {
-=======
->>>>>>> a6f8e0a4
           "name": "python-sphinxcontrib-websupport",
           "version": "1.1.2",
           "downloadUrl": " https://github.com/sphinx-doc/sphinxcontrib-websupport/archive/1.1.2.tar.gz"
@@ -7529,8 +6982,6 @@
           "name": "python2",
           "version": "2.7.18",
           "downloadUrl": "http://www.python.org/ftp/python/2.7.18/Python-2.7.18.tar.xz"
-<<<<<<< HEAD
-=======
         }
       }
     },
@@ -7548,6 +6999,16 @@
       "component": {
         "type": "other",
         "other": {
+          "name": "python3-pytest-asyncio",
+          "version": "0.14.0",
+          "downloadUrl": "https://github.com/pytest-dev/pytest-asyncio/archive/v0.14.0/pytest-asyncio-0.14.0.tar.gz"
+        }
+      }
+    },
+    {
+      "component": {
+        "type": "other",
+        "other": {
           "name": "pytz",
           "version": "2018.5",
           "downloadUrl": "https://files.pythonhosted.org/packages/source/p/pytz/pytz-2018.5.tar.gz"
@@ -7621,53 +7082,16 @@
           "name": "ragel",
           "version": "7.0.0.12",
           "downloadUrl": "https://www.colm.net/files/ragel/ragel-7.0.0.12.tar.gz"
->>>>>>> a6f8e0a4
-        }
-      }
-    },
-    {
-      "component": {
-        "type": "other",
-        "other": {
-<<<<<<< HEAD
-          "name": "python3",
-          "version": "3.7.10",
-          "downloadUrl": "https://www.python.org/ftp/python/3.7.10/Python-3.7.10.tar.xz"
-        }
-      }
-    },
-    {
-      "component": {
-        "type": "other",
-        "other": {
-          "name": "python3-pytest-asyncio",
-          "version": "0.14.0",
-          "downloadUrl": "https://github.com/pytest-dev/pytest-asyncio/archive/v0.14.0/pytest-asyncio-0.14.0.tar.gz"
-        }
-      }
-    },
-    {
-      "component": {
-        "type": "other",
-        "other": {
-          "name": "pytz",
-          "version": "2018.5",
-          "downloadUrl": "https://files.pythonhosted.org/packages/source/p/pytz/pytz-2018.5.tar.gz"
-=======
+        }
+      }
+    },
+    {
+      "component": {
+        "type": "other",
+        "other": {
           "name": "randrproto",
           "version": "1.5.0",
           "downloadUrl": "https://www.x.org/pub/individual/proto/randrproto-1.5.0.tar.bz2"
->>>>>>> a6f8e0a4
-        }
-      }
-    },
-    {
-      "component": {
-        "type": "other",
-        "other": {
-          "name": "rapidjson",
-          "version": "1.0.2",
-          "downloadUrl": "https://github.com/Tencent/rapidjson/archive/v1.0.2.tar.gz"
         }
       }
     },
@@ -7735,25 +7159,9 @@
       "component": {
         "type": "other",
         "other": {
-<<<<<<< HEAD
-          "name": "rdma-core",
-          "version": "31.0",
-          "downloadUrl": "https://github.com/linux-rdma/rdma-core/releases/download/v31.0/rdma-core-31.0.tar.gz"
-        }
-      }
-    },
-    {
-      "component": {
-        "type": "other",
-        "other": {
-          "name": "readline",
-          "version": "7.0",
-          "downloadUrl": "http://ftp.gnu.org/gnu/readline/readline-7.0.tar.gz"
-=======
           "name": "renderproto",
           "version": "0.11.1",
           "downloadUrl": "https://www.x.org/pub/individual/proto/renderproto-0.11.1.tar.bz2"
->>>>>>> a6f8e0a4
         }
       }
     },
@@ -7812,13 +7220,8 @@
         "type": "other",
         "other": {
           "name": "rpm",
-<<<<<<< HEAD
           "version": "4.14.2.1",
           "downloadUrl": "https://github.com/rpm-software-management/rpm/archive/rpm-4.14.2.1-release.tar.gz"
-=======
-          "version": "4.14.2",
-          "downloadUrl": "https://github.com/rpm-software-management/rpm/archive/rpm-4.14.2-release.tar.gz"
->>>>>>> a6f8e0a4
         }
       }
     },
@@ -7867,23 +7270,8 @@
         "type": "other",
         "other": {
           "name": "ruby",
-<<<<<<< HEAD
-          "version": "2.6.6",
-          "downloadUrl": "https://cache.ruby-lang.org/pub/ruby/2.6/ruby-2.6.6.tar.xz"
-        }
-      }
-    },
-    {
-      "component": {
-        "type": "other",
-        "other": {
-          "name": "ruby",
           "version": "2.7.2",
           "downloadUrl": "https://cache.ruby-lang.org/pub/ruby/2.7/ruby-2.7.2.tar.xz"
-=======
-          "version": "2.6.7",
-          "downloadUrl": "https://cache.ruby-lang.org/pub/ruby/2.6/ruby-2.6.7.tar.xz"
->>>>>>> a6f8e0a4
         }
       }
     },
@@ -8012,16 +7400,6 @@
         "type": "other",
         "other": {
           "name": "rubygem-bundler",
-          "version": "1.16.4",
-          "downloadUrl": "https://rubygems.org/downloads/bundler-1.16.4.gem"
-        }
-      }
-    },
-    {
-      "component": {
-        "type": "other",
-        "other": {
-          "name": "rubygem-bundler",
           "version": "2.1.4",
           "downloadUrl": "https://rubygems.org/downloads/bundler-2.1.4.gem"
         }
@@ -8661,15 +8039,9 @@
       "component": {
         "type": "other",
         "other": {
-<<<<<<< HEAD
-          "name": "runc",
-          "version": "1.0.0.rc8",
-          "downloadUrl": "https://github.com/opencontainers/runc/archive/v1.0.0-rc8.tar.gz"
-=======
           "name": "runtime-spec",
           "version": "1.0.2",
           "downloadUrl": "https://github.com/opencontainers/runtime-spec/archive/v1.0.2.tar.gz"
->>>>>>> a6f8e0a4
         }
       }
     },
@@ -8687,15 +8059,19 @@
       "component": {
         "type": "other",
         "other": {
-<<<<<<< HEAD
           "name": "sanlock",
           "version": "3.8.1",
           "downloadUrl": "https://releases.pagure.org/sanlock/sanlock-3.8.1.tar.gz"
-=======
+        }
+      }
+    },
+    {
+      "component": {
+        "type": "other",
+        "other": {
           "name": "scons",
           "version": "3.0.1",
           "downloadUrl": "http://downloads.sourceforge.net/scons/scons-3.0.1.tar.gz"
->>>>>>> a6f8e0a4
         }
       }
     },
@@ -8765,11 +8141,7 @@
         "other": {
           "name": "sgml-common",
           "version": "0.6.3",
-<<<<<<< HEAD
-          "downloadUrl": "ftp://sources.redhat.com/pub/docbook-tools/new-trials/SOURCES/sgml-common-0.6.3.tgz"
-=======
           "downloadUrl": "https://sourceware.org/ftp/docbook-tools/new-trials/SOURCES/sgml-common-0.6.3.tgz"
->>>>>>> a6f8e0a4
         }
       }
     },
@@ -8928,16 +8300,6 @@
         "type": "other",
         "other": {
           "name": "swig",
-          "version": "3.0.12",
-          "downloadUrl": "http://downloads.sourceforge.net/project/swig/swig/swig-3.0.12/swig-3.0.12.tar.gz"
-        }
-      }
-    },
-    {
-      "component": {
-        "type": "other",
-        "other": {
-          "name": "swig",
           "version": "4.0.2",
           "downloadUrl": "https://downloads.sourceforge.net/project/swig/swig/swig-4.0.2/swig-4.0.2.tar.gz"
         }
@@ -9387,8 +8749,6 @@
       "component": {
         "type": "other",
         "other": {
-<<<<<<< HEAD
-=======
           "name": "WALinuxAgent",
           "version": "2.2.54.2",
           "downloadUrl": "https://github.com/Azure/WALinuxAgent/archive/refs/tags/v2.2.54.2.tar.gz"
@@ -9399,7 +8759,6 @@
       "component": {
         "type": "other",
         "other": {
->>>>>>> a6f8e0a4
           "name": "websocketpp",
           "version": "0.8.1",
           "downloadUrl": "https://github.com/zaphoyd/websocketpp/archive/0.8.1.tar.gz"
@@ -9590,11 +8949,6 @@
       "component": {
         "type": "other",
         "other": {
-<<<<<<< HEAD
-          "name": "xorg-x11-util-macros",
-          "version": "1.19.2",
-          "downloadUrl": "https://www.x.org/pub/individual/util/util-macros-1.19.2.tar.bz2"
-=======
           "name": "xproto",
           "version": "7.0.31",
           "downloadUrl": "https://www.x.org/pub/individual/proto/xproto-7.0.31.tar.bz2"
@@ -9608,7 +8962,6 @@
           "name": "xtrans",
           "version": "1.3.5",
           "downloadUrl": "https://www.x.org/pub/individual/lib/xtrans-1.3.5.tar.bz2"
->>>>>>> a6f8e0a4
         }
       }
     },
@@ -9628,11 +8981,7 @@
         "other": {
           "name": "yajl",
           "version": "2.1.0",
-<<<<<<< HEAD
-          "downloadUrl": "https://github.com/lloyd/yajl/archive/refs/tags/2.1.0.tar.gz"
-=======
           "downloadUrl": "https://github.com/lloyd/yajl/archive/2.1.0.tar.gz"
->>>>>>> a6f8e0a4
         }
       }
     },
