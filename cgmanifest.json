{
  "Registrations": [
    {
      "component": {
        "type": "other",
        "other": {
          "name": "acl",
          "version": "2.2.53",
          "downloadUrl": "https://download-mirror.savannah.gnu.org/releases/acl/acl-2.2.53.tar.gz"
        }
      }
    },
    {
      "component": {
        "type": "other",
        "other": {
          "name": "alsa-lib",
          "version": "1.2.2",
          "downloadUrl": "https://www.alsa-project.org/files/pub/lib/alsa-lib-1.2.2.tar.bz2"
        }
      }
    },
    {
      "component": {
        "type": "other",
        "other": {
          "name": "alsa-utils",
          "version": "1.2.2",
          "downloadUrl": "https://www.alsa-project.org/files/pub/utils/alsa-utils-1.2.2.tar.bz2"
        }
      }
    },
    {
      "component": {
        "type": "other",
        "other": {
          "name": "ansible",
          "version": "2.9.12",
          "downloadUrl": "https://releases.ansible.com/ansible/ansible-2.9.12.tar.gz"
        }
      }
    },
    {
      "component": {
        "type": "other",
        "other": {
          "name": "ant",
          "version": "1.10.9",
          "downloadUrl": "https://archive.apache.org/dist/ant/source/apache-ant-1.10.9-src.tar.gz"
        }
      }
    },
    {
      "component": {
        "type": "other",
        "other": {
          "name": "ant-contrib",
          "version": "1.0b3",
          "downloadUrl": "https://sourceforge.net/projects/ant-contrib/files/ant-contrib/1.0b3/ant-contrib-1.0b3-src.tar.gz"
        }
      }
    },
    {
      "component": {
        "type": "other",
        "other": {
          "name": "apparmor",
          "version": "2.13",
          "downloadUrl": "https://launchpad.net/apparmor/2.13/2.13.0/+download/apparmor-2.13.tar.gz"
        }
      }
    },
    {
      "component": {
        "type": "other",
        "other": {
          "name": "apr",
          "version": "1.6.5",
          "downloadUrl": "http://archive.apache.org/dist/apr/apr-1.6.5.tar.gz"
        }
      }
    },
    {
      "component": {
        "type": "other",
        "other": {
          "name": "apr-util",
          "version": "1.6.1",
          "downloadUrl": "http://archive.apache.org/dist/apr/apr-util-1.6.1.tar.gz"
        }
      }
    },
    {
      "component": {
        "type": "other",
        "other": {
          "name": "archivemount",
          "version": "0.9.1",
          "downloadUrl": "https://www.cybernoia.de/software/archivemount/archivemount-0.9.1.tar.gz"
        }
      }
    },
    {
      "component": {
        "type": "other",
        "other": {
          "name": "asciidoc",
          "version": "8.6.10",
          "downloadUrl": "https://github.com/asciidoc/asciidoc-py3/archive/8.6.10.tar.gz"
        }
      }
    },
    {
      "component": {
        "type": "other",
        "other": {
          "name": "aspnetcore-runtime-3.1",
          "version": "3.1.15",
          "downloadUrl": "https://download.visualstudio.microsoft.com/download/pr/8aaf94dc-ce57-4d00-9d2d-70e8b760619e/2979ffe47a37c1aa5d931ee1953613f3/aspnetcore-runtime-3.1.15-linux-x64.tar.gz"
        }
      }
    },
    {
      "component": {
        "type": "other",
        "other": {
          "name": "at",
          "version": "3.1.23",
          "downloadUrl": "http://ftp.debian.org/debian/pool/main/a/at/at_3.1.23.orig.tar.gz"
        }
      }
    },
    {
      "component": {
        "type": "other",
        "other": {
          "name": "atftp",
          "version": "0.7.2",
          "downloadUrl": "http://sourceforge.net/projects/atftp/files/latest/download/atftp-0.7.2.tar.gz"
        }
      }
    },
    {
      "component": {
        "type": "other",
        "other": {
          "name": "attr",
          "version": "2.4.48",
          "downloadUrl": "https://download-mirror.savannah.gnu.org/releases/attr/attr-2.4.48.tar.gz"
        }
      }
    },
    {
      "component": {
        "type": "other",
        "other": {
          "name": "audit",
          "version": "3.0",
          "downloadUrl": "https://people.redhat.com/sgrubb/audit/audit-3.0-alpha8.tar.gz"
        }
      }
    },
    {
      "component": {
        "type": "other",
        "other": {
          "name": "auoms",
          "version": "2.2.5",
          "downloadUrl": "https://github.com/microsoft/OMS-Auditd-Plugin/archive/v2.2.5-0.tar.gz"
        }
      }
    },
    {
      "component": {
        "type": "other",
        "other": {
          "name": "autoconf213",
          "version": "2.13",
          "downloadUrl": "ftp://prep.ai.mit.edu/pub/gnu/autoconf/autoconf-2.13.tar.gz"
        }
      }
    },
    {
      "component": {
        "type": "other",
        "other": {
          "name": "autoconf-archive",
          "version": "2018.03.13",
          "downloadUrl": "http://ftp.gnu.org/gnu/autoconf-archive/autoconf-archive-2018.03.13.tar.xz"
        }
      }
    },
    {
      "component": {
        "type": "other",
        "other": {
          "name": "autoconf",
          "version": "2.69",
          "downloadUrl": "http://ftp.gnu.org/gnu/autoconf/autoconf-2.69.tar.xz"
        }
      }
    },
    {
      "component": {
        "type": "other",
        "other": {
          "name": "autofs",
          "version": "5.1.4",
          "downloadUrl": "http://www.kernel.org/pub/linux/daemons/autofs/v5/autofs-5.1.4.tar.xz"
        }
      }
    },
    {
      "component": {
        "type": "other",
        "other": {
          "name": "autogen",
          "version": "5.18.16",
          "downloadUrl": "ftp://ftp.gnu.org/gnu/autogen/rel5.18.16/autogen-5.18.16.tar.xz"
        }
      }
    },
    {
      "component": {
        "type": "other",
        "other": {
          "name": "automake",
          "version": "1.16.1",
          "downloadUrl": "http://ftp.gnu.org/gnu/automake/automake-1.16.1.tar.xz"
        }
      }
    },
    {
      "component": {
        "type": "other",
        "other": {
          "name": "azure-iotedge",
          "version": "1.1.2",
          "downloadUrl": "https://github.com/Azure/iotedge/archive/1.1.2.tar.gz"
        }
      }
    },
    {
      "component": {
        "type": "other",
        "other": {
          "name": "azure-iot-sdk-c",
          "version": "2020.02.04.1",
          "downloadUrl": "https://github.com/Azure/azure-iot-sdk-c/archive/LTS_02_2020_Ref01.tar.gz"
        }
      }
    },
    {
      "component": {
        "type": "other",
        "other": {
          "name": "azure-storage-cpp",
          "version": "7.3.0",
          "downloadUrl": "https://github.com/Azure/azure-storage-cpp/archive/v7.3.0.tar.gz"
        }
      }
    },
    {
      "component": {
        "type": "other",
        "other": {
          "name": "babel",
          "version": "2.6.0",
          "downloadUrl": "https://files.pythonhosted.org/packages/be/cc/9c981b249a455fa0c76338966325fc70b7265521bad641bf2932f77712f4/Babel-2.6.0.tar.gz"
        }
      }
    },
    {
      "component": {
        "type": "other",
        "other": {
          "name": "babeltrace2",
          "version": "2.0.1",
          "downloadUrl": "https://www.efficios.com/files/babeltrace/babeltrace2-2.0.1.tar.bz2"
        }
      }
    },
    {
      "component": {
        "type": "other",
        "other": {
          "name": "bash",
          "version": "4.4.18",
          "downloadUrl": "http://ftp.gnu.org/gnu/bash/bash-4.4.18.tar.gz"
        }
      }
    },
    {
      "component": {
        "type": "other",
        "other": {
          "name": "bash-completion",
          "version": "2.7",
          "downloadUrl": "https://github.com/scop/bash-completion/releases/download/2.7/bash-completion-2.7.tar.xz"
        }
      }
    },
    {
      "component": {
        "type": "other",
        "other": {
          "name": "bc",
          "version": "1.07.1",
          "downloadUrl": "https://ftp.gnu.org/gnu/bc/bc-1.07.1.tar.gz"
        }
      }
    },
    {
      "component": {
        "type": "other",
        "other": {
          "name": "bcc",
          "version": "0.12.0",
          "downloadUrl": "https://github.com/iovisor/bcc/releases/download/v0.12.0/bcc-src-with-submodule.tar.gz"
        }
      }
    },
    {
      "component": {
        "type": "other",
        "other": {
          "name": "bind",
          "version": "9.16.15",
          "downloadUrl": "https://ftp.isc.org/isc/bind9/9.16.15/bind-9.16.15.tar.xz"
        }
      }
    },
    {
      "component": {
        "type": "other",
        "other": {
          "name": "binutils",
          "version": "2.36.1",
          "downloadUrl": "http://ftp.gnu.org/gnu/binutils/binutils-2.36.1.tar.xz"
        }
      }
    },
    {
      "component": {
        "type": "other",
        "other": {
          "name": "bison",
          "version": "3.1",
          "downloadUrl": "http://ftp.gnu.org/gnu/bison/bison-3.1.tar.xz"
        }
      }
    },
    {
      "component": {
        "type": "other",
        "other": {
          "name": "blktrace",
          "version": "1.2.0",
          "downloadUrl": "https://git.kernel.org/pub/scm/linux/kernel/git/axboe/blktrace.git/snapshot/blktrace-1.2.0.tar.gz"
        }
      }
    },
    {
      "component": {
        "type": "other",
        "other": {
          "name": "blobfuse",
          "version": "1.3.6",
          "downloadUrl": "https://github.com/Azure/azure-storage-fuse/archive/blobfuse-1.3.6.tar.gz"
        }
      }
    },
    {
      "component": {
        "type": "other",
        "other": {
          "name": "bmake",
          "version": "20201010",
          "downloadUrl": "https://ftp.netbsd.org/pub/NetBSD/misc/sjg/bmake-20201010.tar.gz"
        }
      }
    },
    {
      "component": {
        "type": "other",
        "other": {
          "name": "bmon",
          "version": "4.0",
          "downloadUrl": "https://github.com/tgraf/bmon/archive/v4.0.tar.gz"
        }
      }
    },
    {
      "component": {
        "type": "other",
        "other": {
          "name": "bond",
          "version": "8.0.1",
          "downloadUrl": "https://github.com/microsoft/bond/archive/8.0.1.tar.gz"
        }
      }
    },
    {
      "component": {
        "type": "other",
        "other": {
          "name": "boost",
          "version": "1.66.0",
          "downloadUrl": "http://downloads.sourceforge.net/boost/boost_1_66_0.tar.bz2"
        }
      }
    },
    {
      "component": {
        "type": "other",
        "other": {
          "name": "bpftrace",
          "version": "0.11.4",
          "downloadUrl": "https://github.com/iovisor/bpftrace/archive/v0.11.4.tar.gz"
        }
      }
    },
    {
      "component": {
        "type": "other",
        "other": {
          "name": "busybox",
          "version": "1.32.0",
          "downloadUrl": "http://www.busybox.net/downloads/busybox-1.32.0.tar.bz2"
        }
      }
    },
    {
      "component": {
        "type": "other",
        "other": {
          "name": "bridge-utils",
          "version": "1.6",
          "downloadUrl": "https://kernel.org/pub/linux/utils/net/bridge-utils/bridge-utils-1.6.tar.xz"
        }
      }
    },
    {
      "component": {
        "type": "other",
        "other": {
          "name": "brotli",
          "version": "1.0.7",
          "downloadUrl": "https://github.com/google/brotli/archive/v1.0.7/brotli-1.0.7.tar.gz"
        }
      }
    },
    {
      "component": {
        "type": "other",
        "other": {
          "name": "btrfs-progs",
          "version": "4.19",
          "downloadUrl": "https://www.kernel.org/pub/linux/kernel/people/kdave/btrfs-progs/btrfs-progs-v4.19.tar.xz"
        }
      }
    },
    {
      "component": {
        "type": "other",
        "other": {
          "name": "bubblewrap",
          "version": "0.3.0",
          "downloadUrl": "https://github.com/containers/bubblewrap/releases/download/v0.3.0/bubblewrap-0.3.0.tar.xz"
        }
      }
    },
    {
      "component": {
        "type": "other",
        "other": {
          "name": "bzip2",
          "version": "1.0.6",
          "downloadUrl": "https://downloads.sourceforge.net/project/bzip2/bzip2-1.0.6.tar.gz"
        }
      }
    },
    {
      "component": {
        "type": "other",
        "other": {
          "name": "ca-certificates",
          "version": "20200720",
          "downloadUrl": "https://hg.mozilla.org/releases/mozilla-release/raw-file/712412cb974c0392afe31fd9ce974b26ae3993c3/security/nss/lib/ckfw/builtins/certdata.txt"
        }
      }
    },
    {
      "component": {
        "type": "other",
        "other": {
          "name": "cairo",
          "version": "1.17.4",
          "downloadUrl": "https://cairographics.org/snapshots/cairo-1.17.4.tar.xz"
        }
      }
    },
    {
      "component": {
        "type": "other",
        "other": {
          "name": "calamares",
          "version": "3.2.11",
          "downloadUrl": "https://github.com/calamares/calamares/releases/download/v3.2.11/calamares-3.2.11.tar.gz"
        }
      }
    },
    {
      "component": {
        "type": "other",
        "other": {
          "name": "c-ares",
          "version": "1.17.1",
          "downloadUrl": "https://c-ares.haxx.se/download/c-ares-1.17.1.tar.gz"
        }
      }
    },
    {
      "component": {
        "type": "other",
        "other": {
          "name": "catch",
          "version": "2.10.2",
          "downloadUrl": "https://github.com/philsquared/Catch/archive/v2.10.2/catch-2.10.2.tar.gz"
        }
      }
    },
    {
      "component": {
        "type": "other",
        "other": {
          "name": "ccache",
          "version": "3.6",
          "downloadUrl": "https://github.com/ccache/ccache/releases/download/v3.6/ccache-3.6.tar.gz"
        }
      }
    },
    {
      "component": {
        "type": "other",
        "other": {
          "name": "cdrkit",
          "version": "1.1.11",
          "downloadUrl": "https://src.fedoraproject.org/repo/pkgs/cdrkit/cdrkit-1.1.11.tar.gz/efe08e2f3ca478486037b053acd512e9/cdrkit-1.1.11.tar.gz"
        }
      }
    },
    {
      "component": {
        "type": "other",
        "other": {
          "name": "check",
          "version": "0.12.0",
          "downloadUrl": "https://github.com/libcheck/check/archive/0.12.0.tar.gz"
        }
      }
    },
    {
      "component": {
        "type": "other",
        "other": {
          "name": "chkconfig",
          "version": "1.11",
          "downloadUrl": "https://github.com/fedora-sysv/chkconfig/archive/1.11.tar.gz"
        }
      }
    },
    {
      "component": {
        "type": "other",
        "other": {
          "name": "chrony",
          "version": "3.5.1",
          "downloadUrl": "https://download.tuxfamily.org/chrony/chrony-3.5.1.tar.gz"
        }
      }
    },
    {
      "component": {
        "type": "other",
        "other": {
          "name": "chrpath",
          "version": "0.16",
          "downloadUrl": "https://alioth-archive.debian.org/releases/chrpath/chrpath/0.16/chrpath-0.16.tar.gz"
        }
      }
    },
    {
      "component": {
        "type": "other",
        "other": {
          "name": "byacc",
          "version": "1.9.20200330",
          "downloadUrl": "https://invisible-mirror.net/archives/byacc/byacc-20200330.tgz"
        }
      }
    },
    {
      "component": {
        "type": "other",
        "other": {
          "name": "cifs-utils",
          "version": "6.8",
          "downloadUrl": "https://ftp.samba.org/pub/linux-cifs/cifs-utils/cifs-utils-6.8.tar.bz2"
        }
      }
    },
    {
      "component": {
        "type": "other",
        "other": {
          "name": "clamav",
          "version": "0.103.2",
          "downloadUrl": "https://www.clamav.net/downloads/production/clamav-0.103.2.tar.gz"
        }
      }
    },
    {
      "component": {
        "type": "other",
        "other": {
          "name": "clang",
          "version": "8.0.1",
          "downloadUrl": "https://github.com/llvm/llvm-project/releases/download/llvmorg-8.0.1/cfe-8.0.1.src.tar.xz"
        }
      }
    },
    {
      "component": {
        "type": "other",
        "other": {
          "name": "cloud-hypervisor",
          "version": "0.6.0",
          "downloadUrl": "https://github.com/cloud-hypervisor/cloud-hypervisor/archive/v0.6.0.tar.gz"
        }
      }
    },
    {
      "component": {
        "type": "other",
        "other": {
          "name": "cloud-init",
          "version": "19.1",
          "downloadUrl": "https://launchpad.net/cloud-init/trunk/19.1/+download/cloud-init-19.1.tar.gz"
        }
      }
    },
    {
      "component": {
        "type": "other",
        "other": {
          "name": "cloud-init-vmware-guestinfo",
          "version": "1.3.1",
          "downloadUrl": "https://github.com/vmware/cloud-init-vmware-guestinfo/archive/v1.3.1.tar.gz"
        }
      }
    },
    {
      "component": {
        "type": "other",
        "other": {
          "name": "cloud-utils-growpart",
          "version": "0.32",
          "downloadUrl": "https://launchpad.net/cloud-utils/trunk/0.32/+download/cloud-utils-0.32.tar.gz"
        }
      }
    },
    {
      "component": {
        "type": "other",
        "other": {
          "name": "cmake",
          "version": "3.17.3",
          "downloadUrl": "https://github.com/Kitware/CMake/releases/download/v3.17.3/cmake-3.17.3.tar.gz"
        }
      }
    },
    {
      "component": {
        "type": "other",
        "other": {
          "name": "cni",
          "version": "0.7.5",
          "downloadUrl": "https://github.com/containernetworking/plugins/archive/v0.7.5.tar.gz"
        }
      }
    },
    {
      "component": {
        "type": "other",
        "other": {
          "name": "conntrack-tools",
          "version": "1.4.5",
          "downloadUrl": "https://netfilter.org/projects/conntrack-tools/files/conntrack-tools-1.4.5.tar.bz2"
        }
      }
    },
    {
      "component": {
        "type": "other",
        "other": {
          "name": "coredns",
          "version": "1.6.7",
          "downloadUrl": "https://github.com/coredns/coredns/archive/v1.6.7.tar.gz"
        }
      }
    },
    {
      "component": {
        "type": "other",
        "other": {
          "name": "coredns",
          "version": "1.7.0",
          "downloadUrl": "https://github.com/coredns/coredns/archive/v1.7.0.tar.gz"
        }
      }
    },
    {
      "component": {
        "type": "other",
        "other": {
          "name": "coreutils",
          "version": "8.30",
          "downloadUrl": "http://ftp.gnu.org/gnu/coreutils/coreutils-8.30.tar.xz"
        }
      }
    },
    {
      "component": {
        "type": "other",
        "other": {
          "name": "ceph",
          "version": "16.2.0",
          "downloadUrl": "https://download.ceph.com/tarballs/ceph-16.2.0.tar.gz"
        }
      }
    },
    {
      "component": {
        "type": "other",
        "other": {
          "name": "cpio",
          "version": "2.13",
          "downloadUrl": "https://ftp.gnu.org/gnu/cpio/cpio-2.13.tar.bz2"
        }
      }
    },
    {
      "component": {
        "type": "other",
        "other": {
          "name": "cpprest",
          "version": "2.10.14",
          "downloadUrl": "https://github.com/Microsoft/cpprestsdk/archive/v2.10.14.tar.gz"
        }
      }
    },
    {
      "component": {
        "type": "other",
        "other": {
          "name": "cppunit",
          "version": "1.12.1",
          "downloadUrl": "https://sourceforge.net/projects/cppunit/files/cppunit/1.12.1/cppunit-1.12.1.tar.gz"
        }
      }
    },
    {
      "component": {
        "type": "other",
        "other": {
          "name": "cracklib",
          "version": "2.9.7",
          "downloadUrl": "https://github.com/cracklib/cracklib/releases/download/v2.9.7/cracklib-2.9.7.tar.gz"
        }
      }
    },
    {
      "component": {
        "type": "other",
        "other": {
          "name": "crash",
          "version": "7.2.9",
          "downloadUrl": "https://github.com/crash-utility/crash/archive/7.2.9.tar.gz"
        }
      }
    },
    {
      "component": {
        "type": "other",
        "other": {
          "name": "crash-gcore-command",
          "version": "1.5.1",
          "downloadUrl": "https://github.com/crash-utility/crash-extensions/raw/master/crash-gcore-command-1.5.1.tar.gz"
        }
      }
    },
    {
      "component": {
        "type": "other",
        "other": {
          "name": "createrepo_c",
          "version": "0.11.1",
          "downloadUrl": "https://github.com/rpm-software-management/createrepo_c/archive/0.11.1.tar.gz"
        }
      }
    },
    {
      "component": {
        "type": "other",
        "other": {
          "name": "cri-tools",
          "version": "1.11.1",
          "downloadUrl": "https://github.com/kubernetes-sigs/cri-tools/archive/v1.11.1.tar.gz"
        }
      }
    },
    {
      "component": {
        "type": "other",
        "other": {
          "name": "cronie",
          "version": "1.5.2",
          "downloadUrl": "https://github.com/cronie-crond/cronie/releases/download/cronie-1.5.2/cronie-1.5.2.tar.gz"
        }
      }
    },
    {
      "component": {
        "type": "other",
        "other": {
          "name": "cryptsetup",
          "version": "2.3.3",
          "downloadUrl": "https://www.kernel.org/pub/linux/utils/cryptsetup/v2.3/cryptsetup-2.3.3.tar.xz"
        }
      }
    },
    {
      "component": {
        "type": "other",
        "other": {
          "name": "ctags",
          "version": "5.8",
          "downloadUrl": "http://prdownloads.sourceforge.net/ctags/ctags-5.8.tar.gz"
        }
      }
    },
    {
      "component": {
        "type": "other",
        "other": {
          "name": "curl",
          "version": "7.76.0",
          "downloadUrl": "https://curl.haxx.se/download/curl-7.76.0.tar.gz"
        }
      }
    },
    {
      "component": {
        "type": "other",
        "other": {
          "name": "cyrus-sasl",
          "version": "2.1.27",
          "downloadUrl": "https://github.com/cyrusimap/cyrus-sasl/releases/download/cyrus-sasl-2.1.27/cyrus-sasl-2.1.27.tar.gz"
        }
      }
    },
    {
      "component": {
        "type": "other",
        "other": {
          "name": "CUnit",
          "version": "2.1.3",
          "downloadUrl": "https://downloads.sourceforge.net/cunit/CUnit-2.1-3.tar.bz2"
        }
      }
    },
    {
      "component": {
        "type": "other",
        "other": {
          "name": "Cython",
          "version": "0.28.5",
          "downloadUrl": "https://github.com/cython/cython/archive/0.28.5.tar.gz"
        }
      }
    },
    {
      "component": {
        "type": "other",
        "other": {
          "name": "dbus",
          "version": "1.13.6",
          "downloadUrl": "http://dbus.freedesktop.org/releases/dbus/dbus-1.13.6.tar.gz"
        }
      }
    },
    {
      "component": {
        "type": "other",
        "other": {
          "name": "dbus-glib",
          "version": "0.110",
          "downloadUrl": "http://dbus.freedesktop.org/releases/dbus-glib/dbus-glib-0.110.tar.gz"
        }
      }
    },
    {
      "component": {
        "type": "other",
        "other": {
          "name": "dejagnu",
          "version": "1.6.2",
          "downloadUrl": "https://ftp.gnu.org/pub/gnu/dejagnu/dejagnu-1.6.2.tar.gz"
        }
      }
    },
    {
      "component": {
        "type": "other",
        "other": {
          "name": "device-mapper-multipath",
          "version": "0.8.6",
          "downloadUrl": "https://github.com/opensvc/multipath-tools/archive/refs/tags/0.8.6.tar.gz"
        }
      }
    },
    {
      "component": {
        "type": "other",
        "other": {
          "name": "dhcp",
          "version": "4.4.2",
          "downloadUrl": "ftp://ftp.isc.org/isc/dhcp/4.4.2/dhcp-4.4.2.tar.gz"
        }
      }
    },
    {
      "component": {
        "type": "other",
        "other": {
          "name": "dialog",
          "version": "1.3",
          "downloadUrl": "ftp://ftp.invisible-island.net/dialog/dialog-1.3-20180621.tgz"
        }
      }
    },
    {
      "component": {
        "type": "other",
        "other": {
          "name": "diffutils",
          "version": "3.6",
          "downloadUrl": "http://ftp.gnu.org/gnu/diffutils/diffutils-3.6.tar.xz"
        }
      }
    },
    {
      "component": {
        "type": "other",
        "other": {
          "name": "dkms",
          "version": "2.8.1",
          "downloadUrl": "https://github.com/dell/dkms/archive/v2.8.1.tar.gz"
        }
      }
    },
    {
      "component": {
        "type": "other",
        "other": {
          "name": "dmidecode",
          "version": "3.2",
          "downloadUrl": "https://download.savannah.gnu.org/releases/dmidecode/dmidecode-3.2.tar.xz"
        }
      }
    },
    {
      "component": {
        "type": "other",
        "other": {
          "name": "dnf",
          "version": "4.2.18",
          "downloadUrl": "https://github.com/rpm-software-management/dnf/archive/4.2.18.tar.gz"
        }
      }
    },
    {
      "component": {
        "type": "other",
        "other": {
          "name": "dnsmasq",
          "version": "2.85",
          "downloadUrl": "http://www.thekelleys.org.uk/dnsmasq/dnsmasq-2.85.tar.xz"
        }
      }
    },
    {
      "component": {
        "type": "other",
        "other": {
          "name": "docbook-dtd-xml",
          "version": "4.5",
          "downloadUrl": "https://docbook.org/xml/4.5/docbook-xml-4.5.zip"
        }
      }
    },
    {
      "component": {
        "type": "other",
        "other": {
          "name": "docbook-style-xsl",
          "version": "1.79.1",
          "downloadUrl": "http://downloads.sourceforge.net/docbook/docbook-xsl-1.79.1.tar.bz2"
        }
      }
    },
    {
      "component": {
        "type": "other",
        "other": {
          "name": "dosfstools",
          "version": "4.1",
          "downloadUrl": "http://github.com/dosfstools/dosfstools/releases/download/v4.1/dosfstools-4.1.tar.gz"
        }
      }
    },
    {
      "component": {
        "type": "other",
        "other": {
          "name": "dos2unix",
          "version": "7.4.1",
          "downloadUrl": "https://waterlan.home.xs4all.nl/dos2unix/dos2unix-7.4.1.tar.gz"
        }
      }
    },
    {
      "component": {
        "type": "other",
        "other": {
          "name": "dotnet-runtime-3.1",
          "version": "3.1.15",
          "downloadUrl": "https://download.visualstudio.microsoft.com/download/pr/692284f9-e1e7-4b31-9191-cd8043441024/ac45c17d4327b1f992b7fe3956a99129/dotnet-runtime-3.1.15-linux-x64.tar.gz"
        }
      }
    },
    {
      "component": {
        "type": "other",
        "other": {
          "name": "dotnet-sdk-3.1",
          "version": "3.1.115",
          "downloadUrl": "https://download.visualstudio.microsoft.com/download/pr/cc86b0c8-9e72-4410-b3b0-2c5a8f90d8a4/426913359d4c524560e42c4f2ee18fa1/dotnet-sdk-3.1.115-linux-x64.tar.gz"
        }
      }
    },
    {
      "component": {
        "type": "other",
        "other": {
          "name": "dracut",
          "version": "049",
          "downloadUrl": "http://www.kernel.org/pub/linux/utils/boot/dracut/dracut-049.tar.xz"
        }
      }
    },
    {
      "component": {
        "type": "other",
        "other": {
          "name": "dstat",
          "version": "0.7.4",
          "downloadUrl": "https://github.com/dstat-real/dstat/archive/v0.7.4.tar.gz"
        }
      }
    },
    {
      "component": {
        "type": "other",
        "other": {
          "name": "docbook5-schemas",
          "version": "5.1",
          "downloadUrl": "https://www.docbook.org/xml/5.1/docbook-v5.1-os.zip"
        }
      }
    },
    {
      "component": {
        "type": "other",
        "other": {
          "name": "dtc",
          "version": "1.5.1",
          "downloadUrl": "https://kernel.org/pub/software/utils/dtc/dtc-1.5.1.tar.gz"
        }
      }
    },
    {
      "component": {
        "type": "other",
        "other": {
          "name": "e2fsprogs",
          "version": "1.44.6",
          "downloadUrl": "https://prdownloads.sourceforge.net/e2fsprogs/e2fsprogs-1.44.6.tar.gz"
        }
      }
    },
    {
      "component": {
        "type": "other",
        "other": {
          "name": "ebtables",
          "version": "2.0.11",
          "downloadUrl": "https://netfilter.org/pub/ebtables/ebtables-2.0.11.tar.gz"
        }
      }
    },
    {
      "component": {
        "type": "other",
        "other": {
          "name": "ed",
          "version": "1.14.2",
          "downloadUrl": "https://src.fedoraproject.org/repo/pkgs/ed/ed-1.14.2.tar.xz/sha512/de838a6df785c7dc80f4b5ba84330bbe743983fd81218321d4ab84c4c3688fdafb4c005502f3228f0bfa2b6bcf342d64d9523ab73ee440b4f305a033f567cbc2/ed-1.14.2.tar.xz"
        }
      }
    },
    {
      "component": {
        "type": "other",
        "other": {
          "name": "efibootmgr",
          "version": "16",
          "downloadUrl": "https://github.com/rhboot/efibootmgr/releases/download/16/efibootmgr-16.tar.bz2"
        }
      }
    },
    {
      "component": {
        "type": "other",
        "other": {
          "name": "efivar",
          "version": "37",
          "downloadUrl": "https://github.com/rhboot/efivar/releases/download/37/efivar-37.tar.bz2"
        }
      }
    },
    {
      "component": {
        "type": "other",
        "other": {
          "name": "elfutils",
          "version": "0.176",
          "downloadUrl": "https://sourceware.org/elfutils/ftp/0.176/elfutils-0.176.tar.bz2"
        }
      }
    },
    {
      "component": {
        "type": "other",
        "other": {
          "name": "eppic",
          "version": "e8844d3793471163ae4a56d8f95897be9e5bd554",
          "downloadUrl": "https://github.com/lucchouina/eppic/archive/e8844d3793471163ae4a56d8f95897be9e5bd554/eppic-e8844d3.tar.gz"
        }
      }
    },
    {
      "component": {
        "type": "other",
        "other": {
          "name": "erlang",
          "version": "22.0.7",
          "downloadUrl": "https://github.com/erlang/otp/archive/OTP-22.0.7/otp-OTP-22.0.7.tar.gz"
        }
      }
    },
    {
      "component": {
        "type": "other",
        "other": {
          "name": "espeak-ng",
          "version": "1.50",
          "downloadUrl": "https://github.com/espeak-ng/espeak-ng/releases/download/1.50/espeak-ng-1.50.tgz"
        }
      }
    },
    {
      "component": {
        "type": "other",
        "other": {
          "name": "espeakup",
          "version": "0.80",
          "downloadUrl": "https://github.com/williamh/espeakup/archive/v0.80.tar.gz"
        }
      }
    },
    {
      "component": {
        "type": "other",
        "other": {
          "name": "etcd",
          "version": "3.4.3",
          "downloadUrl": "https://github.com/etcd-io/etcd/archive/v3.4.3.tar.gz"
        }
      }
    },
    {
      "component": {
        "type": "other",
        "other": {
          "name": "etcd",
          "version": "3.4.13",
          "downloadUrl": "https://github.com/etcd-io/etcd/archive/v3.4.13.tar.gz"
        }
      }
    },
    {
      "component": {
        "type": "other",
        "other": {
          "name": "ethtool",
          "version": "5.0",
          "downloadUrl": "https://www.kernel.org/pub/software/network/ethtool/ethtool-5.0.tar.xz"
        }
      }
    },
    {
      "component": {
        "type": "other",
        "other": {
          "name": "expat",
          "version": "2.2.6",
          "downloadUrl": "https://github.com/libexpat/libexpat/releases/download/R_2_2_6/expat-2.2.6.tar.bz2"
        }
      }
    },
    {
      "component": {
        "type": "other",
        "other": {
          "name": "expect",
          "version": "5.45.4",
          "downloadUrl": "https://sourceforge.net/projects/expect/files/Expect/5.45.4/expect5.45.4.tar.gz"
        }
      }
    },
    {
      "component": {
        "type": "other",
        "other": {
          "name": "extra-cmake-modules",
          "version": "5.61.0",
          "downloadUrl": "https://download.kde.org/stable/frameworks/5.61/extra-cmake-modules-5.61.0.tar.xz"
        }
      }
    },
    {
      "component": {
        "type": "other",
        "other": {
          "name": "fcgi",
          "version": "2.4.0",
          "downloadUrl": "https://src.fedoraproject.org/lookaside/extras/fcgi/fcgi-2.4.0.tar.gz/d15060a813b91383a9f3c66faf84867e/fcgi-2.4.0.tar.gz"
        }
      }
    },
    {
      "component": {
        "type": "other",
        "other": {
          "name": "file",
          "version": "5.38",
          "downloadUrl": "ftp://ftp.astron.com/pub/file/file-5.38.tar.gz"
        }
      }
    },
    {
      "component": {
        "type": "other",
        "other": {
          "name": "findutils",
          "version": "4.6.0",
          "downloadUrl": "http://ftp.gnu.org/gnu/findutils/findutils-4.6.0.tar.gz"
        }
      }
    },
    {
      "component": {
        "type": "other",
        "other": {
          "name": "finger",
          "version": "0.17",
          "downloadUrl": "http://ftp.linux.org.uk/pub/linux/Networking/netkit/bsd-finger-0.17.tar.gz"
        }
      }
    },
    {
      "component": {
        "type": "other",
        "other": {
          "name": "flannel",
          "version": "0.12.0",
          "downloadUrl": "https://github.com/coreos/flannel/archive/v0.12.0.tar.gz"
        }
      }
    },
    {
      "component": {
        "type": "other",
        "other": {
          "name": "flex",
          "version": "2.6.4",
          "downloadUrl": "https://github.com/westes/flex/releases/download/v2.6.4/flex-2.6.4.tar.gz"
        }
      }
    },
    {
      "component": {
        "type": "other",
        "other": {
          "name": "fluent-bit",
          "version": "1.4.1",
          "downloadUrl": "https://github.com/fluent/fluent-bit/archive/v1.4.1.tar.gz"
        }
      }
    },
    {
      "component": {
        "type": "other",
        "other": {
          "name": "fontconfig",
          "version": "2.13.91",
          "downloadUrl": "https://www.freedesktop.org/software/fontconfig/release/fontconfig-2.13.91.tar.gz"
        }
      }
    },
    {
      "component": {
        "type": "other",
        "other": {
          "name": "fping",
          "version": "4.2",
          "downloadUrl": "https://fping.org/dist/fping-4.2.tar.gz"
        }
      }
    },
    {
      "component": {
        "type": "other",
        "other": {
          "name": "freefont",
          "version": "20120503",
          "downloadUrl": "https://ftp.gnu.org/pub/gnu/freefont/freefont-ttf-20120503.zip"
        }
      }
    },
    {
      "component": {
        "type": "other",
        "other": {
          "name": "freetype",
          "version": "2.9.1",
          "downloadUrl": "https://download.savannah.gnu.org/releases/freetype/freetype-2.9.1.tar.gz"
        }
      }
    },
    {
      "component": {
        "type": "other",
        "other": {
          "name": "fuse",
          "version": "2.9.7",
          "downloadUrl": "https://github.com/libfuse/libfuse/releases/download/fuse-2.9.7/fuse-2.9.7.tar.gz"
        }
      }
    },
    {
      "component": {
        "type": "other",
        "other": {
          "name": "fuse-zip",
          "version": "0.7.2",
          "downloadUrl": "https://bitbucket.org/agalanin/fuse-zip/downloads/fuse-zip-0.7.2.tar.gz"
        }
      }
    },
    {
      "component": {
        "type": "other",
        "other": {
          "name": "gawk",
          "version": "4.2.1",
          "downloadUrl": "http://ftp.gnu.org/gnu/gawk/gawk-4.2.1.tar.xz"
        }
      }
    },
    {
      "component": {
        "type": "other",
        "other": {
          "name": "gcc",
          "version": "9.1.0",
          "downloadUrl": "https://ftp.gnu.org/gnu/gcc/gcc-9.1.0/gcc-9.1.0.tar.xz"
        }
      }
    },
    {
      "component": {
        "type": "other",
        "other": {
          "name": "gc",
          "version": "8.0.0",
          "downloadUrl": "https://www.hboehm.info/gc/gc_source/gc-8.0.0.tar.gz"
        }
      }
    },
    {
      "component": {
        "type": "other",
        "other": {
          "name": "gdb",
          "version": "8.3",
          "downloadUrl": "https://ftp.gnu.org/gnu/gdb/gdb-8.3.tar.xz"
        }
      }
    },
    {
      "component": {
        "type": "other",
        "other": {
          "name": "gdbm",
          "version": "1.18",
          "downloadUrl": "http://ftp.gnu.org/gnu/gdbm/gdbm-1.18.tar.gz"
        }
      }
    },
    {
      "component": {
        "type": "other",
        "other": {
          "name": "gettext",
          "version": "0.19.8.1",
          "downloadUrl": "http://ftp.gnu.org/gnu/gettext/gettext-0.19.8.1.tar.xz"
        }
      }
    },
    {
      "component": {
        "type": "other",
        "other": {
          "name": "gflags",
          "version": "2.2.2",
          "downloadUrl": "https://github.com/gflags/gflags/archive/v2.2.2.tar.gz"
        }
      }
    },
    {
      "component": {
        "type": "other",
        "other": {
          "name": "git",
          "version": "2.23.4",
          "downloadUrl": "https://www.kernel.org/pub/software/scm/git/git-2.23.4.tar.xz"
        }
      }
    },
    {
      "component": {
        "type": "other",
        "other": {
          "name": "glibc",
          "version": "2.28",
          "downloadUrl": "https://ftp.gnu.org/gnu/glibc/glibc-2.28.tar.xz"
        }
      }
    },
    {
      "component": {
        "type": "other",
        "other": {
          "name": "glib",
          "version": "2.58.0",
          "downloadUrl": "http://ftp.gnome.org/pub/gnome/sources/glib/2.58/glib-2.58.0.tar.xz"
        }
      }
    },
    {
      "component": {
        "type": "other",
        "other": {
          "name": "glibmm24",
          "version": "2.56.0",
          "downloadUrl": "http://ftp.gnome.org/pub/GNOME/sources/glibmm/2.56/glibmm-2.56.0.tar.xz"
        }
      }
    },
    {
      "component": {
        "type": "other",
        "other": {
          "name": "glib-networking",
          "version": "2.59.1",
          "downloadUrl": "http://ftp.gnome.org/pub/GNOME/sources/glib-networking/2.59/glib-networking-2.59.1.tar.xz"
        }
      }
    },
    {
      "component": {
        "type": "other",
        "other": {
          "name": "gmp",
          "version": "6.1.2",
          "downloadUrl": "http://ftp.gnu.org/gnu/gmp/gmp-6.1.2.tar.xz"
        }
      }
    },
    {
      "component": {
        "type": "other",
        "other": {
          "name": "gnome-common",
          "version": "3.18.0",
          "downloadUrl": "https://ftp.gnome.org/pub/GNOME/sources/gnome-common/3.18/gnome-common-3.18.0.tar.xz"
        }
      }
    },
    {
      "component": {
        "type": "other",
        "other": {
          "name": "gnu-efi",
          "version": "3.0.9",
          "downloadUrl": "https://gigenet.dl.sourceforge.net/project/gnu-efi/gnu-efi-3.0.9.tar.bz2"
        }
      }
    },
    {
      "component": {
        "type": "other",
        "other": {
          "name": "gnupg2",
          "version": "2.2.20",
          "downloadUrl": "https://gnupg.org/ftp/gcrypt/gnupg/gnupg-2.2.20.tar.bz2"
        }
      }
    },
    {
      "component": {
        "type": "other",
        "other": {
          "name": "gnuplot",
          "version": "5.2.4",
          "downloadUrl": "http://downloads.sourceforge.net/gnuplot/gnuplot-5.2.4.tar.gz"
        }
      }
    },
    {
      "component": {
        "type": "other",
        "other": {
          "name": "gnutls",
          "version": "3.6.14",
          "downloadUrl": "ftp://ftp.gnutls.org/gcrypt/gnutls/v3.6/gnutls-3.6.14.tar.xz"
        }
      }
    },
    {
      "component": {
        "type": "other",
        "other": {
          "name": "gobject-introspection",
          "version": "1.58.0",
          "downloadUrl": "https://ftp.gnome.org/pub/GNOME/sources/gobject-introspection/1.58/gobject-introspection-1.58.0.tar.xz"
        }
      }
    },
    {
      "component": {
        "type": "other",
        "other": {
          "name": "golang",
          "version": "1.15.11",
          "downloadUrl": "https://dl.google.com/go/go1.15.11.src.tar.gz"
        }
      }
    },
    {
      "component": {
        "type": "other",
        "other": {
          "name": "golang-crypto",
          "version": "c07d793c2f9aacf728fe68cbd7acd73adbd04159",
          "downloadUrl": "https://github.com/golang/crypto/archive/golang-crypto-c07d793c2f9aacf728fe68cbd7acd73adbd04159.tar.gz"
        }
      }
    },
    {
      "component": {
        "type": "other",
        "other": {
          "name": "golang-sys",
          "version": "b0526f3d87448f0401ea3f7f3a81aa9e6ab4804d",
          "downloadUrl": "https://github.com/golang/sys/archive/golang-sys-b0526f3d87448f0401ea3f7f3a81aa9e6ab4804d.tar.gz"
        }
      }
    },
    {
      "component": {
        "type": "other",
        "other": {
          "name": "go-md2man",
          "version": "2.0.0",
          "downloadUrl": "https://github.com/cpuguy83/go-md2man/archive/v2.0.0.tar.gz"
        }
      }
    },
    {
      "component": {
        "type": "other",
        "other": {
          "name": "gperf",
          "version": "3.1",
          "downloadUrl": "http://ftp.gnu.org/gnu/gperf/gperf-3.1.tar.gz"
        }
      }
    },
    {
      "component": {
        "type": "other",
        "other": {
          "name": "gperftools",
          "version": "2.7",
          "downloadUrl": "https://github.com/gperftools/gperftools/releases/download/gperftools-2.7/gperftools-2.7.tar.gz"
        }
      }
    },
    {
      "component": {
        "type": "other",
        "other": {
          "name": "gpgme",
          "version": "1.13.1",
          "downloadUrl": "https://www.gnupg.org/ftp/gcrypt/gpgme/gpgme-1.13.1.tar.bz2"
        }
      }
    },
    {
      "component": {
        "type": "other",
        "other": {
          "name": "gptfdisk",
          "version": "1.0.4",
          "downloadUrl": "http://downloads.sourceforge.net/project/gptfdisk/gptfdisk/1.0.4/gptfdisk-1.0.4.tar.gz"
        }
      }
    },
    {
      "component": {
        "type": "other",
        "other": {
          "name": "grep",
          "version": "3.1",
          "downloadUrl": "http://ftp.gnu.org/gnu/grep/grep-3.1.tar.xz"
        }
      }
    },
    {
      "component": {
        "type": "other",
        "other": {
          "name": "groff",
          "version": "1.22.3",
          "downloadUrl": "http://ftp.gnu.org/gnu/groff/groff-1.22.3.tar.gz"
        }
      }
    },
    {
      "component": {
        "type": "other",
        "other": {
          "name": "grpc",
          "version": "1.35.0",
          "downloadUrl": "https://github.com/grpc/grpc/archive/v1.35.0/grpc-1.35.0.tar.gz"
        }
      }
    },
    {
      "component": {
        "type": "other",
        "other": {
          "name": "grub2",
          "version": "2.06~rc1",
          "downloadUrl": "https://git.savannah.gnu.org/cgit/grub.git/snapshot/grub-2.06-rc1.tar.gz"
        }
      }
    },
    {
      "component": {
        "type": "other",
        "other": {
          "name": "gnulib",
          "version": "d271f868a8df9bbec29049d01e056481b7a1a263",
          "downloadUrl": "https://git.savannah.gnu.org/cgit/gnulib.git/snapshot/gnulib-d271f868a8df9bbec29049d01e056481b7a1a263.tar.gz"
        }
      }
    },
    {
      "component": {
        "type": "other",
        "other": {
          "name": "GSL",
          "version": "2.0.0",
          "downloadUrl": "https://github.com/microsoft/GSL/archive/v2.0.0.tar.gz"
        }
      }
    },
    {
      "component": {
        "type": "other",
        "other": {
          "name": "gtest",
          "version": "1.8.1",
          "downloadUrl": "https://github.com/google/googletest/archive/release-1.8.1.tar.gz"
        }
      }
    },
    {
      "component": {
        "type": "other",
        "other": {
          "name": "gtk-doc",
          "version": "1.29",
          "downloadUrl": "https://ftp.gnome.org/pub/gnome/sources/gtk-doc/1.29/gtk-doc-1.29.tar.xz"
        }
      }
    },
    {
      "component": {
        "type": "other",
        "other": {
          "name": "guile",
          "version": "2.0.14",
          "downloadUrl": "ftp://ftp.gnu.org/pub/gnu/guile/guile-2.0.14.tar.gz"
        }
      }
    },
    {
      "component": {
        "type": "other",
        "other": {
          "name": "gzip",
          "version": "1.9",
          "downloadUrl": "http://ftp.gnu.org/gnu/gzip/gzip-1.9.tar.xz"
        }
      }
    },
    {
      "component": {
        "type": "other",
        "other": {
          "name": "haproxy",
          "version": "2.1.5",
          "downloadUrl": "http://www.haproxy.org/download/2.1/src/haproxy-2.1.5.tar.gz"
        }
      }
    },
    {
      "component": {
        "type": "other",
        "other": {
          "name": "hardening-check",
          "version": "2.6",
          "downloadUrl": "http://ftp.debian.org/debian/pool/main/h/hardening-wrapper/hardening-wrapper_2.6.tar.xz"
        }
      }
    },
    {
      "component": {
        "type": "other",
        "other": {
          "name": "harfbuzz",
          "version": "1.9.0",
          "downloadUrl": "https://www.freedesktop.org/software/harfbuzz/release/harfbuzz-1.9.0.tar.bz2"
        }
      }
    },
    {
      "component": {
        "type": "other",
        "other": {
          "name": "haveged",
          "version": "1.9.8",
          "downloadUrl": "https://github.com/jirka-h/haveged/archive/v1.9.8/haveged-1.9.8.tar.gz"
        }
      }
    },
    {
      "component": {
        "type": "other",
        "other": {
          "name": "hdparm",
          "version": "9.56",
          "downloadUrl": "http://downloads.sourceforge.net/hdparm/hdparm-9.56.tar.gz"
        }
      }
    },
    {
      "component": {
        "type": "other",
        "other": {
          "name": "heimdal",
          "version": "7.7.0",
          "downloadUrl": "https://github.com/heimdal/heimdal/releases/download/heimdal-7.7.0/heimdal-7.7.0.tar.gz"
        }
      }
    },
    {
      "component": {
        "type": "other",
        "other": {
          "name": "httpd",
          "version": "2.4.46",
          "downloadUrl": "https://archive.apache.org/dist/httpd/httpd-2.4.46.tar.bz2"
        }
      }
    },
    {
      "component": {
        "type": "other",
        "other": {
          "name": "http-parser",
          "version": "2.8.1",
          "downloadUrl": "https://github.com/nodejs/http-parser/archive/v2.8.1.tar.gz"
        }
      }
    },
    {
      "component": {
        "type": "other",
        "other": {
          "name": "hyperv-daemons",
          "version": "5.10.32.1",
          "downloadUrl": "https://github.com/microsoft/CBL-Mariner-Linux-Kernel/archive/rolling-lts/mariner/5.10.32.1.tar.gz"
        }
      }
    },
    {
      "component": {
        "type": "other",
        "other": {
          "name": "i2c-tools",
          "version": "4.1",
          "downloadUrl": "https://www.kernel.org/pub/software/utils/i2c-tools/i2c-tools-4.1.tar.xz"
        }
      }
    },
    {
      "component": {
        "type": "other",
        "other": {
          "name": "iana-etc",
          "version": "2.30",
          "downloadUrl": "http://anduin.linuxfromscratch.org/sources/LFS/lfs-packages/conglomeration//iana-etc/iana-etc-2.30.tar.bz2"
        }
      }
    },
    {
      "component": {
        "type": "other",
        "other": {
          "name": "icu",
          "version": "68.2.0.6",
          "downloadUrl": "https://github.com/microsoft/icu/archive/v68.2.0.6.tar.gz"
        }
      }
    },
    {
      "component": {
        "type": "other",
        "other": {
          "name": "initscripts",
          "version": "9.70",
          "downloadUrl": "https://github.com/fedora-sysv/initscripts/archive/9.70.tar.gz"
        }
      }
    },
    {
      "component": {
        "type": "other",
        "other": {
          "name": "inotify-tools",
          "version": "3.14",
          "downloadUrl": "https://github.com/downloads/rvoicilas/inotify-tools/inotify-tools-3.14.tar.gz"
        }
      }
    },
    {
      "component": {
        "type": "other",
        "other": {
          "name": "intltool",
          "version": "0.51.0",
          "downloadUrl": "https://launchpad.net/intltool/trunk/0.51.0/+download/intltool-0.51.0.tar.gz"
        }
      }
    },
    {
      "component": {
        "type": "other",
        "other": {
          "name": "iotop",
          "version": "0.6",
          "downloadUrl": "http://guichaz.free.fr/iotop/files/iotop-0.6.tar.gz"
        }
      }
    },
    {
      "component": {
        "type": "other",
        "other": {
          "name": "iperf3",
          "version": "3.6",
          "downloadUrl": "https://github.com/esnet/iperf/archive/3.6.tar.gz"
        }
      }
    },
    {
      "component": {
        "type": "other",
        "other": {
          "name": "ipmitool",
          "version": "1.8.18",
          "downloadUrl": "https://github.com/ipmitool/ipmitool/archive/IPMITOOL_1_8_18/ipmitool-1.8.18.tar.gz"
        }
      }
    },
    {
      "component": {
        "type": "other",
        "other": {
          "name": "iproute",
          "version": "4.18.0",
          "downloadUrl": "https://www.kernel.org/pub/linux/utils/net/iproute2/iproute2-4.18.0.tar.xz"
        }
      }
    },
    {
      "component": {
        "type": "other",
        "other": {
          "name": "ipset",
          "version": "7.1",
          "downloadUrl": "http://ipset.netfilter.org/ipset-7.1.tar.bz2"
        }
      }
    },
    {
      "component": {
        "type": "other",
        "other": {
          "name": "iptables",
          "version": "1.8.3",
          "downloadUrl": "http://www.netfilter.org/projects/iptables/files/iptables-1.8.3.tar.bz2"
        }
      }
    },
    {
      "component": {
        "type": "other",
        "other": {
          "name": "iputils",
          "version": "20180629",
          "downloadUrl": "https://github.com/iputils/iputils/archive/s20180629.tar.gz"
        }
      }
    },
    {
      "component": {
        "type": "other",
        "other": {
          "name": "ipv6calc",
          "version": "2.2.0",
          "downloadUrl": "ftp://ftp.bieringer.de/pub/linux/IPv6/ipv6calc/ipv6calc-2.2.0.tar.gz"
        }
      }
    },
    {
      "component": {
        "type": "other",
        "other": {
          "name": "ipvsadm",
          "version": "1.29",
          "downloadUrl": "https://www.kernel.org/pub/linux/utils/kernel/ipvsadm/ipvsadm-1.29.tar.xz"
        }
      }
    },
    {
      "component": {
        "type": "other",
        "other": {
          "name": "ipxe",
          "version": "1.20.1",
          "downloadUrl": "https://github.com/ipxe/ipxe/archive/v1.20.1.tar.gz"
        }
      }
    },
    {
      "component": {
        "type": "other",
        "other": {
          "name": "irqbalance",
          "version": "1.6.0",
          "downloadUrl": "https://github.com/Irqbalance/irqbalance/archive/v1.6.0.tar.gz"
        }
      }
    },
    {
      "component": {
        "type": "other",
        "other": {
          "name": "itstool",
          "version": "2.0.6",
          "downloadUrl": "http://files.itstool.org/itstool/itstool-2.0.6.tar.bz2"
        }
      }
    },
    {
      "component": {
        "type": "other",
        "other": {
          "name": "ivykis",
          "version": "0.42.4",
          "downloadUrl": "https://github.com/buytenh/ivykis/archive/v0.42.4.tar.gz"
        }
      }
    },
    {
      "component": {
        "type": "other",
        "other": {
          "name": "jansson",
          "version": "2.11",
          "downloadUrl": "http://www.digip.org/jansson/releases/jansson-2.11.tar.gz"
        }
      }
    },
    {
      "component": {
        "type": "other",
        "other": {
          "name": "jemalloc",
          "version": "5.2.1",
          "downloadUrl": "https://github.com/jemalloc/jemalloc/releases/download/5.2.1/jemalloc-5.2.1.tar.bz2"
        }
      }
    },
    {
      "component": {
        "type": "other",
        "other": {
          "name": "jna",
          "version": "4.5.2",
          "downloadUrl": "https://github.com/java-native-access/jna/archive/4.5.2/jna-4.5.2.tar.gz"
        }
      }
    },
    {
      "component": {
        "type": "other",
        "other": {
          "name": "jq",
          "version": "1.5",
          "downloadUrl": "https://github.com/stedolan/jq/releases/download/jq-1.5/jq-1.5.tar.gz"
        }
      }
    },
    {
      "component": {
        "type": "other",
        "other": {
          "name": "json-c",
          "version": "0.14",
          "downloadUrl": "https://github.com/json-c/json-c/archive/json-c-0.14-20200419.tar.gz"
        }
      }
    },
    {
      "component": {
        "type": "other",
        "other": {
          "name": "json-glib",
          "version": "1.4.4",
          "downloadUrl": "https://ftp.gnome.org/pub/GNOME/sources/json-glib/1.4/json-glib-1.4.4.tar.xz"
        }
      }
    },
    {
      "component": {
        "type": "other",
        "other": {
          "name": "jsonbuilder",
          "version": "0.2.1",
          "downloadUrl": "https://github.com/microsoft/jsonbuilder/archive/v0.2.1.tar.gz"
        }
      }
    },
    {
      "component": {
        "type": "other",
        "other": {
          "name": "kbd",
          "version": "2.0.4",
          "downloadUrl": "http://ftp.altlinux.org/pub/people/legion/kbd/kbd-2.0.4.tar.xz"
        }
      }
    },
    {
      "component": {
        "type": "other",
        "other": {
          "name": "kde-settings",
          "version": "30.0",
          "downloadUrl": "https://github.com/FedoraKDE/kde-settings/archive/30.0.tar.gz"
        }
      }
    },
    {
      "component": {
        "type": "other",
        "other": {
          "name": "keepalived",
          "version": "2.0.10",
          "downloadUrl": "https://github.com/acassen/keepalived/archive/v2.0.10.zip"
        }
      }
    },
    {
      "component": {
        "type": "other",
        "other": {
          "name": "kernel-headers",
          "version": "5.10.32.1",
          "downloadUrl": "https://github.com/microsoft/CBL-Mariner-Linux-Kernel/archive/rolling-lts/mariner/5.10.32.1.tar.gz"
        }
      }
    },
    {
      "component": {
        "type": "other",
        "other": {
          "name": "kernel-hyperv",
          "version": "5.10.32.1",
          "downloadUrl": "https://github.com/microsoft/CBL-Mariner-Linux-Kernel/archive/rolling-lts/mariner/5.10.32.1.tar.gz"
        }
      }
    },
    {
      "component": {
        "type": "other",
        "other": {
          "name": "kernel",
          "version": "5.10.32.1",
          "downloadUrl": "https://github.com/microsoft/CBL-Mariner-Linux-Kernel/archive/rolling-lts/mariner/5.10.32.1.tar.gz"
        }
      }
    },
    {
      "component": {
        "type": "other",
        "other": {
          "name": "kexec-tools",
          "version": "2.0.21",
          "downloadUrl": "http://kernel.org/pub/linux/utils/kernel/kexec/kexec-tools-2.0.21.tar.xz"
        }
      }
    },
    {
      "component": {
        "type": "other",
        "other": {
          "name": "keyutils",
          "version": "1.5.10",
          "downloadUrl": "https://people.redhat.com/~dhowells/keyutils/keyutils-1.5.10.tar.bz2"
        }
      }
    },
    {
      "component": {
        "type": "other",
        "other": {
          "name": "kf5-kconfig",
          "version": "5.61.0",
          "downloadUrl": "https://download.kde.org/stable/frameworks/5.61/kconfig-5.61.0.tar.xz"
        }
      }
    },
    {
      "component": {
        "type": "other",
        "other": {
          "name": "kf5-kcoreaddons",
          "version": "5.61.0",
          "downloadUrl": "https://download.kde.org/stable/frameworks/5.61/kcoreaddons-5.61.0.tar.xz"
        }
      }
    },
    {
      "component": {
        "type": "other",
        "other": {
          "name": "kf5-ki18n",
          "version": "5.61.0",
          "downloadUrl": "https://download.kde.org/stable/frameworks/5.61/ki18n-5.61.0.tar.xz"
        }
      }
    },
    {
      "component": {
        "type": "other",
        "other": {
          "name": "kf5-kwidgetsaddons",
          "version": "5.61.0",
          "downloadUrl": "https://download.kde.org/stable/frameworks/5.61/kwidgetsaddons-5.61.0.tar.xz"
        }
      }
    },
    {
      "component": {
        "type": "other",
        "other": {
          "name": "kmod",
          "version": "25",
          "downloadUrl": "http://www.kernel.org/pub/linux/utils/kernel/kmod/kmod-25.tar.xz"
        }
      }
    },
    {
      "component": {
        "type": "other",
        "other": {
          "name": "kpmcore",
          "version": "3.3.0",
          "downloadUrl": "http://download.kde.org/stable/kpmcore/3.3.0/src/kpmcore-3.3.0.tar.xz"
        }
      }
    },
    {
      "component": {
        "type": "other",
        "other": {
          "name": "krb5",
          "version": "1.17",
          "downloadUrl": "https://web.mit.edu/kerberos/dist/krb5/1.17/krb5-1.17.tar.gz"
        }
      }
    },
    {
      "component": {
        "type": "other",
        "other": {
          "name": "kubernetes",
          "version": "1.18.14",
          "downloadUrl": "https://kubernetesartifacts.azureedge.net/kubernetes/v1.18.14-hotfix.20210511/binaries/kubernetes-node-linux-amd64.tar.gz"
        }
      }
    },
    {
      "component": {
        "type": "other",
        "other": {
          "name": "kubernetes",
          "version": "1.18.17",
          "downloadUrl": "https://kubernetesartifacts.azureedge.net/kubernetes/v1.18.17-hotfix.20210519/binaries/kubernetes-node-linux-amd64.tar.gz"
        }
      }
    },
    {
      "component": {
        "type": "other",
        "other": {
          "name": "kubernetes",
          "version": "1.19.7",
          "downloadUrl": "https://kubernetesartifacts.azureedge.net/kubernetes/v1.19.7-hotfix.20210511/binaries/kubernetes-node-linux-amd64.tar.gz"
        }
      }
    },
    {
      "component": {
        "type": "other",
        "other": {
          "name": "kubernetes",
          "version": "1.19.9",
          "downloadUrl": "https://kubernetesartifacts.azureedge.net/kubernetes/v1.19.9-hotfix.20210519/binaries/kubernetes-node-linux-amd64.tar.gz"
        }
      }
    },
    {
      "component": {
        "type": "other",
        "other": {
          "name": "kubernetes",
          "version": "1.20.2",
          "downloadUrl": "https://kubernetesartifacts.azureedge.net/kubernetes/v1.20.2-hotfix.20210511/binaries/kubernetes-node-linux-amd64.tar.gz"
        }
      }
    },
    {
      "component": {
        "type": "other",
        "other": {
          "name": "kubernetes",
          "version": "1.20.5",
          "downloadUrl": "https://kubernetesartifacts.azureedge.net/kubernetes/v1.20.5-hotfix.20210519/binaries/kubernetes-node-linux-amd64.tar.gz"
        }
      }
    },
    {
      "component": {
        "type": "other",
        "other": {
          "name": "lapack",
          "version": "3.8.0",
          "downloadUrl": "http://www.netlib.org/lapack/lapack-3.8.0.tar.gz"
        }
      }
    },
    {
      "component": {
        "type": "other",
        "other": {
          "name": "less",
          "version": "530",
          "downloadUrl": "http://www.greenwoodsoftware.com/less/less-530.tar.gz"
        }
      }
    },
    {
      "component": {
        "type": "other",
        "other": {
          "name": "libacvp",
          "version": "1.2.0",
          "downloadUrl": "https://github.com/cisco/libacvp/archive/v1.2.0.tar.gz"
        }
      }
    },
    {
      "component": {
        "type": "other",
        "other": {
          "name": "libaio",
          "version": "0.3.112",
          "downloadUrl": "https://releases.pagure.org/libaio/libaio-0.3.112.tar.gz"
        }
      }
    },
    {
      "component": {
        "type": "other",
        "other": {
          "name": "libarchive",
          "version": "3.4.2",
          "downloadUrl": "https://github.com/libarchive/libarchive/releases/download/v3.4.2/libarchive-3.4.2.tar.gz"
        }
      }
    },
    {
      "component": {
        "type": "other",
        "other": {
          "name": "libassuan",
          "version": "2.5.1",
          "downloadUrl": "ftp://ftp.gnupg.org/gcrypt/libassuan/libassuan-2.5.1.tar.bz2"
        }
      }
    },
    {
      "component": {
        "type": "other",
        "other": {
          "name": "libatasmart",
          "version": "0.19",
          "downloadUrl": "http://0pointer.de/public/libatasmart-0.19.tar.xz"
        }
      }
    },
    {
      "component": {
        "type": "other",
        "other": {
          "name": "libatomic_ops",
          "version": "7.6.6",
          "downloadUrl": "http://www.ivmaisoft.com/_bin/atomic_ops/libatomic_ops-7.6.6.tar.gz"
        }
      }
    },
    {
      "component": {
        "type": "other",
        "other": {
          "name": "libburn",
          "version": "1.4.8",
          "downloadUrl": "http://files.libburnia-project.org/releases/libburn-1.4.8.tar.gz"
        }
      }
    },
    {
      "component": {
        "type": "other",
        "other": {
          "name": "leveldb",
          "version": "1.22",
          "downloadUrl": "https://github.com/google/leveldb/archive/1.22/leveldb-1.22.tar.gz"
        }
      }
    },
    {
      "component": {
        "type": "other",
        "other": {
          "name": "libcap",
          "version": "2.26",
          "downloadUrl": "https://www.kernel.org/pub/linux/libs/security/linux-privs/libcap2/libcap-2.26.tar.xz"
        }
      }
    },
    {
      "component": {
        "type": "other",
        "other": {
          "name": "libcap-ng",
          "version": "0.7.9",
          "downloadUrl": "http://people.redhat.com/sgrubb/libcap-ng/libcap-ng-0.7.9.tar.gz"
        }
      }
    },
    {
      "component": {
        "type": "other",
        "other": {
          "name": "libcgroup",
          "version": "0.41",
          "downloadUrl": "https://downloads.sourceforge.net/libcg/libcgroup-0.41.tar.bz2"
        }
      }
    },
    {
      "component": {
        "type": "other",
        "other": {
          "name": "libcomps",
          "version": "0.1.11",
          "downloadUrl": "https://github.com/rpm-software-management/libcomps/archive/libcomps-0.1.11.tar.gz"
        }
      }
    },
    {
      "component": {
        "type": "other",
        "other": {
          "name": "libconfig",
          "version": "1.7.2",
          "downloadUrl": "https://github.com/hyperrealm/libconfig/archive/v1.7.2.tar.gz"
        }
      }
    },
    {
      "component": {
        "type": "other",
        "other": {
          "name": "libconfini",
          "version": "1.16.0",
          "downloadUrl": "https://github.com/madmurphy/libconfini/archive/1.16.0.tar.gz"
        }
      }
    },
    {
      "component": {
        "type": "other",
        "other": {
          "name": "libconfuse",
          "version": "3.3",
          "downloadUrl": "https://github.com/libconfuse/libconfuse/releases/download/v3.3/confuse-3.3.tar.gz"
        }
      }
    },
    {
      "component": {
        "type": "other",
        "other": {
          "name": "libdb",
          "version": "5.3.28",
          "downloadUrl": "http://download.oracle.com/berkeley-db/db-5.3.28.tar.gz"
        }
      }
    },
    {
      "component": {
        "type": "other",
        "other": {
          "name": "libdnet",
          "version": "1.12",
          "downloadUrl": "https://github.com/dugsong/libdnet/archive/libdnet-1.12.tar.gz"
        }
      }
    },
    {
      "component": {
        "type": "other",
        "other": {
          "name": "libdnf",
          "version": "0.39.1",
          "downloadUrl": "https://github.com/rpm-software-management/libdnf/archive/0.39.1.tar.gz"
        }
      }
    },
    {
      "component": {
        "type": "other",
        "other": {
          "name": "libedit",
          "version": "3.1.20180525",
          "downloadUrl": "https://www.thrysoee.dk/editline/libedit-20180525-3.1.tar.gz"
        }
      }
    },
    {
      "component": {
        "type": "other",
        "other": {
          "name": "libestr",
          "version": "0.1.10",
          "downloadUrl": "http://libestr.adiscon.com/files/download/libestr-0.1.10.tar.gz"
        }
      }
    },
    {
      "component": {
        "type": "other",
        "other": {
          "name": "libevent",
          "version": "2.1.8",
          "downloadUrl": "https://github.com/libevent/libevent/releases/download/release-2.1.8-stable/libevent-2.1.8-stable.tar.gz"
        }
      }
    },
    {
      "component": {
        "type": "other",
        "other": {
          "name": "libev",
          "version": "4.24",
          "downloadUrl": "http://dist.schmorp.de/libev/Attic/libev-4.24.tar.gz"
        }
      }
    },
    {
      "component": {
        "type": "other",
        "other": {
          "name": "libfastjson",
          "version": "0.99.8",
          "downloadUrl": "https://github.com/rsyslog/libfastjson/archive/v0.99.8.tar.gz"
        }
      }
    },
    {
      "component": {
        "type": "other",
        "other": {
          "name": "libffi",
          "version": "3.2.1",
          "downloadUrl": "https://gcc.gnu.org/pub/libffi/libffi-3.2.1.tar.gz"
        }
      }
    },
    {
      "component": {
        "type": "other",
        "other": {
          "name": "libgcrypt",
          "version": "1.8.7",
          "downloadUrl": "https://gnupg.org/ftp/gcrypt/libgcrypt/libgcrypt-1.8.7.tar.bz2"
        }
      }
    },
    {
      "component": {
        "type": "other",
        "other": {
          "name": "libgpg-error",
          "version": "1.32",
          "downloadUrl": "ftp://ftp.gnupg.org/gcrypt/libgpg-error/libgpg-error-1.32.tar.bz2"
        }
      }
    },
    {
      "component": {
        "type": "other",
        "other": {
          "name": "libgssglue",
          "version": "0.4",
          "downloadUrl": "http://www.citi.umich.edu/projects/nfsv4/linux/libgssglue/libgssglue-0.4.tar.gz"
        }
      }
    },
    {
      "component": {
        "type": "other",
        "other": {
          "name": "libgsystem",
          "version": "2015.2",
          "downloadUrl": "https://src.fedoraproject.org/repo/pkgs/libgsystem/libgsystem-2015.2.tar.xz/e388e3ad3c2b527479cc8512f6ad9a37/libgsystem-2015.2.tar.xz"
        }
      }
    },
    {
      "component": {
        "type": "other",
        "other": {
          "name": "libgudev",
          "version": "232",
          "downloadUrl": "https://download.gnome.org/sources/libgudev/232/libgudev-232.tar.xz"
        }
      }
    },
    {
      "component": {
        "type": "other",
        "other": {
          "name": "libiothsm-std",
          "version": "1.1.2",
          "downloadUrl": "https://github.com/Azure/iotedge/archive/1.1.2.tar.gz"
        }
      }
    },
    {
      "component": {
        "type": "other",
        "other": {
          "name": "libisoburn",
          "version": "1.4.8",
          "downloadUrl": "http://files.libburnia-project.org/releases/libisoburn-1.4.8.tar.gz"
        }
      }
    },
    {
      "component": {
        "type": "other",
        "other": {
          "name": "libisofs",
          "version": "1.4.8",
          "downloadUrl": "http://files.libburnia-project.org/releases/libisofs-1.4.8.tar.gz"
        }
      }
    },
    {
      "component": {
        "type": "other",
        "other": {
          "name": "libjpeg-turbo",
          "version": "2.0.0",
          "downloadUrl": "http://downloads.sourceforge.net/libjpeg-turbo/libjpeg-turbo-2.0.0.tar.gz"
        }
      }
    },
    {
      "component": {
        "type": "other",
        "other": {
          "name": "libkcapi",
          "version": "1.2.0",
          "downloadUrl": "https://www.chronox.de/libkcapi/libkcapi-1.2.0.tar.xz"
        }
      }
    },
    {
      "component": {
        "type": "other",
        "other": {
          "name": "libksba",
          "version": "1.3.5",
          "downloadUrl": "https://www.gnupg.org/ftp/gcrypt/libksba/libksba-1.3.5.tar.bz2"
        }
      }
    },
    {
      "component": {
        "type": "other",
        "other": {
          "name": "liblogging",
          "version": "1.0.6",
          "downloadUrl": "http://download.rsyslog.com/liblogging/liblogging-1.0.6.tar.gz"
        }
      }
    },
    {
      "component": {
        "type": "other",
        "other": {
          "name": "libmaxminddb",
          "version": "1.5.0",
          "downloadUrl": "https://github.com/maxmind/libmaxminddb/releases/download/1.5.0/libmaxminddb-1.5.0.tar.gz"
        }
      }
    },
    {
      "component": {
        "type": "other",
        "other": {
          "name": "libmbim",
          "version": "1.18.2",
          "downloadUrl": "https://www.freedesktop.org/software/libmbim/libmbim-1.18.2.tar.xz"
        }
      }
    },
    {
      "component": {
        "type": "other",
        "other": {
          "name": "libmnl",
          "version": "1.0.4",
          "downloadUrl": "http://netfilter.org/projects/libmnl/files/libmnl-1.0.4.tar.bz2"
        }
      }
    },
    {
      "component": {
        "type": "other",
        "other": {
          "name": "libmodulemd",
          "version": "2.5.0",
          "downloadUrl": "https://github.com/fedora-modularity/libmodulemd/releases/download/libmodulemd-2.5.0/modulemd-2.5.0.tar.xz"
        }
      }
    },
    {
      "component": {
        "type": "other",
        "other": {
          "name": "libmpc",
          "version": "1.1.0",
          "downloadUrl": "https://ftp.gnu.org/gnu/mpc/mpc-1.1.0.tar.gz"
        }
      }
    },
    {
      "component": {
        "type": "other",
        "other": {
          "name": "libmspack",
          "version": "0.7.1alpha",
          "downloadUrl": "http://www.cabextract.org.uk/libmspack/libmspack-0.7.1alpha.tar.gz"
        }
      }
    },
    {
      "component": {
        "type": "other",
        "other": {
          "name": "libndp",
          "version": "1.7",
          "downloadUrl": "http://www.libndp.org/files/libndp-1.7.tar.gz"
        }
      }
    },
    {
      "component": {
        "type": "other",
        "other": {
          "name": "libnetfilter_conntrack",
          "version": "1.0.7",
          "downloadUrl": "http://www.netfilter.org/projects/libnetfilter_conntrack/files/libnetfilter_conntrack-1.0.7.tar.bz2"
        }
      }
    },
    {
      "component": {
        "type": "other",
        "other": {
          "name": "libnetfilter_cthelper",
          "version": "1.0.0",
          "downloadUrl": "http://www.netfilter.org/projects/libnetfilter_cthelper/files/libnetfilter_cthelper-1.0.0.tar.bz2"
        }
      }
    },
    {
      "component": {
        "type": "other",
        "other": {
          "name": "libnetfilter_cttimeout",
          "version": "1.0.0",
          "downloadUrl": "http://www.netfilter.org/projects/libnetfilter_cttimeout/files/libnetfilter_cttimeout-1.0.0.tar.bz2"
        }
      }
    },
    {
      "component": {
        "type": "other",
        "other": {
          "name": "libnetfilter_queue",
          "version": "1.0.3",
          "downloadUrl": "http://www.netfilter.org/projects/libnetfilter_queue/files/libnetfilter_queue-1.0.3.tar.bz2"
        }
      }
    },
    {
      "component": {
        "type": "other",
        "other": {
          "name": "libnfnetlink",
          "version": "1.0.1",
          "downloadUrl": "http://www.netfilter.org/projects/libnfnetlink/files/libnfnetlink-1.0.1.tar.bz2"
        }
      }
    },
    {
      "component": {
        "type": "other",
        "other": {
          "name": "libnftnl",
          "version": "1.1.1",
          "downloadUrl": "https://netfilter.org/projects/libnftnl/files/libnftnl-1.1.1.tar.bz2"
        }
      }
    },
    {
      "component": {
        "type": "other",
        "other": {
          "name": "libnl3",
          "version": "3.4.0",
          "downloadUrl": "https://github.com/thom311/libnl/releases/download/libnl3_4_0/libnl-3.4.0.tar.gz"
        }
      }
    },
    {
      "component": {
        "type": "other",
        "other": {
          "name": "libnsl2",
          "version": "1.2.0",
          "downloadUrl": "https://github.com/thkukuk/libnsl/archive/v1.2.0/libnsl-1.2.0.tar.gz"
        }
      }
    },
    {
      "component": {
        "type": "other",
        "other": {
          "name": "libpcap",
          "version": "1.9.1",
          "downloadUrl": "https://github.com/the-tcpdump-group/libpcap/archive/libpcap-1.9.1.tar.gz"
        }
      }
    },
    {
      "component": {
        "type": "other",
        "other": {
          "name": "libpipeline",
          "version": "1.5.0",
          "downloadUrl": "http://download.savannah.gnu.org/releases/libpipeline/libpipeline-1.5.0.tar.gz"
        }
      }
    },
    {
      "component": {
        "type": "other",
        "other": {
          "name": "libpng",
          "version": "1.6.37",
          "downloadUrl": "https://downloads.sourceforge.net/libpng/libpng-1.6.37.tar.xz"
        }
      }
    },
    {
      "component": {
        "type": "other",
        "other": {
          "name": "libpsl",
          "version": "0.20.2",
          "downloadUrl": "https://github.com/rockdaboot/libpsl/releases/download/libpsl-0.20.2/libpsl-0.20.2.tar.gz"
        }
      }
    },
    {
      "component": {
        "type": "other",
        "other": {
          "name": "libpwquality",
          "version": "1.4.2",
          "downloadUrl": "https://github.com/libpwquality/libpwquality/releases/download/libpwquality-1.4.2/libpwquality-1.4.2.tar.bz2"
        }
      }
    },
    {
      "component": {
        "type": "other",
        "other": {
          "name": "libqmi",
          "version": "1.22.4",
          "downloadUrl": "https://www.freedesktop.org/software/libqmi/libqmi-1.22.4.tar.xz"
        }
      }
    },
    {
      "component": {
        "type": "other",
        "other": {
          "name": "librdkafka",
          "version": "1.4.0",
          "downloadUrl": "https://github.com/edenhill/librdkafka/archive/v1.4.0.tar.gz"
        }
      }
    },
    {
      "component": {
        "type": "other",
        "other": {
          "name": "librelp",
          "version": "1.2.17",
          "downloadUrl": "https://github.com/rsyslog/librelp/archive/v1.2.17.tar.gz"
        }
      }
    },
    {
      "component": {
        "type": "other",
        "other": {
          "name": "librepo",
          "version": "1.11.0",
          "downloadUrl": "https://github.com/rpm-software-management/librepo/archive/1.11.0.tar.gz"
        }
      }
    },
    {
      "component": {
        "type": "other",
        "other": {
          "name": "librsync",
          "version": "2.0.2",
          "downloadUrl": "https://github.com/librsync/librsync/archive/v2.0.2.tar.gz"
        }
      }
    },
    {
      "component": {
        "type": "other",
        "other": {
          "name": "libseccomp",
          "version": "2.4.1",
          "downloadUrl": "https://github.com/seccomp/libseccomp/releases/download/v2.4.1/libseccomp-2.4.1.tar.gz"
        }
      }
    },
    {
      "component": {
        "type": "other",
        "other": {
          "name": "libselinux",
          "version": "2.9",
          "downloadUrl": "https://github.com/SELinuxProject/selinux/releases/download/20190315/libselinux-2.9.tar.gz"
        }
      }
    },
    {
      "component": {
        "type": "other",
        "other": {
          "name": "libsepol",
          "version": "2.9",
          "downloadUrl": "https://github.com/SELinuxProject/selinux/releases/download/20190315/libsepol-2.9.tar.gz"
        }
      }
    },
    {
      "component": {
        "type": "other",
        "other": {
          "name": "libserf",
          "version": "1.3.9",
          "downloadUrl": "https://www.apache.org/dist/serf/serf-1.3.9.tar.bz2"
        }
      }
    },
    {
      "component": {
        "type": "other",
        "other": {
          "name": "libsigc++20",
          "version": "2.10.0",
          "downloadUrl": "https://github.com/libsigcplusplus/libsigcplusplus/releases/download/2.10.0/libsigcplusplus-2.10.0.tar.xz"
        }
      }
    },
    {
      "component": {
        "type": "other",
        "other": {
          "name": "libsolv",
          "version": "0.7.7",
          "downloadUrl": "https://github.com/openSUSE/libsolv/archive/0.7.7/libsolv-0.7.7.tar.gz"
        }
      }
    },
    {
      "component": {
        "type": "other",
        "other": {
          "name": "libsoup",
          "version": "2.64.0",
          "downloadUrl": "https://ftp.gnome.org/pub/GNOME/sources/libsoup/2.64/libsoup-2.64.0.tar.xz"
        }
      }
    },
    {
      "component": {
        "type": "other",
        "other": {
          "name": "libssh2",
          "version": "1.9.0",
          "downloadUrl": "https://www.libssh2.org/download/libssh2-1.9.0.tar.gz"
        }
      }
    },
    {
      "component": {
        "type": "other",
        "other": {
          "name": "libtalloc",
          "version": "2.1.16",
          "downloadUrl": "https://www.samba.org/ftp/talloc/talloc-2.1.16.tar.gz"
        }
      }
    },
    {
      "component": {
        "type": "other",
        "other": {
          "name": "libtar",
          "version": "1.2.20",
          "downloadUrl": "https://github.com/tklauser/libtar/archive/v1.2.20.tar.gz"
        }
      }
    },
    {
      "component": {
        "type": "other",
        "other": {
          "name": "libtasn1",
          "version": "4.14",
          "downloadUrl": "https://ftp.gnu.org/gnu/libtasn1/libtasn1-4.14.tar.gz"
        }
      }
    },
    {
      "component": {
        "type": "other",
        "other": {
          "name": "libtiff",
          "version": "4.1.0",
          "downloadUrl": "https://gitlab.com/libtiff/libtiff/-/archive/v4.1.0/libtiff-v4.1.0.tar.gz"
        }
      }
    },
    {
      "component": {
        "type": "other",
        "other": {
          "name": "libtirpc",
          "version": "1.1.4",
          "downloadUrl": "https://downloads.sourceforge.net/libtirpc/libtirpc-1.1.4.tar.bz2"
        }
      }
    },
    {
      "component": {
        "type": "other",
        "other": {
          "name": "libtool",
          "version": "2.4.6",
          "downloadUrl": "http://ftp.gnu.org/gnu/libtool/libtool-2.4.6.tar.xz"
        }
      }
    },
    {
      "component": {
        "type": "other",
        "other": {
          "name": "libstoragemgmt",
          "version": "1.8.4",
          "downloadUrl": "https://github.com/libstorage/libstoragemgmt/releases/download/1.8.4/libstoragemgmt-1.8.4.tar.gz"
        }
      }
    },
    {
      "component": {
        "type": "other",
        "other": {
          "name": "libunistring",
          "version": "0.9.10",
          "downloadUrl": "http://ftp.gnu.org/gnu/libunistring/libunistring-0.9.10.tar.xz"
        }
      }
    },
    {
      "component": {
        "type": "other",
        "other": {
          "name": "libunwind",
          "version": "1.2",
          "downloadUrl": "http://download.savannah.gnu.org/releases/libunwind/libunwind-1.2.tar.gz"
        }
      }
    },
    {
      "component": {
        "type": "other",
        "other": {
          "name": "libusb",
          "version": "1.0.22",
          "downloadUrl": "http://downloads.sourceforge.net/libusb/libusb-1.0.22.tar.bz2"
        }
      }
    },
    {
      "component": {
        "type": "other",
        "other": {
          "name": "libuv",
          "version": "1.38.0",
          "downloadUrl": "https://dist.libuv.org/dist/v1.38.0/libuv-v1.38.0.tar.gz"
        }
      }
    },
    {
      "component": {
        "type": "other",
        "other": {
          "name": "libvirt",
          "version": "6.1.0",
          "downloadUrl": "https://libvirt.org/sources/libvirt-6.1.0.tar.xz"
        }
      }
    },
    {
      "component": {
        "type": "other",
        "other": {
          "name": "libwebp",
          "version": "1.0.0",
          "downloadUrl": "https://github.com/webmproject/libwebp/archive/v1.0.0.tar.gz"
        }
      }
    },
    {
      "component": {
        "type": "other",
        "other": {
          "name": "libxcrypt",
          "version": "4.4.17",
          "downloadUrl": "https://github.com/besser82/libxcrypt/archive/v4.4.17/libxcrypt-4.4.17.tar.gz"
        }
      }
    },
    {
      "component": {
        "type": "other",
        "other": {
          "name": "libxml++",
          "version": "3.2.0",
          "downloadUrl": "http://ftp.gnome.org/pub/GNOME/sources/libxml++/3.2/libxml++-3.2.0.tar.xz"
        }
      }
    },
    {
      "component": {
        "type": "other",
        "other": {
          "name": "libxml2",
          "version": "2.9.10",
          "downloadUrl": "ftp://xmlsoft.org/libxml2/libxml2-2.9.10.tar.gz"
        }
      }
    },
    {
      "component": {
        "type": "other",
        "other": {
          "name": "libxslt",
          "version": "1.1.34",
          "downloadUrl": "http://xmlsoft.org/sources/libxslt-1.1.34.tar.gz"
        }
      }
    },
    {
      "component": {
        "type": "other",
        "other": {
          "name": "libyaml",
          "version": "0.2.1",
          "downloadUrl": "http://pyyaml.org/download/libyaml/yaml-0.2.1.tar.gz"
        }
      }
    },
    {
      "component": {
        "type": "other",
        "other": {
          "name": "libzip",
          "version": "1.7.3",
          "downloadUrl": "https://libzip.org/download/libzip-1.7.3.tar.xz"
        }
      }
    },
    {
      "component": {
        "type": "other",
        "other": {
          "name": "linux-firmware",
          "version": "20200316",
          "downloadUrl": "https://git.kernel.org/pub/scm/linux/kernel/git/firmware/linux-firmware.git/snapshot/linux-firmware-20200316.tar.gz"
        }
      }
    },
    {
      "component": {
        "type": "other",
        "other": {
          "name": "lldb",
          "version": "8.0.1",
          "downloadUrl": "https://github.com/llvm/llvm-project/releases/download/llvmorg-8.0.1/lldb-8.0.1.src.tar.xz"
        }
      }
    },
    {
      "component": {
        "type": "other",
        "other": {
          "name": "lldpad",
          "version": "1.0.1",
          "downloadUrl": "https://github.com/intel/openlldp/archive/v1.0.1.tar.gz"
        }
      }
    },
    {
      "component": {
        "type": "other",
        "other": {
          "name": "llvm",
          "version": "8.0.1",
          "downloadUrl": "https://github.com/llvm/llvm-project/releases/download/llvmorg-8.0.1/llvm-8.0.1.src.tar.xz"
        }
      }
    },
    {
      "component": {
        "type": "other",
        "other": {
          "name": "lmdb",
          "version": "0.9.23",
          "downloadUrl": "https://github.com/LMDB/lmdb/archive/LMDB_0.9.23.tar.gz"
        }
      }
    },
    {
      "component": {
        "type": "other",
        "other": {
          "name": "lm-sensors",
          "version": "3.5.0",
          "downloadUrl": "https://github.com/lm-sensors/lm-sensors/archive/V3-5-0.tar.gz"
        }
      }
    },
    {
      "component": {
        "type": "other",
        "other": {
          "name": "log4cpp",
          "version": "1.1.3",
          "downloadUrl": "https://sourceforge.net/projects/log4cpp/files/log4cpp-1.1.x%20%28new%29/log4cpp-1.1/log4cpp-1.1.3.tar.gz"
        }
      }
    },
    {
      "component": {
        "type": "other",
        "other": {
          "name": "logrotate",
          "version": "3.16.0",
          "downloadUrl": "https://github.com/logrotate/logrotate//archive/3.16.0.tar.gz"
        }
      }
    },
    {
      "component": {
        "type": "other",
        "other": {
          "name": "logrus",
          "version": "1.8.1",
          "downloadUrl": "https://github.com/sirupsen/logrus/archive/v1.8.1.tar.gz"
        }
      }
    },
    {
      "component": {
        "type": "other",
        "other": {
          "name": "lshw",
          "version": "B.02.18",
          "downloadUrl": "http://www.ezix.org/software/files/lshw-B.02.18.tar.gz"
        }
      }
    },
    {
      "component": {
        "type": "other",
        "other": {
          "name": "lsof",
          "version": "4.93.2",
          "downloadUrl": "https://github.com/lsof-org/lsof/archive/4.93.2.tar.gz"
        }
      }
    },
    {
      "component": {
        "type": "other",
        "other": {
          "name": "lsscsi",
          "version": "0.30",
          "downloadUrl": "http://sg.danny.cz/scsi/lsscsi-0.30.tar.xz"
        }
      }
    },
    {
      "component": {
        "type": "other",
        "other": {
          "name": "ltrace",
          "version": "0.7.3",
          "downloadUrl": "http://www.ltrace.org/ltrace_0.7.3.orig.tar.bz2"
        }
      }
    },
    {
      "component": {
        "type": "other",
        "other": {
          "name": "lttng-consume",
          "version": "0.2",
          "downloadUrl": "https://github.com/microsoft/lttng-consume/archive/v0.2.tar.gz"
        }
      }
    },
    {
      "component": {
        "type": "other",
        "other": {
          "name": "lttng-tools",
          "version": "2.11.2",
          "downloadUrl": "https://lttng.org/files/lttng-tools/lttng-tools-2.11.2.tar.bz2"
        }
      }
    },
    {
      "component": {
        "type": "other",
        "other": {
          "name": "lttng-ust",
          "version": "2.11.2",
          "downloadUrl": "https://lttng.org/files/lttng-ust/lttng-ust-2.11.2.tar.bz2"
        }
      }
    },
    {
      "component": {
        "type": "other",
        "other": {
          "name": "lua",
          "version": "5.3.5",
          "downloadUrl": "https://www.lua.org/ftp/lua-5.3.5.tar.gz"
        }
      }
    },
    {
      "component": {
        "type": "other",
        "other": {
          "name": "lsb-release",
          "version": "1.4",
          "downloadUrl": "https://downloads.sourceforge.net/lsb/lsb-release-1.4.tar.gz"
        }
      }
    },
    {
      "component": {
        "type": "other",
        "other": {
          "name": "lutok",
          "version": "0.4",
          "downloadUrl": "https://github.com/jmmv/lutok/releases/download/lutok-0.4/lutok-0.4.tar.gz"
        }
      }
    },
    {
      "component": {
        "type": "other",
        "other": {
          "name": "lvm2",
          "version": "2.03.05",
          "downloadUrl": "ftp://sourceware.org/pub/lvm2/releases/LVM2.2.03.05.tgz"
        }
      }
    },
    {
      "component": {
        "type": "other",
        "other": {
          "name": "lz4",
          "version": "1.9.2",
          "downloadUrl": "https://github.com/lz4/lz4/archive/v1.9.2/lz4-1.9.2.tar.gz"
        }
      }
    },
    {
      "component": {
        "type": "other",
        "other": {
          "name": "lzo",
          "version": "2.10",
          "downloadUrl": "http://www.oberhumer.com/opensource/lzo/download/lzo-2.10.tar.gz"
        }
      }
    },
    {
      "component": {
        "type": "other",
        "other": {
          "name": "m2crypto",
          "version": "0.35.2",
          "downloadUrl": "https://files.pythonhosted.org/packages/74/18/3beedd4ac48b52d1a4d12f2a8c5cf0ae342ce974859fba838cbbc1580249/M2Crypto-0.35.2.tar.gz"
        }
      }
    },
    {
      "component": {
        "type": "other",
        "other": {
          "name": "m4",
          "version": "1.4.18",
          "downloadUrl": "http://ftp.gnu.org/gnu/m4/m4-1.4.18.tar.gz"
        }
      }
    },
    {
      "component": {
        "type": "other",
        "other": {
          "name": "make",
          "version": "4.2.1",
          "downloadUrl": "http://ftp.gnu.org/gnu/make/make-4.2.1.tar.bz2"
        }
      }
    },
    {
      "component": {
        "type": "other",
        "other": {
          "name": "makedumpfile",
          "version": "1.6.8",
          "downloadUrl": "https://github.com/makedumpfile/makedumpfile/releases/download/1.6.8/makedumpfile-1.6.8.tar.gz"
        }
      }
    },
    {
      "component": {
        "type": "other",
        "other": {
          "name": "man-db",
          "version": "2.8.4",
          "downloadUrl": "https://download.savannah.nongnu.org/releases/man-db/man-db-2.8.4.tar.xz"
        }
      }
    },
    {
      "component": {
        "type": "other",
        "other": {
          "name": "man-pages",
          "version": "4.16",
          "downloadUrl": "https://mirrors.edge.kernel.org/pub/linux/docs/man-pages/Archive/man-pages-4.16.tar.gz"
        }
      }
    },
    {
      "component": {
        "type": "other",
        "other": {
          "name": "mariadb",
          "version": "10.3.28",
          "downloadUrl": "https://github.com/MariaDB/server/archive/mariadb-10.3.28.tar.gz"
        }
      }
    },
    {
      "component": {
        "type": "other",
        "other": {
          "name": "maven",
          "version": "3.8.1",
          "downloadUrl": "https://archive.apache.org/dist/maven/maven-3/3.8.1/source/apache-maven-3.8.1-src.tar.gz"
        }
      }
    },
    {
      "component": {
        "type": "other",
        "other": {
          "name": "mc",
          "version": "4.8.21",
          "downloadUrl": "https://ftp.midnight-commander.org/mc-4.8.21.tar.xz"
        }
      }
    },
    {
      "component": {
        "type": "other",
        "other": {
          "name": "mercurial",
          "version": "5.4",
          "downloadUrl": "https://www.mercurial-scm.org/release/mercurial-5.4.tar.gz"
        }
      }
    },
    {
      "component": {
        "type": "other",
        "other": {
          "name": "mailcap",
          "version": "2.1.49",
          "downloadUrl": "https://pagure.io/releases/mailcap/mailcap-2.1.49.tar.xz"
        }
      }
    },
    {
      "component": {
        "type": "other",
        "other": {
          "name": "meson",
          "version": "0.56.0",
          "downloadUrl": "https://github.com/mesonbuild/meson/archive/0.56.0/meson-0.56.0.tar.gz"
        }
      }
    },
    {
      "component": {
        "type": "other",
        "other": {
          "name": "mlocate",
          "version": "0.26",
          "downloadUrl": "http://releases.pagure.org/mlocate/mlocate-0.26.tar.xz"
        }
      }
    },
    {
      "component": {
        "type": "other",
        "other": {
          "name": "mm-common",
          "version": "1.0.0",
          "downloadUrl": "http://ftp.gnome.org/pub/GNOME/sources/mm-common/1.0/mm-common-1.0.0.tar.xz"
        }
      }
    },
    {
      "component": {
        "type": "other",
        "other": {
          "name": "moby-buildx",
          "version": "0.4.1+azure",
          "downloadUrl": "https://github.com/docker/buildx/archive/v0.4.1.tar.gz"
        }
      }
    },
    {
      "component": {
        "type": "other",
        "other": {
          "name": "moby-cli",
          "version": "19.03.15+azure",
          "downloadUrl": "https://github.com/docker/cli/archive/v19.03.15.tar.gz"
        }
      }
    },
    {
      "component": {
        "type": "other",
        "other": {
          "name": "moby-containerd",
          "version": "1.3.4+azure",
          "downloadUrl": "https://github.com/containerd/containerd/archive/v1.3.4.tar.gz"
        }
      }
    },
    {
      "component": {
        "type": "other",
        "other": {
          "name": "moby-engine",
          "version": "19.03.15+azure",
          "downloadUrl": "https://github.com/moby/moby/archive/v19.03.15.tar.gz"
        }
      }
    },
    {
      "component": {
        "type": "other",
        "other": {
          "name": "moby-runc",
          "version": "1.0.0~rc95+azure",
          "downloadUrl": "https://github.com/opencontainers/runc/releases/download/v1.0.0-rc95/runc.tar.xz"
        }
      }
    },
    {
      "component": {
        "type": "other",
        "other": {
          "name": "ModemManager",
          "version": "1.10.4",
          "downloadUrl": "https://www.freedesktop.org/software/ModemManager/ModemManager-1.10.4.tar.xz"
        }
      }
    },
    {
      "component": {
        "type": "other",
        "other": {
          "name": "mokutil",
          "version": "0.3.0",
          "downloadUrl": "https://github.com/lcp/mokutil/archive/0.3.0.tar.gz"
        }
      }
    },
    {
      "component": {
        "type": "other",
        "other": {
          "name": "mozjs60",
          "version": "60.9.0",
          "downloadUrl": "https://ftp.mozilla.org/pub/firefox/releases/60.9.0esr/source/firefox-60.9.0esr.source.tar.xz"
        }
      }
    },
    {
      "component": {
        "type": "other",
        "other": {
          "name": "mpfr",
          "version": "4.0.1",
          "downloadUrl": "http://www.mpfr.org/mpfr-4.0.1/mpfr-4.0.1.tar.gz"
        }
      }
    },
    {
      "component": {
        "type": "other",
        "other": {
          "name": "msgpack",
          "version": "2.0.0",
          "downloadUrl": "https://github.com/msgpack/msgpack-c/archive/cpp-2.0.0.zip"
        }
      }
    },
    {
      "component": {
        "type": "other",
        "other": {
          "name": "msgpack",
          "version": "3.2.1",
          "downloadUrl": "https://github.com/msgpack/msgpack-c/archive/cpp-3.2.1.tar.gz"
        }
      }
    },
    {
      "component": {
        "type": "other",
        "other": {
          "name": "msr-tools",
          "version": "1.3",
          "downloadUrl": "https://01.org/sites/default/files/downloads/msr-tools/msr-tools-1.3.zip"
        }
      }
    },
    {
      "component": {
        "type": "other",
        "other": {
          "name": "mysql",
          "version": "8.0.24",
          "downloadUrl": "https://dev.mysql.com/get/Downloads/MySQL-8.0/mysql-boost-8.0.24.tar.gz"
        }
      }
    },
    {
      "component": {
        "type": "other",
        "other": {
          "name": "nano",
          "version": "3.0",
          "downloadUrl": "http://www.nano-editor.org/dist/v3/nano-3.0.tar.xz"
        }
      }
    },
    {
      "component": {
        "type": "other",
        "other": {
          "name": "nasm",
          "version": "2.13.03",
          "downloadUrl": "http://www.nasm.us/pub/nasm/releasebuilds/2.13.03/nasm-2.13.03.tar.gz"
        }
      }
    },
    {
      "component": {
        "type": "other",
        "other": {
          "name": "ncurses",
          "version": "6.2",
          "downloadUrl": "ftp://ftp.invisible-island.net/ncurses/ncurses-6.2.tar.gz"
        }
      }
    },
    {
      "component": {
        "type": "other",
        "other": {
          "name": "ndctl",
          "version": "65",
          "downloadUrl": "https://github.com/pmem/ndctl/archive/v65.tar.gz"
        }
      }
    },
    {
      "component": {
        "type": "other",
        "other": {
          "name": "nDPI",
          "version": "3.4",
          "downloadUrl": "https://github.com/ntop/nDPI/archive/3.4.tar.gz"
        }
      }
    },
    {
      "component": {
        "type": "other",
        "other": {
          "name": "net-snmp",
          "version": "5.9",
          "downloadUrl": "http://sourceforge.net/projects/net-snmp/files/net-snmp/5.9/net-snmp-5.9.tar.gz"
        }
      }
    },
    {
      "component": {
        "type": "other",
        "other": {
          "name": "nettle",
          "version": "3.7.2",
          "downloadUrl": "https://ftp.gnu.org/gnu/nettle/nettle-3.7.2.tar.gz"
        }
      }
    },
    {
      "component": {
        "type": "other",
        "other": {
          "name": "net-tools",
          "version": "1.60",
          "downloadUrl": "https://downloads.sourceforge.net/project/net-tools/net-tools-1.60.tar.bz2"
        }
      }
    },
    {
      "component": {
        "type": "other",
        "other": {
          "name": "newt",
          "version": "0.52.21",
          "downloadUrl": "https://pagure.io/releases/newt/newt-0.52.21.tar.gz"
        }
      }
    },
    {
      "component": {
        "type": "other",
        "other": {
          "name": "nfs-utils",
          "version": "2.3.3",
          "downloadUrl": "https://www.kernel.org/pub/linux/utils/nfs-utils/2.3.3/nfs-utils-2.3.3.tar.xz"
        }
      }
    },
    {
      "component": {
        "type": "other",
        "other": {
          "name": "nghttp2",
          "version": "1.41.0",
          "downloadUrl": "https://github.com/nghttp2/nghttp2/releases/download/v1.41.0/nghttp2-1.41.0.tar.xz"
        }
      }
    },
    {
      "component": {
        "type": "other",
        "other": {
          "name": "nginx",
          "version": "1.16.1",
          "downloadUrl": "https://nginx.org/download/nginx-1.16.1.tar.gz"
        }
      }
    },
    {
      "component": {
        "type": "other",
        "other": {
          "name": "ninja-build",
          "version": "1.8.2",
          "downloadUrl": "https://github.com/ninja-build/ninja/archive/v1.8.2.tar.gz"
        }
      }
    },
    {
      "component": {
        "type": "other",
        "other": {
          "name": "nlohmann-json",
          "version": "3.6.1",
          "downloadUrl": "https://github.com/nlohmann/json/archive/v3.6.1.tar.gz"
        }
      }
    },
    {
      "component": {
        "type": "other",
        "other": {
          "name": "nmap",
          "version": "7.90",
          "downloadUrl": "https://nmap.org/dist/nmap-7.90.tar.bz2"
        }
      }
    },
    {
      "component": {
        "type": "other",
        "other": {
          "name": "nodejs",
          "version": "8.11.4",
          "downloadUrl": "https://nodejs.org/download/release/v8.11.4/node-v8.11.4.tar.xz"
        }
      }
    },
    {
      "component": {
        "type": "other",
        "other": {
          "name": "nodejs",
          "version": "9.11.2",
          "downloadUrl": "https://nodejs.org/download/release/v9.11.2/node-v9.11.2.tar.xz"
        }
      }
    },
    {
      "component": {
        "type": "other",
        "other": {
          "name": "npth",
          "version": "1.6",
          "downloadUrl": "https://github.com/gpg/npth/archive/npth-1.6.tar.gz"
        }
      }
    },
    {
      "component": {
        "type": "other",
        "other": {
          "name": "nspr",
          "version": "4.21",
          "downloadUrl": "https://archive.mozilla.org/pub/nspr/releases/v4.21/src/nspr-4.21.tar.gz"
        }
      }
    },
    {
      "component": {
        "type": "other",
        "other": {
          "name": "nss-altfiles",
          "version": "2.23.0",
          "downloadUrl": "https://github.com/aperezdc/nss-altfiles/archive/v2.23.0.tar.gz"
        }
      }
    },
    {
      "component": {
        "type": "other",
        "other": {
          "name": "nss",
          "version": "3.44",
          "downloadUrl": "https://archive.mozilla.org/pub/security/nss/releases/NSS_3_44_RTM/src/nss-3.44.tar.gz"
        }
      }
    },
    {
      "component": {
        "type": "other",
        "other": {
          "name": "ntopng",
          "version": "4.2",
          "downloadUrl": "https://github.com/ntop/ntopng/archive/4.2.tar.gz"
        }
      }
    },
    {
      "component": {
        "type": "other",
        "other": {
          "name": "ntp",
          "version": "4.2.8p13",
          "downloadUrl": "https://www.eecis.udel.edu/~ntp/ntp_spool/ntp4/ntp-4.2/ntp-4.2.8p13.tar.gz"
        }
      }
    },
    {
      "component": {
        "type": "other",
        "other": {
          "name": "numactl",
          "version": "2.0.13",
          "downloadUrl": "https://github.com/numactl/numactl/releases/download/v2.0.13/numactl-2.0.13.tar.gz"
        }
      }
    },
    {
      "component": {
        "type": "other",
        "other": {
          "name": "numpy",
          "version": "1.16.6",
          "downloadUrl": "https://github.com/numpy/numpy/releases/download/v1.16.6/numpy-1.16.6.tar.gz"
        }
      }
    },
    {
      "component": {
        "type": "other",
        "other": {
          "name": "nvidia-container-runtime",
          "version": "3.4.2",
          "downloadUrl": "https://github.com/NVIDIA/nvidia-container-runtime/archive/v3.4.2.tar.gz"
        }
      }
    },
    {
      "component": {
        "type": "other",
        "other": {
<<<<<<< HEAD
          "name": "nvidia-docker2",
          "version": "2.6.0",
          "downloadUrl": "https://github.com/NVIDIA/nvidia-docker/archive/v2.6.0.tar.gz"
=======
          "name": "nvidia-container-toolkit",
          "version": "1.4.2",
          "downloadUrl": "https://github.com/NVIDIA/nvidia-container-toolkit/archive/v1.4.2.tar.gz"
>>>>>>> 961af3ab
        }
      }
    },
    {
      "component": {
        "type": "other",
        "other": {
          "name": "nvme-cli",
          "version": "1.8.1",
          "downloadUrl": "https://github.com/linux-nvme/nvme-cli/archive/v1.8.1.tar.gz"
        }
      }
    },
    {
      "component": {
        "type": "other",
        "other": {
          "name": "omi",
          "version": "1.6.6",
          "downloadUrl": "https://github.com/microsoft/omi/archive/v1.6.6-0.tar.gz"
        }
      }
    },
    {
      "component": {
        "type": "other",
        "other": {
          "name": "oniguruma",
          "version": "6.9.5",
          "downloadUrl": "https://github.com/kkos/oniguruma/releases/download/v6.9.5/onig-6.9.5.tar.gz"
        }
      }
    },
    {
      "component": {
        "type": "other",
        "other": {
          "name": "OpenIPMI",
          "version": "2.0.25",
          "downloadUrl": "https://sourceforge.net/projects/openipmi/files/latest/download/openipmi-2.0.25.tar.gz"
        }
      }
    },
    {
      "component": {
        "type": "other",
        "other": {
          "name": "openjdk8_aarch64",
          "version": "1.8.0.292",
          "downloadUrl": "https://github.com/AdoptOpenJDK/openjdk-aarch64-jdk8u/archive/aarch64-shenandoah-jdk8u292-b10.tar.gz"
        }
      }
    },
    {
      "component": {
        "type": "other",
        "other": {
          "name": "openjdk8",
          "version": "1.8.0.292",
          "downloadUrl": "https://github.com/AdoptOpenJDK/openjdk-jdk8u/archive/jdk8u292-b10.tar.gz"
        }
      }
    },
    {
      "component": {
        "type": "other",
        "other": {
          "name": "openldap",
          "version": "2.4.57",
          "downloadUrl": "https://gpl.savoirfairelinux.net/pub/mirrors/openldap/openldap-release/openldap-2.4.57.tgz"
        }
      }
    },
    {
      "component": {
        "type": "other",
        "other": {
          "name": "openscap",
          "version": "1.3.1",
          "downloadUrl": "https://github.com/OpenSCAP/openscap/releases/download/1.3.1/openscap-1.3.1.tar.gz"
        }
      }
    },
    {
      "component": {
        "type": "other",
        "other": {
          "name": "openssh",
          "version": "8.5p1",
          "downloadUrl": "https://ftp.usa.openbsd.org/pub/OpenBSD/OpenSSH/portable/openssh-8.5p1.tar.gz"
        }
      }
    },
    {
      "component": {
        "type": "other",
        "other": {
          "name": "oath-toolkit",
          "version": "2.6.2",
          "downloadUrl": "https://download.savannah.gnu.org/releases/oath-toolkit/oath-toolkit-2.6.2.tar.gz"
        }
      }
    },
    {
      "component": {
        "type": "other",
        "other": {
          "name": "openssl",
          "version": "1.1.1k",
          "downloadUrl": "https://www.openssl.org/source/openssl-1.1.1k.tar.gz"
        }
      }
    },
    {
      "component": {
        "type": "other",
        "other": {
          "name": "open-vm-tools",
          "version": "11.1.0",
          "downloadUrl": "https://github.com/vmware/open-vm-tools/releases/download/stable-11.1.0/open-vm-tools-11.1.0-16036546.tar.gz"
        }
      }
    },
    {
      "component": {
        "type": "other",
        "other": {
          "name": "openvswitch",
          "version": "2.12.3",
          "downloadUrl": "http://openvswitch.org/releases/openvswitch-2.12.3.tar.gz"
        }
      }
    },
    {
      "component": {
        "type": "other",
        "other": {
          "name": "ostree",
          "version": "2019.2",
          "downloadUrl": "https://github.com/ostreedev/ostree/releases/download/v2019.2/libostree-2019.2.tar.xz"
        }
      }
    },
    {
      "component": {
        "type": "other",
        "other": {
          "name": "p7zip",
          "version": "16.02",
          "downloadUrl": "https://src.fedoraproject.org/repo/pkgs/p7zip/p7zip_16.02_src_all-norar.tar.bz2/7202a0bd2aa2935576c13314783d5e1d/p7zip_16.02_src_all-norar.tar.bz2"
        }
      }
    },
    {
      "component": {
        "type": "other",
        "other": {
          "name": "p11-kit",
          "version": "0.23.22",
          "downloadUrl": "https://github.com/p11-glue/p11-kit/releases/download/0.23.22/p11-kit-0.23.22.tar.xz"
        }
      }
    },
    {
      "component": {
        "type": "other",
        "other": {
          "name": "pal",
          "version": "1.6.6",
          "downloadUrl": "https://github.com/microsoft/pal/archive/v1.6.6-0.tar.gz"
        }
      }
    },
    {
      "component": {
        "type": "other",
        "other": {
          "name": "pam",
          "version": "1.3.1",
          "downloadUrl": "https://github.com/linux-pam/linux-pam/releases/download/v1.3.1/Linux-PAM-1.3.1.tar.xz"
        }
      }
    },
    {
      "component": {
        "type": "other",
        "other": {
          "name": "pango",
          "version": "1.40.4",
          "downloadUrl": "https://download.gnome.org/sources/pango/1.40/pango-1.40.4.tar.xz"
        }
      }
    },
    {
      "component": {
        "type": "other",
        "other": {
          "name": "parted",
          "version": "3.2",
          "downloadUrl": "http://ftp.gnu.org/gnu/parted/parted-3.2.tar.xz"
        }
      }
    },
    {
      "component": {
        "type": "other",
        "other": {
          "name": "patch",
          "version": "2.7.6",
          "downloadUrl": "https://ftp.gnu.org/gnu/patch/patch-2.7.6.tar.gz"
        }
      }
    },
    {
      "component": {
        "type": "other",
        "other": {
          "name": "pcaudiolib",
          "version": "1.1",
          "downloadUrl": "https://github.com/espeak-ng/pcaudiolib/archive/1.1.tar.gz"
        }
      }
    },
    {
      "component": {
        "type": "other",
        "other": {
          "name": "pciutils",
          "version": "3.6.2",
          "downloadUrl": "https://www.kernel.org/pub/software/utils/pciutils/pciutils-3.6.2.tar.gz"
        }
      }
    },
    {
      "component": {
        "type": "other",
        "other": {
          "name": "pcre2",
          "version": "10.34",
          "downloadUrl": "https://ftp.pcre.org/pub/pcre/pcre2-10.34.tar.bz2"
        }
      }
    },
    {
      "component": {
        "type": "other",
        "other": {
          "name": "pcre",
          "version": "8.44",
          "downloadUrl": "https://ftp.pcre.org/pub/pcre/pcre-8.44.tar.bz2"
        }
      }
    },
    {
      "component": {
        "type": "other",
        "other": {
          "name": "perl-Canary-Stability",
          "version": "2012",
          "downloadUrl": "http://search.cpan.org/CPAN/authors/id/M/ML/MLEHMANN/Canary-Stability-2012.tar.gz"
        }
      }
    },
    {
      "component": {
        "type": "other",
        "other": {
          "name": "perl-CGI",
          "version": "4.40",
          "downloadUrl": "https://cpan.metacpan.org/authors/id/L/LE/LEEJO/CGI-4.40.tar.gz"
        }
      }
    },
    {
      "component": {
        "type": "other",
        "other": {
          "name": "perl-common-sense",
          "version": "3.74",
          "downloadUrl": "http://search.cpan.org/CPAN/authors/id/M/ML/MLEHMANN/common-sense-3.74.tar.gz"
        }
      }
    },
    {
      "component": {
        "type": "other",
        "other": {
          "name": "perl-Crypt-SSLeay",
          "version": "0.72",
          "downloadUrl": "https://cpan.metacpan.org/authors/id/N/NA/NANIS/Crypt-SSLeay-0.72.tar.gz"
        }
      }
    },
    {
      "component": {
        "type": "other",
        "other": {
          "name": "perl-DBD-SQLite",
          "version": "1.62",
          "downloadUrl": "https://cpan.metacpan.org/authors/id/I/IS/ISHIGAKI/DBD-SQLite-1.62.tar.gz"
        }
      }
    },
    {
      "component": {
        "type": "other",
        "other": {
          "name": "perl-DBI",
          "version": "1.641",
          "downloadUrl": "https://cpan.metacpan.org/authors/id/T/TI/TIMB/DBI-1.641.tar.gz"
        }
      }
    },
    {
      "component": {
        "type": "other",
        "other": {
          "name": "perl-DBIx-Simple",
          "version": "1.37",
          "downloadUrl": "https://cpan.metacpan.org/authors/id/J/JU/JUERD/DBIx-Simple-1.37.tar.gz"
        }
      }
    },
    {
      "component": {
        "type": "other",
        "other": {
          "name": "perl-Exporter-Tiny",
          "version": "1.002001",
          "downloadUrl": "https://cpan.metacpan.org/authors/id/T/TO/TOBYINK/Exporter-Tiny-1.002001.tar.gz"
        }
      }
    },
    {
      "component": {
        "type": "other",
        "other": {
          "name": "perl-File-HomeDir",
          "version": "1.004",
          "downloadUrl": "https://cpan.metacpan.org/authors/id/R/RE/REHSACK/File-HomeDir-1.004.tar.gz"
        }
      }
    },
    {
      "component": {
        "type": "other",
        "other": {
          "name": "perl-File-Which",
          "version": "1.22",
          "downloadUrl": "https://cpan.metacpan.org/authors/id/P/PL/PLICEASE/File-Which-1.22.tar.gz"
        }
      }
    },
    {
      "component": {
        "type": "other",
        "other": {
          "name": "perl-IO-Socket-SSL",
          "version": "2.066",
          "downloadUrl": "https://cpan.metacpan.org/modules/by-module/IO/IO-Socket-SSL-2.066.tar.gz"
        }
      }
    },
    {
      "component": {
        "type": "other",
        "other": {
          "name": "perl-JSON",
          "version": "4.02",
          "downloadUrl": "https://cpan.metacpan.org/modules/by-module/JSON/JSON-4.02.tar.gz"
        }
      }
    },
    {
      "component": {
        "type": "other",
        "other": {
          "name": "perl-JSON-Any",
          "version": "1.39",
          "downloadUrl": "http://search.cpan.org/CPAN/authors/id/E/ET/ETHER/JSON-Any-1.39.tar.gz"
        }
      }
    },
    {
      "component": {
        "type": "other",
        "other": {
          "name": "perl-JSON-XS",
          "version": "3.04",
          "downloadUrl": "https://cpan.metacpan.org/authors/id/M/ML/MLEHMANN/JSON-XS-3.04.tar.gz"
        }
      }
    },
    {
      "component": {
        "type": "other",
        "other": {
          "name": "perl-libintl-perl",
          "version": "1.29",
          "downloadUrl": "https://cpan.metacpan.org/authors/id/G/GU/GUIDO/libintl-perl-1.29.tar.gz"
        }
      }
    },
    {
      "component": {
        "type": "other",
        "other": {
          "name": "perl-List-MoreUtils",
          "version": "0.428",
          "downloadUrl": "https://cpan.metacpan.org/authors/id/R/RE/REHSACK/List-MoreUtils-0.428.tar.gz"
        }
      }
    },
    {
      "component": {
        "type": "other",
        "other": {
          "name": "perl-Module-Build",
          "version": "0.4224",
          "downloadUrl": "https://cpan.metacpan.org/authors/id/L/LE/LEONT/Module-Build-0.4224.tar.gz"
        }
      }
    },
    {
      "component": {
        "type": "other",
        "other": {
          "name": "perl-Module-Install",
          "version": "1.19",
          "downloadUrl": "https://cpan.metacpan.org/authors/id/E/ET/ETHER/Module-Install-1.19.tar.gz"
        }
      }
    },
    {
      "component": {
        "type": "other",
        "other": {
          "name": "perl-Module-ScanDeps",
          "version": "1.25",
          "downloadUrl": "https://cpan.metacpan.org/authors/id/R/RS/RSCHUPP/Module-ScanDeps-1.25.tar.gz"
        }
      }
    },
    {
      "component": {
        "type": "other",
        "other": {
          "name": "perl-NetAddr-IP",
          "version": "4.079",
          "downloadUrl": "https://cpan.metacpan.org/authors/id/M/MI/MIKER/NetAddr-IP-4.079.tar.gz"
        }
      }
    },
    {
      "component": {
        "type": "other",
        "other": {
          "name": "perl-Net-SSLeay",
          "version": "1.88",
          "downloadUrl": "https://cpan.metacpan.org/modules/by-module/Net/Net-SSLeay-1.88.tar.gz"
        }
      }
    },
    {
      "component": {
        "type": "other",
        "other": {
          "name": "perl-Object-Accessor",
          "version": "0.48",
          "downloadUrl": "https://cpan.metacpan.org/authors/id/B/BI/BINGOS/Object-Accessor-0.48.tar.gz"
        }
      }
    },
    {
      "component": {
        "type": "other",
        "other": {
          "name": "perl-Path-Class",
          "version": "0.37",
          "downloadUrl": "http://search.cpan.org/CPAN/authors/id/K/KW/KWILLIAMS/Path-Class-0.37.tar.gz"
        }
      }
    },
    {
      "component": {
        "type": "other",
        "other": {
          "name": "perl",
          "version": "5.30.3",
          "downloadUrl": "https://www.cpan.org/src/5.0/perl-5.30.3.tar.gz"
        }
      }
    },
    {
      "component": {
        "type": "other",
        "other": {
          "name": "perl-Test-Warnings",
          "version": "0.028",
          "downloadUrl": "https://cpan.metacpan.org/authors/id/E/ET/ETHER/Test-Warnings-0.028.tar.gz"
        }
      }
    },
    {
      "component": {
        "type": "other",
        "other": {
          "name": "perl-Text-Template",
          "version": "1.51",
          "downloadUrl": "https://cpan.metacpan.org/authors/id/M/MS/MSCHOUT/Text-Template-1.51.tar.gz"
        }
      }
    },
    {
      "component": {
        "type": "other",
        "other": {
          "name": "perl-Try-Tiny",
          "version": "0.30",
          "downloadUrl": "https://cpan.metacpan.org/authors/id/E/ET/ETHER/Try-Tiny-0.30.tar.gz"
        }
      }
    },
    {
      "component": {
        "type": "other",
        "other": {
          "name": "perl-Types-Serialiser",
          "version": "1.0",
          "downloadUrl": "http://search.cpan.org/CPAN/authors/id/M/ML/MLEHMANN/Types-Serialiser-1.0.tar.gz"
        }
      }
    },
    {
      "component": {
        "type": "other",
        "other": {
          "name": "perl-WWW-Curl",
          "version": "4.17",
          "downloadUrl": "https://search.cpan.org/CPAN/authors/id/S/SZ/SZBALINT/WWW-Curl-4.17.tar.gz"
        }
      }
    },
    {
      "component": {
        "type": "other",
        "other": {
          "name": "perl-XML-Parser",
          "version": "2.44",
          "downloadUrl": "https://cpan.metacpan.org/authors/id/T/TO/TODDR/XML-Parser-2.44.tar.gz"
        }
      }
    },
    {
      "component": {
        "type": "other",
        "other": {
          "name": "perl-YAML",
          "version": "1.26",
          "downloadUrl": "https://cpan.metacpan.org/authors/id/T/TI/TINITA/YAML-1.26.tar.gz"
        }
      }
    },
    {
      "component": {
        "type": "other",
        "other": {
          "name": "perl-YAML-Tiny",
          "version": "1.73",
          "downloadUrl": "https://cpan.metacpan.org/authors/id/E/ET/ETHER/YAML-Tiny-1.73.tar.gz"
        }
      }
    },
    {
      "component": {
        "type": "other",
        "other": {
          "name": "pgbouncer",
          "version": "1.11.0",
          "downloadUrl": "https://pgbouncer.github.io/downloads/files/1.11.0/pgbouncer-1.11.0.tar.gz"
        }
      }
    },
    {
      "component": {
        "type": "other",
        "other": {
          "name": "pigz",
          "version": "2.6",
          "downloadUrl": "https://github.com/madler/pigz/archive/v2.6.tar.gz"
        }
      }
    },
    {
      "component": {
        "type": "other",
        "other": {
          "name": "pinentry",
          "version": "1.1.0",
          "downloadUrl": "https://gnupg.org/ftp/gcrypt/pinentry/pinentry-1.1.0.tar.bz2"
        }
      }
    },
    {
      "component": {
        "type": "other",
        "other": {
          "name": "pixman",
          "version": "0.36.0",
          "downloadUrl": "https://xorg.freedesktop.org/archive/individual/lib/pixman-0.36.0.tar.bz2"
        }
      }
    },
    {
      "component": {
        "type": "other",
        "other": {
          "name": "pkg-config",
          "version": "0.29.2",
          "downloadUrl": "http://pkgconfig.freedesktop.org/releases/pkg-config-0.29.2.tar.gz"
        }
      }
    },
    {
      "component": {
        "type": "other",
        "other": {
          "name": "polkit",
          "version": "0.116",
          "downloadUrl": "https://www.freedesktop.org/software/polkit/releases/polkit-0.116.tar.gz"
        }
      }
    },
    {
      "component": {
        "type": "other",
        "other": {
          "name": "popt",
          "version": "1.16",
          "downloadUrl": "ftp://anduin.linuxfromscratch.org/BLFS/svn/p/popt-1.16.tar.gz"
        }
      }
    },
    {
      "component": {
        "type": "other",
        "other": {
          "name": "postgresql",
          "version": "12.6",
          "downloadUrl": "https://ftp.postgresql.org/pub/source/v12.6/postgresql-12.6.tar.bz2"
        }
      }
    },
    {
      "component": {
        "type": "other",
        "other": {
          "name": "powershell",
          "version": "7.0.2",
          "downloadUrl": "https://github.com/PowerShell/PowerShell/releases/download/v7.0.2/powershell-7.0.2-linux-x64.tar.gz"
        }
      }
    },
    {
      "component": {
        "type": "other",
        "other": {
          "name": "procps-ng",
          "version": "3.3.15",
          "downloadUrl": "http://sourceforge.net/projects/procps-ng/files/Production/procps-ng-3.3.15.tar.xz"
        }
      }
    },
    {
      "component": {
        "type": "other",
        "other": {
          "name": "protobuf-c",
          "version": "1.3.1",
          "downloadUrl": "https://github.com/protobuf-c/protobuf-c/releases/download/v1.3.1/protobuf-c-1.3.1.tar.gz"
        }
      }
    },
    {
      "component": {
        "type": "other",
        "other": {
          "name": "protobuf",
          "version": "3.6.1",
          "downloadUrl": "https://github.com/protocolbuffers/protobuf/archive/v3.6.1.tar.gz"
        }
      }
    },
    {
      "component": {
        "type": "other",
        "other": {
          "name": "psmisc",
          "version": "23.2",
          "downloadUrl": "http://prdownloads.sourceforge.net/psmisc/psmisc-23.2.tar.xz"
        }
      }
    },
    {
      "component": {
        "type": "other",
        "other": {
          "name": "pth",
          "version": "2.0.7",
          "downloadUrl": "https://ftp.gnu.org/gnu/pth/pth-2.0.7.tar.gz"
        }
      }
    },
    {
      "component": {
        "type": "other",
        "other": {
          "name": "pugixml",
          "version": "1.10",
          "downloadUrl": "https://github.com/zeux/pugixml/archive/v1.10.tar.gz"
        }
      }
    },
    {
      "component": {
        "type": "other",
        "other": {
          "name": "pyasn1-modules",
          "version": "0.2.2",
          "downloadUrl": "https://files.pythonhosted.org/packages/37/33/74ebdc52be534e683dc91faf263931bc00ae05c6073909fde53999088541/pyasn1-modules-0.2.2.tar.gz"
        }
      }
    },
    {
      "component": {
        "type": "other",
        "other": {
          "name": "pygobject3",
          "version": "3.30.1",
          "downloadUrl": "https://files.pythonhosted.org/packages/00/17/198a9d0eb0e89b5c7d2a9b4437eb40d62702ab771030cd79fc7141cb0d30/PyGObject-3.30.1.tar.gz"
        }
      }
    },
    {
      "component": {
        "type": "other",
        "other": {
          "name": "pyOpenSSL",
          "version": "18.0.0",
          "downloadUrl": "https://files.pythonhosted.org/packages/source/p/pyOpenSSL/pyOpenSSL-18.0.0.tar.gz"
        }
      }
    },
    {
      "component": {
        "type": "other",
        "other": {
          "name": "PyPAM",
          "version": "0.5.0",
          "downloadUrl": "https://src.fedoraproject.org/repo/pkgs/PyPAM/PyPAM-0.5.0.tar.gz/f1e7c2c56421dda28a75ace59a3c8871/PyPAM-0.5.0.tar.gz"
        }
      }
    },
    {
      "component": {
        "type": "other",
        "other": {
          "name": "pyparsing",
          "version": "2.2.0",
          "downloadUrl": "https://github.com/pyparsing/pyparsing/archive/pyparsing_2.2.0.tar.gz"
        }
      }
    },
    {
      "component": {
        "type": "other",
        "other": {
          "name": "pytest",
          "version": "3.8.2",
          "downloadUrl": "https://github.com/pytest-dev/pytest/archive/3.8.2.tar.gz"
        }
      }
    },
    {
      "component": {
        "type": "other",
        "other": {
          "name": "python2",
          "version": "2.7.18",
          "downloadUrl": "http://www.python.org/ftp/python/2.7.18/Python-2.7.18.tar.xz"
        }
      }
    },
    {
      "component": {
        "type": "other",
        "other": {
          "name": "python3",
          "version": "3.7.10",
          "downloadUrl": "https://www.python.org/ftp/python/3.7.10/Python-3.7.10.tar.xz"
        }
      }
    },
    {
      "component": {
        "type": "other",
        "other": {
          "name": "python-appdirs",
          "version": "1.4.3",
          "downloadUrl": "https://pypi.python.org/packages/48/69/d87c60746b393309ca30761f8e2b49473d43450b150cb08f3c6df5c11be5/appdirs-1.4.3.tar.gz"
        }
      }
    },
    {
      "component": {
        "type": "other",
        "other": {
          "name": "python-asn1crypto",
          "version": "0.24.0",
          "downloadUrl": "https://files.pythonhosted.org/packages/fc/f1/8db7daa71f414ddabfa056c4ef792e1461ff655c2ae2928a2b675bfed6b4/asn1crypto-0.24.0.tar.gz"
        }
      }
    },
    {
      "component": {
        "type": "other",
        "other": {
          "name": "python-atomicwrites",
          "version": "1.2.1",
          "downloadUrl": "https://github.com/untitaker/python-atomicwrites/archive/1.2.1.tar.gz"
        }
      }
    },
    {
      "component": {
        "type": "other",
        "other": {
          "name": "python-attrs",
          "version": "18.2.0",
          "downloadUrl": "https://files.pythonhosted.org/packages/0f/9e/26b1d194aab960063b266170e53c39f73ea0d0d3f5ce23313e0ec8ee9bdf/attrs-18.2.0.tar.gz"
        }
      }
    },
    {
      "component": {
        "type": "other",
        "other": {
          "name": "python-backports-ssl_match_hostname",
          "version": "3.5.0.1",
          "downloadUrl": "https://pypi.python.org/packages/76/21/2dc61178a2038a5cb35d14b61467c6ac632791ed05131dda72c20e7b9e23/backports.ssl_match_hostname-3.5.0.1.tar.gz"
        }
      }
    },
    {
      "component": {
        "type": "other",
        "other": {
          "name": "python-bcrypt",
          "version": "3.1.6",
          "downloadUrl": "https://files.pythonhosted.org/packages/ce/3a/3d540b9f5ee8d92ce757eebacf167b9deedb8e30aedec69a2a072b2399bb/bcrypt-3.1.6.tar.gz"
        }
      }
    },
    {
      "component": {
        "type": "other",
        "other": {
          "name": "python-boto3",
          "version": "1.10.21",
          "downloadUrl": "https://github.com/boto/boto3/archive/1.10.21.tar.gz"
        }
      }
    },
    {
      "component": {
        "type": "other",
        "other": {
          "name": "python-botocore",
          "version": "1.13.21",
          "downloadUrl": "https://github.com/boto/botocore/archive/1.13.21.tar.gz"
        }
      }
    },
    {
      "component": {
        "type": "other",
        "other": {
          "name": "python-certifi",
          "version": "2018.10.15",
          "downloadUrl": "https://github.com/certifi/python-certifi/archive/2018.10.15.tar.gz"
        }
      }
    },
    {
      "component": {
        "type": "other",
        "other": {
          "name": "python-cffi",
          "version": "1.14.5",
          "downloadUrl": "https://pypi.python.org/packages/source/c/cffi/cffi-1.14.5.tar.gz"
        }
      }
    },
    {
      "component": {
        "type": "other",
        "other": {
          "name": "python-chardet",
          "version": "3.0.4",
          "downloadUrl": "https://github.com/chardet/chardet/archive/3.0.4.tar.gz"
        }
      }
    },
    {
      "component": {
        "type": "other",
        "other": {
          "name": "python-configobj",
          "version": "5.0.6",
          "downloadUrl": "https://files.pythonhosted.org/packages/64/61/079eb60459c44929e684fa7d9e2fdca403f67d64dd9dbac27296be2e0fab/configobj-5.0.6.tar.gz"
        }
      }
    },
    {
      "component": {
        "type": "other",
        "other": {
          "name": "python-constantly",
          "version": "15.1.0",
          "downloadUrl": "https://files.pythonhosted.org/packages/95/f1/207a0a478c4bb34b1b49d5915e2db574cadc415c9ac3a7ef17e29b2e8951/constantly-15.1.0.tar.gz"
        }
      }
    },
    {
      "component": {
        "type": "other",
        "other": {
          "name": "python-coverage",
          "version": "4.5.1",
          "downloadUrl": "https://files.pythonhosted.org/packages/source/c/coverage/coverage-4.5.1.tar.gz"
        }
      }
    },
    {
      "component": {
        "type": "other",
        "other": {
          "name": "python-cryptography",
          "version": "3.3.2",
          "downloadUrl": "https://pypi.io/packages/source/c/cryptography/cryptography-3.3.2.tar.gz"
        }
      }
    },
    {
      "component": {
        "type": "other",
        "other": {
          "name": "python-daemon",
          "version": "2.2.0",
          "downloadUrl": "https://files.pythonhosted.org/packages/source/p/python-daemon/python-daemon-2.2.0.tar.gz"
        }
      }
    },
    {
      "component": {
        "type": "other",
        "other": {
          "name": "python-dateutil",
          "version": "2.7.3",
          "downloadUrl": "https://files.pythonhosted.org/packages/a0/b0/a4e3241d2dee665fea11baec21389aec6886655cd4db7647ddf96c3fad15/python-dateutil-2.7.3.tar.gz"
        }
      }
    },
    {
      "component": {
        "type": "other",
        "other": {
          "name": "python-defusedxml",
          "version": "0.6.0",
          "downloadUrl": "https://files.pythonhosted.org/packages/a4/5f/f8aa58ca0cf01cbcee728abc9d88bfeb74e95e6cb4334cfd5bed5673ea77/defusedxml-0.6.0.tar.gz"
        }
      }
    },
    {
      "component": {
        "type": "other",
        "other": {
          "name": "python-distro",
          "version": "1.4.0",
          "downloadUrl": "https://github.com/nir0s/distro/archive/v1.4.0.tar.gz"
        }
      }
    },
    {
      "component": {
        "type": "other",
        "other": {
          "name": "python-docopt",
          "version": "0.6.2",
          "downloadUrl": "https://files.pythonhosted.org/packages/source/d/docopt/docopt-0.6.2.tar.gz"
        }
      }
    },
    {
      "component": {
        "type": "other",
        "other": {
          "name": "python-docutils",
          "version": "0.14",
          "downloadUrl": "https://files.pythonhosted.org/packages/source/d/docutils/docutils-0.14.tar.gz"
        }
      }
    },
    {
      "component": {
        "type": "other",
        "other": {
          "name": "python-ecdsa",
          "version": "0.13.3",
          "downloadUrl": "https://pypi.python.org/packages/source/e/ecdsa/ecdsa-0.13.3.tar.gz"
        }
      }
    },
    {
      "component": {
        "type": "other",
        "other": {
          "name": "python-enum34",
          "version": "1.1.6",
          "downloadUrl": "https://pypi.python.org/packages/bf/3e/31d502c25302814a7c2f1d3959d2a3b3f78e509002ba91aea64993936876/enum34-1.1.6.tar.gz"
        }
      }
    },
    {
      "component": {
        "type": "other",
        "other": {
          "name": "python-futures",
          "version": "3.2.0",
          "downloadUrl": "https://files.pythonhosted.org/packages/1f/9e/7b2ff7e965fc654592269f2906ade1c7d705f1bf25b7d469fa153f7d19eb/futures-3.2.0.tar.gz"
        }
      }
    },
    {
      "component": {
        "type": "other",
        "other": {
          "name": "python-gevent",
          "version": "1.3.6",
          "downloadUrl": "https://github.com/gevent/gevent/archive/1.3.6.tar.gz"
        }
      }
    },
    {
      "component": {
        "type": "other",
        "other": {
          "name": "python-cachetools",
          "version": "4.1.1",
          "downloadUrl": "https://pypi.python.org/packages/source/c/cachetools/cachetools-4.1.1.tar.gz"
        }
      }
    },
    {
      "component": {
        "type": "other",
        "other": {
          "name": "python-greenlet",
          "version": "0.4.15",
          "downloadUrl": "https://files.pythonhosted.org/packages/f8/e8/b30ae23b45f69aa3f024b46064c0ac8e5fcb4f22ace0dca8d6f9c8bbe5e7/greenlet-0.4.15.tar.gz"
        }
      }
    },
    {
      "component": {
        "type": "other",
        "other": {
          "name": "python-hyperlink",
          "version": "19.0.0",
          "downloadUrl": "https://github.com/python-hyper/hyperlink/archive/v19.0.0.tar.gz"
        }
      }
    },
    {
      "component": {
        "type": "other",
        "other": {
          "name": "python-hypothesis",
          "version": "3.71.0",
          "downloadUrl": "https://files.pythonhosted.org/packages/65/57/c4e2cc37a7b9de3d57a1cd6c200f931807cfdd9f7e05ef4c67fb9c507d65/hypothesis-3.71.0.tar.gz"
        }
      }
    },
    {
      "component": {
        "type": "other",
        "other": {
          "name": "python-cherrypy",
          "version": "18.6.0",
          "downloadUrl": "https://pypi.io/packages/source/C/CherryPy/CherryPy-18.6.0.tar.gz"
        }
      }
    },
    {
      "component": {
        "type": "other",
        "other": {
          "name": "python-idna",
          "version": "2.7",
          "downloadUrl": "https://github.com/kjd/idna/archive/v2.7.tar.gz"
        }
      }
    },
    {
      "component": {
        "type": "other",
        "other": {
          "name": "python-imagesize",
          "version": "1.1.0",
          "downloadUrl": "https://github.com/shibukawa/imagesize_py/archive/1.1.0.tar.gz"
        }
      }
    },
    {
      "component": {
        "type": "other",
        "other": {
          "name": "python-incremental",
          "version": "17.5.0",
          "downloadUrl": "https://files.pythonhosted.org/packages/source/i/incremental/incremental-17.5.0.tar.gz"
        }
      }
    },
    {
      "component": {
        "type": "other",
        "other": {
          "name": "python-iniparse",
          "version": "0.4",
          "downloadUrl": "https://files.pythonhosted.org/packages/0f/d1/3090ef9be165da5ddb1b0cf2b332d3282588bdd2dd0967e94b547f10055f/iniparse-0.4.tar.gz"
        }
      }
    },
    {
      "component": {
        "type": "other",
        "other": {
          "name": "python-ipaddress",
          "version": "1.0.22",
          "downloadUrl": "https://files.pythonhosted.org/packages/source/i/ipaddress/ipaddress-1.0.22.tar.gz"
        }
      }
    },
    {
      "component": {
        "type": "other",
        "other": {
          "name": "python-ipaddr",
          "version": "2.2.0",
          "downloadUrl": "https://pypi.python.org/packages/source/i/ipaddr/ipaddr-2.2.0.tar.gz"
        }
      }
    },
    {
      "component": {
        "type": "other",
        "other": {
          "name": "python-jinja2",
          "version": "2.10.1",
          "downloadUrl": "https://files.pythonhosted.org/packages/93/ea/d884a06f8c7f9b7afbc8138b762e80479fb17aedbbe2b06515a12de9378d/Jinja2-2.10.1.tar.gz"
        }
      }
    },
    {
      "component": {
        "type": "other",
        "other": {
          "name": "python-jmespath",
          "version": "0.9.3",
          "downloadUrl": "https://pypi.python.org/packages/e5/21/795b7549397735e911b032f255cff5fb0de58f96da794274660bca4f58ef/jmespath-0.9.3.tar.gz"
        }
      }
    },
    {
      "component": {
        "type": "other",
        "other": {
          "name": "python-jsonpatch",
          "version": "1.23",
          "downloadUrl": "https://github.com/stefankoegl/python-json-patch/archive/v1.23.tar.gz"
        }
      }
    },
    {
      "component": {
        "type": "other",
        "other": {
          "name": "python-jsonpointer",
          "version": "2.0",
          "downloadUrl": "https://pypi.python.org/packages/source/j/jsonpointer/jsonpointer-2.0.tar.gz"
        }
      }
    },
    {
      "component": {
        "type": "other",
        "other": {
          "name": "python-jsonschema",
          "version": "2.6.0",
          "downloadUrl": "https://pypi.python.org/packages/source/j/jsonschema/jsonschema-2.6.0.tar.gz"
        }
      }
    },
    {
      "component": {
        "type": "other",
        "other": {
          "name": "python-lockfile",
          "version": "0.12.2",
          "downloadUrl": "https://pypi.python.org/packages/source/l/lockfile/lockfile-0.12.2.tar.gz"
        }
      }
    },
    {
      "component": {
        "type": "other",
        "other": {
          "name": "python-execnet",
          "version": "1.7.1",
          "downloadUrl": "https://pypi.io/packages/source/e/execnet/execnet-1.7.1.tar.gz"
        }
      }
    },
    {
      "component": {
        "type": "other",
        "other": {
          "name": "python-lxml",
          "version": "4.2.4",
          "downloadUrl": "https://files.pythonhosted.org/packages/ca/63/139b710671c1655aed3b20c1e6776118c62e9f9311152f4c6031e12a0554/lxml-4.2.4.tar.gz"
        }
      }
    },
    {
      "component": {
        "type": "other",
        "other": {
          "name": "python-m2r",
          "version": "0.2.0",
          "downloadUrl": "https://github.com/miyakogi/m2r/archive/v0.2.0/m2r-0.2.0.tar.gz"
        }
      }
    },
    {
      "component": {
        "type": "other",
        "other": {
          "name": "python-mako",
          "version": "1.0.7",
          "downloadUrl": "https://files.pythonhosted.org/packages/eb/f3/67579bb486517c0d49547f9697e36582cd19dafb5df9e687ed8e22de57fa/Mako-1.0.7.tar.gz"
        }
      }
    },
    {
      "component": {
        "type": "other",
        "other": {
          "name": "python-google-auth",
          "version": "1.20.1",
          "downloadUrl": "https://pypi.python.org/packages/source/g/google-auth/google-auth-1.20.1.tar.gz"
        }
      }
    },
    {
      "component": {
        "type": "other",
        "other": {
          "name": "python-markupsafe",
          "version": "1.1.1",
          "downloadUrl": "https://pypi.python.org/packages/source/M/MarkupSafe/MarkupSafe-1.1.1.tar.gz"
        }
      }
    },
    {
      "component": {
        "type": "other",
        "other": {
          "name": "python-mistune",
          "version": "0.8.3",
          "downloadUrl": "https://files.pythonhosted.org/packages/source/m/mistune/mistune-0.8.3.tar.gz"
        }
      }
    },
    {
      "component": {
        "type": "other",
        "other": {
          "name": "python-msgpack",
          "version": "0.6.2",
          "downloadUrl": "https://github.com/msgpack/msgpack-python/archive/v0.6.2.tar.gz"
        }
      }
    },
    {
      "component": {
        "type": "other",
        "other": {
          "name": "python-netaddr",
          "version": "0.7.19",
          "downloadUrl": "https://github.com/netaddr/netaddr/archive/netaddr-0.7.19.tar.gz"
        }
      }
    },
    {
      "component": {
        "type": "other",
        "other": {
          "name": "python-netifaces",
          "version": "0.10.9",
          "downloadUrl": "https://pypi.python.org/packages/source/n/netifaces/netifaces-0.10.9.tar.gz"
        }
      }
    },
    {
      "component": {
        "type": "other",
        "other": {
          "name": "python-ntplib",
          "version": "0.3.3",
          "downloadUrl": "https://files.pythonhosted.org/packages/29/8b/85a86e01c510665b0790d3a9fd4532ad98aba9e185a676113a0ae3879350/ntplib-0.3.3.tar.gz"
        }
      }
    },
    {
      "component": {
        "type": "other",
        "other": {
          "name": "python-oauthlib",
          "version": "2.1.0",
          "downloadUrl": "https://files.pythonhosted.org/packages/df/5f/3f4aae7b28db87ddef18afed3b71921e531ca288dc604eb981e9ec9f8853/oauthlib-2.1.0.tar.gz"
        }
      }
    },
    {
      "component": {
        "type": "other",
        "other": {
          "name": "python-packaging",
          "version": "17.1",
          "downloadUrl": "https://files.pythonhosted.org/packages/77/32/439f47be99809c12ef2da8b60a2c47987786d2c6c9205549dd6ef95df8bd/packaging-17.1.tar.gz"
        }
      }
    },
    {
      "component": {
        "type": "other",
        "other": {
          "name": "python-pam",
          "version": "1.8.4",
          "downloadUrl": "https://pypi.python.org/packages/source/p/python-pam/python-pam-1.8.4.tar.gz"
        }
      }
    },
    {
      "component": {
        "type": "other",
        "other": {
          "name": "python-pbr",
          "version": "5.1.2",
          "downloadUrl": "https://pypi.io/packages/source/p/pbr/pbr-5.1.2.tar.gz"
        }
      }
    },
    {
      "component": {
        "type": "other",
        "other": {
          "name": "python-pexpect",
          "version": "4.8.0",
          "downloadUrl": "https://github.com/pexpect/pexpect/archive/4.8.0/pexpect-4.8.0.tar.gz"
        }
      }
    },
    {
      "component": {
        "type": "other",
        "other": {
          "name": "python-pip",
          "version": "19.2",
          "downloadUrl": "https://files.pythonhosted.org/packages/41/13/b6e68eae78405af6e4e9a93319ae5bb371057786f1590b157341f7542d7d/pip-19.2.tar.gz"
        }
      }
    },
    {
      "component": {
        "type": "other",
        "other": {
          "name": "python-ply",
          "version": "3.11",
          "downloadUrl": "http://www.dabeaz.com/ply/ply-3.11.tar.gz"
        }
      }
    },
    {
      "component": {
        "type": "other",
        "other": {
          "name": "python-prettytable",
          "version": "0.7.2",
          "downloadUrl": "https://storage.googleapis.com/google-code-archive-downloads/v2/code.google.com/prettytable/prettytable-0.7.2.tar.gz"
        }
      }
    },
    {
      "component": {
        "type": "other",
        "other": {
          "name": "python-jwt",
          "version": "1.7.1",
          "downloadUrl": "https://files.pythonhosted.org/packages/2f/38/ff37a24c0243c5f45f5798bd120c0f873eeed073994133c084e1cf13b95c/PyJWT-1.7.1.tar.gz"
        }
      }
    },
    {
      "component": {
        "type": "other",
        "other": {
          "name": "python-kubernetes",
          "version": "11.0.0",
          "downloadUrl": "https://github.com/kubernetes-client/python/archive/v11.0.0.tar.gz"
        }
      }
    },
    {
      "component": {
        "type": "other",
        "other": {
          "name": "python-psutil",
          "version": "5.6.3",
          "downloadUrl": "https://github.com/giampaolo/psutil/archive/release-5.6.3.tar.gz"
        }
      }
    },
    {
      "component": {
        "type": "other",
        "other": {
          "name": "python-logutils",
          "version": "0.3.5",
          "downloadUrl": "https://pypi.io/packages/source/l/logutils/logutils-0.3.5.tar.gz"
        }
      }
    },
    {
      "component": {
        "type": "other",
        "other": {
          "name": "python-psycopg2",
          "version": "2.7.5",
          "downloadUrl": "https://files.pythonhosted.org/packages/source/p/psycopg2/psycopg2-2.7.5.tar.gz"
        }
      }
    },
    {
      "component": {
        "type": "other",
        "other": {
          "name": "python-ptyprocess",
          "version": "0.7.0",
          "downloadUrl": "https://pypi.io/packages/source/p/ptyprocess/ptyprocess-0.7.0.tar.gz"
        }
      }
    },
    {
      "component": {
        "type": "other",
        "other": {
          "name": "python-pyasn1",
          "version": "0.4.4",
          "downloadUrl": "https://files.pythonhosted.org/packages/10/46/059775dc8e50f722d205452bced4b3cc965d27e8c3389156acd3b1123ae3/pyasn1-0.4.4.tar.gz"
        }
      }
    },
    {
      "component": {
        "type": "other",
        "other": {
          "name": "python-pycodestyle",
          "version": "2.5.0",
          "downloadUrl": "https://files.pythonhosted.org/packages/1c/d1/41294da5915f4cae7f4b388cea6c2cd0d6cd53039788635f6875dfe8c72f/pycodestyle-2.5.0.tar.gz"
        }
      }
    },
    {
      "component": {
        "type": "other",
        "other": {
          "name": "python-pycparser",
          "version": "2.18",
          "downloadUrl": "https://pypi.python.org/packages/source/p/pycparser/pycparser-2.18.tar.gz"
        }
      }
    },
    {
      "component": {
        "type": "other",
        "other": {
          "name": "python-pycurl",
          "version": "7.43.0.2",
          "downloadUrl": "https://dl.bintray.com/pycurl/pycurl/pycurl-7.43.0.2.tar.gz"
        }
      }
    },
    {
      "component": {
        "type": "other",
        "other": {
          "name": "python-pygments",
          "version": "2.4.2",
          "downloadUrl": "https://files.pythonhosted.org/packages/source/P/Pygments/Pygments-2.4.2.tar.gz"
        }
      }
    },
    {
      "component": {
        "type": "other",
        "other": {
          "name": "python-pynacl",
          "version": "1.3.0",
          "downloadUrl": "https://files.pythonhosted.org/packages/61/ab/2ac6dea8489fa713e2b4c6c5b549cc962dd4a842b5998d9e80cf8440b7cd/PyNaCl-1.3.0.tar.gz"
        }
      }
    },
    {
      "component": {
        "type": "other",
        "other": {
          "name": "python-py",
          "version": "1.10.0",
          "downloadUrl": "https://files.pythonhosted.org/packages/0d/8c/50e9f3999419bb7d9639c37e83fa9cdcf0f601a9d407162d6c37ad60be71/py-1.10.0.tar.gz"
        }
      }
    },
    {
      "component": {
        "type": "other",
        "other": {
          "name": "python-nocasedict",
          "version": "0.5.0",
          "downloadUrl": "https://github.com/pywbem/nocasedict/archive/0.5.0.tar.gz"
        }
      }
    },
    {
      "component": {
        "type": "other",
        "other": {
          "name": "python-pyvmomi",
          "version": "6.7.3",
          "downloadUrl": "https://github.com/vmware/pyvmomi/archive/6.7.3.tar.gz"
        }
      }
    },
    {
      "component": {
        "type": "other",
        "other": {
          "name": "python-requests",
          "version": "2.22.0",
          "downloadUrl": "http://github.com/requests/requests/archive/v2.22.0/requests-v2.22.0.tar.gz"
        }
      }
    },
    {
      "component": {
        "type": "other",
        "other": {
          "name": "python-setuptools",
          "version": "40.2.0",
          "downloadUrl": "https://files.pythonhosted.org/packages/ef/1d/201c13e353956a1c840f5d0fbf0461bd45bbd678ea4843ebf25924e8984c/setuptools-40.2.0.zip"
        }
      }
    },
    {
      "component": {
        "type": "other",
        "other": {
          "name": "python-setuptools_scm",
          "version": "3.1.0",
          "downloadUrl": "https://files.pythonhosted.org/packages/source/s/setuptools_scm/setuptools_scm-3.1.0.tar.gz"
        }
      }
    },
    {
      "component": {
        "type": "other",
        "other": {
          "name": "python-simplejson",
          "version": "3.17.0",
          "downloadUrl": "https://pypi.python.org/packages/source/s/simplejson/simplejson-3.17.0.tar.gz"
        }
      }
    },
    {
      "component": {
        "type": "other",
        "other": {
          "name": "python-pecan",
          "version": "1.4.0",
          "downloadUrl": "https://pypi.io/packages/source/p/pecan/pecan-1.4.0.tar.gz"
        }
      }
    },
    {
      "component": {
        "type": "other",
        "other": {
          "name": "python-six",
          "version": "1.11.0",
          "downloadUrl": "https://pypi.python.org/packages/source/s/six/six-1.11.0.tar.gz"
        }
      }
    },
    {
      "component": {
        "type": "other",
        "other": {
          "name": "python-snowballstemmer",
          "version": "1.2.1",
          "downloadUrl": "https://pypi.python.org/packages/20/6b/d2a7cb176d4d664d94a6debf52cd8dbae1f7203c8e42426daa077051d59c/snowballstemmer-1.2.1.tar.gz"
        }
      }
    },
    {
      "component": {
        "type": "other",
        "other": {
          "name": "python-sphinx",
          "version": "1.7.9",
          "downloadUrl": "https://github.com/sphinx-doc/sphinx/archive/v1.7.9.tar.gz"
        }
      }
    },
    {
      "component": {
        "type": "other",
        "other": {
          "name": "python-sphinx-theme-alabaster",
          "version": "0.7.11",
          "downloadUrl": "https://files.pythonhosted.org/packages/3f/46/9346ea429931d80244ab7f11c4fce83671df0b7ae5a60247a2b588592c46/alabaster-0.7.11.tar.gz"
        }
      }
    },
    {
      "component": {
        "type": "other",
        "other": {
          "name": "python-sqlalchemy",
          "version": "1.3.2",
          "downloadUrl": "https://files.pythonhosted.org/packages/source/S/SQLAlchemy/SQLAlchemy-1.3.2.tar.gz"
        }
      }
    },
    {
      "component": {
        "type": "other",
        "other": {
          "name": "python-twisted",
          "version": "19.2.1",
          "downloadUrl": "https://pypi.python.org/packages/source/T/Twisted/Twisted-19.2.1.tar.bz2"
        }
      }
    },
    {
      "component": {
        "type": "other",
        "other": {
          "name": "python-typing",
          "version": "3.6.6",
          "downloadUrl": "https://files.pythonhosted.org/packages/bf/9b/2bf84e841575b633d8d91ad923e198a415e3901f228715524689495b4317/typing-3.6.6.tar.gz"
        }
      }
    },
    {
      "component": {
        "type": "other",
        "other": {
          "name": "python-urllib3",
          "version": "1.25.9",
          "downloadUrl": "https://github.com/shazow/urllib3/archive/1.25.9/urllib3-1.25.9.tar.gz"
        }
      }
    },
    {
      "component": {
        "type": "other",
        "other": {
          "name": "python-vcversioner",
          "version": "2.16.0.0",
          "downloadUrl": "https://pypi.python.org/packages/source/v/vcversioner/vcversioner-2.16.0.0.tar.gz"
        }
      }
    },
    {
      "component": {
        "type": "other",
        "other": {
          "name": "python-virtualenv",
          "version": "16.0.0",
          "downloadUrl": "https://files.pythonhosted.org/packages/33/bc/fa0b5347139cd9564f0d44ebd2b147ac97c36b2403943dbee8a25fd74012/virtualenv-16.0.0.tar.gz"
        }
      }
    },
    {
      "component": {
        "type": "other",
        "other": {
          "name": "python-wcwidth",
          "version": "0.1.7",
          "downloadUrl": "https://files.pythonhosted.org/packages/source/w/wcwidth/wcwidth-0.1.7.tar.gz"
        }
      }
    },
    {
      "component": {
        "type": "other",
        "other": {
          "name": "python-webob",
          "version": "1.8.5",
          "downloadUrl": "https://files.pythonhosted.org/packages/9d/1a/0c89c070ee2829c934cb6c7082287c822e28236a4fcf90063e6be7c35532/WebOb-1.8.5.tar.gz"
        }
      }
    },
    {
      "component": {
        "type": "other",
        "other": {
          "name": "python-websocket-client",
          "version": "0.56.0",
          "downloadUrl": "https://files.pythonhosted.org/packages/c5/01/8c9c7de6c46f88e70b5a3276c791a2be82ae83d8e0d0cc030525ee2866fd/websocket_client-0.56.0.tar.gz"
        }
      }
    },
    {
      "component": {
        "type": "other",
        "other": {
          "name": "python-pywbem",
          "version": "1.0.1",
          "downloadUrl": "https://github.com/pywbem/pywbem/archive/1.0.1.tar.gz"
        }
      }
    },
    {
      "component": {
        "type": "other",
        "other": {
          "name": "python-remoto",
          "version": "1.2.0",
          "downloadUrl": "https://pypi.io/packages/source/r/remoto/remoto-1.2.0.tar.gz"
        }
      }
    },
    {
      "component": {
        "type": "other",
        "other": {
          "name": "python-repoze-lru",
          "version": "0.7",
          "downloadUrl": "https://pypi.io/packages/source/r/remoto/remoto-0.7.tar.gz"
        }
      }
    },
    {
      "component": {
        "type": "other",
        "other": {
          "name": "python-werkzeug",
          "version": "0.14.1",
          "downloadUrl": "https://files.pythonhosted.org/packages/9f/08/a3bb1c045ec602dc680906fc0261c267bed6b3bb4609430aff92c3888ec8/Werkzeug-0.14.1.tar.gz"
        }
      }
    },
    {
      "component": {
        "type": "other",
        "other": {
          "name": "python-routes",
          "version": "2.4.1",
          "downloadUrl": "https://pypi.io/packages/source/R/Routes/Routes-2.4.1.tar.gz"
        }
      }
    },
    {
      "component": {
        "type": "other",
        "other": {
          "name": "python-rsa",
          "version": "4.7.2",
          "downloadUrl": "https://pypi.python.org/packages/source/r/rsa/rsa-4.7.2.tar.gz"
        }
      }
    },
    {
      "component": {
        "type": "other",
        "other": {
          "name": "python-zope-interface",
          "version": "4.7.2",
          "downloadUrl": "https://pypi.python.org/packages/source/z/zope.interface/zope.interface-4.7.2.tar.gz"
        }
      }
    },
    {
      "component": {
        "type": "other",
        "other": {
          "name": "pytz",
          "version": "2018.5",
          "downloadUrl": "https://files.pythonhosted.org/packages/source/p/pytz/pytz-2018.5.tar.gz"
        }
      }
    },
    {
      "component": {
        "type": "other",
        "other": {
          "name": "PyYAML",
          "version": "3.13",
          "downloadUrl": "http://pyyaml.org/download/pyyaml/PyYAML-3.13.tar.gz"
        }
      }
    },
    {
      "component": {
        "type": "other",
        "other": {
          "name": "qemu-kvm",
          "version": "4.2.0",
          "downloadUrl": "https://download.qemu.org/qemu-4.2.0.tar.xz"
        }
      }
    },
    {
      "component": {
        "type": "other",
        "other": {
          "name": "qt5-qtbase",
          "version": "5.12.5",
          "downloadUrl": "https://download.qt.io/official_releases/qt/5.12/5.12.5/submodules/qtbase-everywhere-src-5.12.5.tar.xz"
        }
      }
    },
    {
      "component": {
        "type": "other",
        "other": {
          "name": "qt5-qtdeclarative",
          "version": "5.12.5",
          "downloadUrl": "https://download.qt.io/official_releases/qt/5.12/5.12.5/submodules/qtdeclarative-everywhere-src-5.12.5.tar.xz"
        }
      }
    },
    {
      "component": {
        "type": "other",
        "other": {
          "name": "python-sphinxcontrib-websupport",
          "version": "1.1.2",
          "downloadUrl": " https://github.com/sphinx-doc/sphinxcontrib-websupport/archive/1.1.2.tar.gz"
        }
      }
    },
    {
      "component": {
        "type": "other",
        "other": {
          "name": "qt5-qtsvg",
          "version": "5.12.5",
          "downloadUrl": "https://download.qt.io/official_releases/qt/5.12/5.12.5/submodules/qtsvg-everywhere-src-5.12.5.tar.xz"
        }
      }
    },
    {
      "component": {
        "type": "other",
        "other": {
          "name": "qt5-qttools",
          "version": "5.12.5",
          "downloadUrl": "https://download.qt.io/official_releases/qt/5.12/5.12.5/submodules/qttools-everywhere-src-5.12.5.tar.xz"
        }
      }
    },
    {
      "component": {
        "type": "other",
        "other": {
          "name": "rapidjson",
          "version": "1.0.2",
          "downloadUrl": "https://github.com/Tencent/rapidjson/archive/v1.0.2.tar.gz"
        }
      }
    },
    {
      "component": {
        "type": "other",
        "other": {
          "name": "rapidjson",
          "version": "1.1.0",
          "downloadUrl": "https://github.com/Tencent/rapidjson/archive/v1.1.0.tar.gz"
        }
      }
    },
    {
      "component": {
        "type": "other",
        "other": {
          "name": "readline",
          "version": "7.0",
          "downloadUrl": "http://ftp.gnu.org/gnu/readline/readline-7.0.tar.gz"
        }
      }
    },
    {
      "component": {
        "type": "other",
        "other": {
          "name": "redis",
          "version": "5.0.5",
          "downloadUrl": "http://download.redis.io/releases/redis-5.0.5.tar.gz"
        }
      }
    },
    {
      "component": {
        "type": "other",
        "other": {
          "name": "rng-tools",
          "version": "5",
          "downloadUrl": "https://github.com/nhorman/rng-tools/archive/rng-tools-5.tar.gz"
        }
      }
    },
    {
      "component": {
        "type": "other",
        "other": {
          "name": "rocksdb",
          "version": "6.7.3",
          "downloadUrl": "https://github.com/facebook/rocksdb/archive/v6.7.3.tar.gz"
        }
      }
    },
    {
      "component": {
        "type": "other",
        "other": {
          "name": "rpcbind",
          "version": "1.2.5",
          "downloadUrl": "http://downloads.sourceforge.net/rpcbind/rpcbind-1.2.5.tar.bz2"
        }
      }
    },
    {
      "component": {
        "type": "other",
        "other": {
          "name": "rpcsvc-proto",
          "version": "1.4",
          "downloadUrl": "https://github.com/thkukuk/rpcsvc-proto/releases/download/v1.4/rpcsvc-proto-1.4.tar.gz"
        }
      }
    },
    {
      "component": {
        "type": "other",
        "other": {
          "name": "rpm-ostree",
          "version": "2019.3",
          "downloadUrl": "https://github.com/projectatomic/rpm-ostree/releases/download/v2019.3/rpm-ostree-2019.3.tar.xz"
        }
      }
    },
    {
      "component": {
        "type": "other",
        "other": {
          "name": "rpm",
          "version": "4.14.2",
          "downloadUrl": "https://github.com/rpm-software-management/rpm/archive/rpm-4.14.2-release.tar.gz"
        }
      }
    },
    {
      "component": {
        "type": "other",
        "other": {
          "name": "rrdtool",
          "version": "1.7.0",
          "downloadUrl": "https://github.com/oetiker/rrdtool-1.x/releases/download/v1.7.0/rrdtool-1.7.0.tar.gz"
        }
      }
    },
    {
      "component": {
        "type": "other",
        "other": {
          "name": "rsync",
          "version": "3.1.3",
          "downloadUrl": "https://download.samba.org/pub/rsync/src/rsync-3.1.3.tar.gz"
        }
      }
    },
    {
      "component": {
        "type": "other",
        "other": {
          "name": "rsyslog",
          "version": "8.37.0",
          "downloadUrl": "http://www.rsyslog.com/files/download/rsyslog/rsyslog-8.37.0.tar.gz"
        }
      }
    },
    {
      "component": {
        "type": "other",
        "other": {
          "name": "rubygem-addressable",
          "version": "2.7.0",
          "downloadUrl": "https://rubygems.org/downloads/addressable-2.7.0.gem"
        }
      }
    },
    {
      "component": {
        "type": "other",
        "other": {
          "name": "rubygem-async",
          "version": "1.27.0",
          "downloadUrl": "https://rubygems.org/downloads/async-1.27.0.gem"
        }
      }
    },
    {
      "component": {
        "type": "other",
        "other": {
          "name": "rubygem-async-http",
          "version": "0.50.13",
          "downloadUrl": "https://rubygems.org/downloads/async-http-0.50.13.gem"
        }
      }
    },
    {
      "component": {
        "type": "other",
        "other": {
          "name": "rubygem-async-io",
          "version": "1.30.1",
          "downloadUrl": "https://rubygems.org/downloads/async-io-1.30.1.gem"
        }
      }
    },
    {
      "component": {
        "type": "other",
        "other": {
          "name": "rubygem-async-pool",
          "version": "0.3.3",
          "downloadUrl": "https://rubygems.org/downloads/async-pool-0.3.3.gem"
        }
      }
    },
    {
      "component": {
        "type": "other",
        "other": {
          "name": "rubygem-aws-eventstream",
          "version": "1.1.0",
          "downloadUrl": "https://rubygems.org/downloads/aws-eventstream-1.1.0.gem"
        }
      }
    },
    {
      "component": {
        "type": "other",
        "other": {
          "name": "rubygem-aws-partitions",
          "version": "1.288.0",
          "downloadUrl": "https://rubygems.org/downloads/aws-partitions-1.288.0.gem"
        }
      }
    },
    {
      "component": {
        "type": "other",
        "other": {
          "name": "rubygem-aws-sdk-core",
          "version": "3.92.0",
          "downloadUrl": "https://rubygems.org/downloads/aws-sdk-core-3.92.0.gem"
        }
      }
    },
    {
      "component": {
        "type": "other",
        "other": {
          "name": "rubygem-aws-sdk-kms",
          "version": "1.30.0",
          "downloadUrl": "https://rubygems.org/downloads/aws-sdk-kms-1.30.0.gem"
        }
      }
    },
    {
      "component": {
        "type": "other",
        "other": {
          "name": "rubygem-aws-sdk-s3",
          "version": "1.61.1",
          "downloadUrl": "https://rubygems.org/downloads/aws-sdk-s3-1.61.1.gem"
        }
      }
    },
    {
      "component": {
        "type": "other",
        "other": {
          "name": "rubygem-aws-sdk-sqs",
          "version": "1.24.0",
          "downloadUrl": "https://rubygems.org/downloads/aws-sdk-sqs-1.24.0.gem"
        }
      }
    },
    {
      "component": {
        "type": "other",
        "other": {
          "name": "rubygem-aws-sigv4",
          "version": "1.1.1",
          "downloadUrl": "https://rubygems.org/downloads/aws-sigv4-1.1.1.gem"
        }
      }
    },
    {
      "component": {
        "type": "other",
        "other": {
          "name": "rubygem-bundler",
          "version": "2.1.4",
          "downloadUrl": "https://rubygems.org/downloads/bundler-2.1.4.gem"
        }
      }
    },
    {
      "component": {
        "type": "other",
        "other": {
          "name": "rubygem-concurrent-ruby",
          "version": "1.1.7",
          "downloadUrl": "https://rubygems.org/downloads/concurrent-ruby-1.1.7.gem"
        }
      }
    },
    {
      "component": {
        "type": "other",
        "other": {
          "name": "rubygem-console",
          "version": "1.10.1",
          "downloadUrl": "https://rubygems.org/downloads/console-1.10.1.gem"
        }
      }
    },
    {
      "component": {
        "type": "other",
        "other": {
          "name": "rubygem-cool.io",
          "version": "1.6.0",
          "downloadUrl": "https://rubygems.org/downloads/cool.io-1.6.0.gem"
        }
      }
    },
    {
      "component": {
        "type": "other",
        "other": {
          "name": "rubygem-digest-crc",
          "version": "0.6.1",
          "downloadUrl": "https://rubygems.org/downloads/digest-crc-0.6.1.gem"
        }
      }
    },
    {
      "component": {
        "type": "other",
        "other": {
          "name": "rubygem-elasticsearch",
          "version": "7.6.0",
          "downloadUrl": "https://rubygems.org/downloads/elasticsearch-7.6.0.gem"
        }
      }
    },
    {
      "component": {
        "type": "other",
        "other": {
          "name": "rubygem-elasticsearch-api",
          "version": "7.6.0",
          "downloadUrl": "https://rubygems.org/downloads/elasticsearch-api-7.6.0.gem"
        }
      }
    },
    {
      "component": {
        "type": "other",
        "other": {
          "name": "rubygem-elasticsearch-transport",
          "version": "7.6.0",
          "downloadUrl": "https://rubygems.org/downloads/elasticsearch-transport-7.6.0.gem"
        }
      }
    },
    {
      "component": {
        "type": "other",
        "other": {
          "name": "rubygem-excon",
          "version": "0.78.0",
          "downloadUrl": "https://rubygems.org/downloads/excon-0.78.0.gem"
        }
      }
    },
    {
      "component": {
        "type": "other",
        "other": {
          "name": "rubygem-faraday",
          "version": "1.1.0",
          "downloadUrl": "https://rubygems.org/downloads/faraday-1.1.0.gem"
        }
      }
    },
    {
      "component": {
        "type": "other",
        "other": {
          "name": "rubygem-ffi",
          "version": "1.13.1",
          "downloadUrl": "https://rubygems.org/downloads/ffi-1.13.1.gem"
        }
      }
    },
    {
      "component": {
        "type": "other",
        "other": {
          "name": "rubygem-fiber-local",
          "version": "1.0.0",
          "downloadUrl": "https://rubygems.org/downloads/fiber-local-1.0.0.gem"
        }
      }
    },
    {
      "component": {
        "type": "other",
        "other": {
          "name": "rubygem-fluent-config-regexp-type",
          "version": "1.0.0",
          "downloadUrl": "https://rubygems.org/downloads/fluent-config-regexp-type-1.0.0.gem"
        }
      }
    },
    {
      "component": {
        "type": "other",
        "other": {
          "name": "rubygem-fluent-logger",
          "version": "0.9.0",
          "downloadUrl": "https://rubygems.org/downloads/fluent-logger-0.9.0.gem"
        }
      }
    },
    {
      "component": {
        "type": "other",
        "other": {
          "name": "rubygem-fluent-plugin-elasticsearch",
          "version": "4.0.7",
          "downloadUrl": "https://rubygems.org/downloads/fluent-plugin-elasticsearch-4.0.7.gem"
        }
      }
    },
    {
      "component": {
        "type": "other",
        "other": {
          "name": "rubygem-fluent-plugin-kafka",
          "version": "0.13.0",
          "downloadUrl": "https://rubygems.org/downloads/fluent-plugin-kafka-0.13.0.gem"
        }
      }
    },
    {
      "component": {
        "type": "other",
        "other": {
          "name": "rubygem-fluent-plugin-prometheus",
          "version": "1.7.3",
          "downloadUrl": "https://rubygems.org/downloads/fluent-plugin-prometheus-1.7.3.gem"
        }
      }
    },
    {
      "component": {
        "type": "other",
        "other": {
          "name": "rubygem-fluent-plugin-prometheus_pushgateway",
          "version": "0.0.2",
          "downloadUrl": "https://rubygems.org/downloads/fluent-plugin-prometheus_pushgateway-0.0.2.gem"
        }
      }
    },
    {
      "component": {
        "type": "other",
        "other": {
          "name": "rubygem-fluent-plugin-record-modifier",
          "version": "2.1.0",
          "downloadUrl": "https://rubygems.org/downloads/fluent-plugin-record-modifier-2.1.0.gem"
        }
      }
    },
    {
      "component": {
        "type": "other",
        "other": {
          "name": "rubygem-fluent-plugin-rewrite-tag-filter",
          "version": "2.3.0",
          "downloadUrl": "https://rubygems.org/downloads/fluent-plugin-rewrite-tag-filter-2.3.0.gem"
        }
      }
    },
    {
      "component": {
        "type": "other",
        "other": {
          "name": "rubygem-fluent-plugin-s3",
          "version": "1.3.0",
          "downloadUrl": "https://rubygems.org/downloads/fluent-plugin-s3-1.3.0.gem"
        }
      }
    },
    {
      "component": {
        "type": "other",
        "other": {
          "name": "rubygem-fluent-plugin-systemd",
          "version": "1.0.2",
          "downloadUrl": "https://rubygems.org/downloads/fluent-plugin-systemd-1.0.2.gem"
        }
      }
    },
    {
      "component": {
        "type": "other",
        "other": {
          "name": "rubygem-fluent-plugin-td",
          "version": "1.1.0",
          "downloadUrl": "https://rubygems.org/downloads/fluent-plugin-td-1.1.0.gem"
        }
      }
    },
    {
      "component": {
        "type": "other",
        "other": {
          "name": "rubygem-fluent-plugin-webhdfs",
          "version": "1.2.4",
          "downloadUrl": "https://rubygems.org/downloads/fluent-plugin-webhdfs-1.2.4.gem"
        }
      }
    },
    {
      "component": {
        "type": "other",
        "other": {
          "name": "rubygem-fluentd",
          "version": "1.11.0",
          "downloadUrl": "https://rubygems.org/downloads/fluentd-1.11.0.gem"
        }
      }
    },
    {
      "component": {
        "type": "other",
        "other": {
          "name": "rubygem-hirb",
          "version": "0.7.3",
          "downloadUrl": "https://rubygems.org/downloads/hirb-0.7.3.gem"
        }
      }
    },
    {
      "component": {
        "type": "other",
        "other": {
          "name": "rubygem-http_parser.rb",
          "version": "0.6.0",
          "downloadUrl": "https://rubygems.org/downloads/http_parser.rb-0.6.0.gem"
        }
      }
    },
    {
      "component": {
        "type": "other",
        "other": {
          "name": "rubygem-httpclient",
          "version": "2.8.2.4",
          "downloadUrl": "https://rubygems.org/downloads/httpclient-2.8.2.4.gem"
        }
      }
    },
    {
      "component": {
        "type": "other",
        "other": {
          "name": "rubygem-jmespath",
          "version": "1.4.0",
          "downloadUrl": "https://rubygems.org/downloads/jmespath-1.4.0.gem"
        }
      }
    },
    {
      "component": {
        "type": "other",
        "other": {
          "name": "rubygem-ltsv",
          "version": "0.1.2",
          "downloadUrl": "https://rubygems.org/downloads/ltsv-0.1.2.gem"
        }
      }
    },
    {
      "component": {
        "type": "other",
        "other": {
          "name": "rubygem-mini_portile2",
          "version": "2.5.0",
          "downloadUrl": "https://rubygems.org/downloads/mini_portile2-2.5.0.gem"
        }
      }
    },
    {
      "component": {
        "type": "other",
        "other": {
          "name": "rubygem-msgpack",
          "version": "1.3.3",
          "downloadUrl": "https://rubygems.org/downloads/msgpack-1.3.3.gem"
        }
      }
    },
    {
      "component": {
        "type": "other",
        "other": {
          "name": "rubygem-multi_json",
          "version": "1.15.0",
          "downloadUrl": "https://rubygems.org/downloads/multi_json-1.15.0.gem"
        }
      }
    },
    {
      "component": {
        "type": "other",
        "other": {
          "name": "rubygem-multipart-post",
          "version": "2.1.1",
          "downloadUrl": "https://rubygems.org/downloads/multipart-post-2.1.1.gem"
        }
      }
    },
    {
      "component": {
        "type": "other",
        "other": {
          "name": "rubygem-nio4r",
          "version": "2.5.4",
          "downloadUrl": "https://rubygems.org/downloads/nio4r-2.5.4.gem"
        }
      }
    },
    {
      "component": {
        "type": "other",
        "other": {
          "name": "rubygem-nokogiri",
          "version": "1.11.0.rc2",
          "downloadUrl": "https://rubygems.org/downloads/nokogiri-1.11.0.rc2.gem"
        }
      }
    },
    {
      "component": {
        "type": "other",
        "other": {
          "name": "rubygem-oj",
          "version": "3.10.6",
          "downloadUrl": "https://rubygems.org/downloads/oj-3.10.6.gem"
        }
      }
    },
    {
      "component": {
        "type": "other",
        "other": {
          "name": "rubygem-parallel",
          "version": "1.20.1",
          "downloadUrl": "https://rubygems.org/downloads/parallel-1.20.1.gem"
        }
      }
    },
    {
      "component": {
        "type": "other",
        "other": {
          "name": "rubygem-prometheus-client",
          "version": "0.9.0",
          "downloadUrl": "https://rubygems.org/downloads/prometheus-client-0.9.0.gem"
        }
      }
    },
    {
      "component": {
        "type": "other",
        "other": {
          "name": "rubygem-protocol-hpack",
          "version": "1.4.2",
          "downloadUrl": "https://rubygems.org/downloads/protocol-hpack-1.4.2.gem"
        }
      }
    },
    {
      "component": {
        "type": "other",
        "other": {
          "name": "rubygem-protocol-http",
          "version": "0.17.0",
          "downloadUrl": "https://rubygems.org/downloads/protocol-http-0.17.0.gem"
        }
      }
    },
    {
      "component": {
        "type": "other",
        "other": {
          "name": "rubygem-protocol-http1",
          "version": "0.11.1",
          "downloadUrl": "https://rubygems.org/downloads/protocol-http1-0.11.1.gem"
        }
      }
    },
    {
      "component": {
        "type": "other",
        "other": {
          "name": "rubygem-protocol-http2",
          "version": "0.13.2",
          "downloadUrl": "https://rubygems.org/downloads/protocol-http2-0.13.2.gem"
        }
      }
    },
    {
      "component": {
        "type": "other",
        "other": {
          "name": "python-yamlloader",
          "version": "0.5.4",
          "downloadUrl": "https://github.com/Phynix/yamlloader/archive/0.5.4.tar.gz"
        }
      }
    },
    {
      "component": {
        "type": "other",
        "other": {
          "name": "rsyslog",
          "version": "8.37.0",
          "downloadUrl": "http://www.rsyslog.com/files/download/rsyslog/rsyslog-8.37.0.tar.gz"
        }
      }
    },
    {
      "component": {
        "type": "other",
        "other": {
          "name": "rubygem-public_suffix",
          "version": "4.0.6",
          "downloadUrl": "https://rubygems.org/downloads/public_suffix-4.0.6.gem"
        }
      }
    },
    {
      "component": {
        "type": "other",
        "other": {
          "name": "rubygem-quantile",
          "version": "0.2.1",
          "downloadUrl": "https://rubygems.org/downloads/quantile-0.2.1.gem"
        }
      }
    },
    {
      "component": {
        "type": "other",
        "other": {
          "name": "rubygem-rake",
          "version": "13.0.1",
          "downloadUrl": "https://rubygems.org/downloads/rake-13.0.1.gem"
        }
      }
    },
    {
      "component": {
        "type": "other",
        "other": {
          "name": "rubygem-rdkafka",
          "version": "0.7.0",
          "downloadUrl": "https://rubygems.org/downloads/rdkafka-0.7.0.gem"
        }
      }
    },
    {
      "component": {
        "type": "other",
        "other": {
          "name": "rubygem-ruby-kafka",
          "version": "1.0.0",
          "downloadUrl": "https://rubygems.org/downloads/ruby-kafka-1.0.0.gem"
        }
      }
    },
    {
      "component": {
        "type": "other",
        "other": {
          "name": "rubygem-ruby-progressbar",
          "version": "1.10.1",
          "downloadUrl": "https://rubygems.org/downloads/ruby-progressbar-1.10.1.gem"
        }
      }
    },
    {
      "component": {
        "type": "other",
        "other": {
          "name": "rubygem-ruby2_keywords",
          "version": "0.0.2",
          "downloadUrl": "https://rubygems.org/downloads/ruby2_keywords-0.0.2.gem"
        }
      }
    },
    {
      "component": {
        "type": "other",
        "other": {
          "name": "rubygem-rubyzip",
          "version": "1.3.0",
          "downloadUrl": "https://rubygems.org/downloads/rubyzip-1.3.0.gem"
        }
      }
    },
    {
      "component": {
        "type": "other",
        "other": {
          "name": "rubygem-serverengine",
          "version": "2.2.1",
          "downloadUrl": "https://rubygems.org/downloads/serverengine-2.2.1.gem"
        }
      }
    },
    {
      "component": {
        "type": "other",
        "other": {
          "name": "rubygem-sigdump",
          "version": "0.2.4",
          "downloadUrl": "https://rubygems.org/downloads/sigdump-0.2.4.gem"
        }
      }
    },
    {
      "component": {
        "type": "other",
        "other": {
          "name": "rubygem-strptime",
          "version": "0.2.5",
          "downloadUrl": "https://rubygems.org/downloads/strptime-0.2.5.gem"
        }
      }
    },
    {
      "component": {
        "type": "other",
        "other": {
          "name": "rubygem-systemd-journal",
          "version": "1.3.3",
          "downloadUrl": "https://rubygems.org/downloads/systemd-journal-1.3.3.gem"
        }
      }
    },
    {
      "component": {
        "type": "other",
        "other": {
          "name": "rubygem-td",
          "version": "0.16.8",
          "downloadUrl": "https://rubygems.org/downloads/td-0.16.8.gem"
        }
      }
    },
    {
      "component": {
        "type": "other",
        "other": {
          "name": "rubygem-td-client",
          "version": "1.0.7",
          "downloadUrl": "https://rubygems.org/downloads/td-client-1.0.7.gem"
        }
      }
    },
    {
      "component": {
        "type": "other",
        "other": {
          "name": "rubygem-td-logger",
          "version": "0.3.27",
          "downloadUrl": "https://rubygems.org/downloads/td-logger-0.3.27.gem"
        }
      }
    },
    {
      "component": {
        "type": "other",
        "other": {
          "name": "rubygem-timers",
          "version": "4.3.2",
          "downloadUrl": "https://rubygems.org/downloads/timers-4.3.2.gem"
        }
      }
    },
    {
      "component": {
        "type": "other",
        "other": {
          "name": "rubygem-tzinfo",
          "version": "2.0.2",
          "downloadUrl": "https://rubygems.org/downloads/tzinfo-2.0.2.gem"
        }
      }
    },
    {
      "component": {
        "type": "other",
        "other": {
          "name": "rubygem-tzinfo-data",
          "version": "1.2019.3",
          "downloadUrl": "https://rubygems.org/downloads/tzinfo-data-1.2019.3.gem"
        }
      }
    },
    {
      "component": {
        "type": "other",
        "other": {
          "name": "rubygem-webhdfs",
          "version": "0.9.0",
          "downloadUrl": "https://rubygems.org/downloads/webhdfs-0.9.0.gem"
        }
      }
    },
    {
      "component": {
        "type": "other",
        "other": {
          "name": "rubygem-yajl-ruby",
          "version": "1.4.1",
          "downloadUrl": "https://rubygems.org/downloads/yajl-ruby-1.4.1.gem"
        }
      }
    },
    {
      "component": {
        "type": "other",
        "other": {
          "name": "rubygem-zip-zip",
          "version": "0.3",
          "downloadUrl": "https://rubygems.org/downloads/zip-zip-0.3.gem"
        }
      }
    },
    {
      "component": {
        "type": "other",
        "other": {
          "name": "ruby",
          "version": "2.6.7",
          "downloadUrl": "https://cache.ruby-lang.org/pub/ruby/2.6/ruby-2.6.7.tar.xz"
        }
      }
    },
    {
      "component": {
        "type": "other",
        "other": {
          "name": "runtime-spec",
          "version": "1.0.2",
          "downloadUrl": "https://github.com/opencontainers/runtime-spec/archive/v1.0.2.tar.gz"
        }
      }
    },
    {
      "component": {
        "type": "other",
        "other": {
          "name": "rust",
          "version": "1.47.0",
          "downloadUrl": "https://static.rust-lang.org/dist/rustc-1.47.0-src.tar.xz"
        }
      }
    },
    {
      "component": {
        "type": "other",
        "other": {
          "name": "scons",
          "version": "3.0.1",
          "downloadUrl": "http://downloads.sourceforge.net/scons/scons-3.0.1.tar.gz"
        }
      }
    },
    {
      "component": {
        "type": "other",
        "other": {
          "name": "sed",
          "version": "4.5",
          "downloadUrl": "http://ftp.gnu.org/gnu/sed/sed-4.5.tar.xz"
        }
      }
    },
    {
      "component": {
        "type": "other",
        "other": {
          "name": "sg3_utils",
          "version": "1.44",
          "downloadUrl": "https://github.com/hreinecke/sg3_utils/archive/v1.44.tar.gz"
        }
      }
    },
    {
      "component": {
        "type": "other",
        "other": {
          "name": "shadow-utils",
          "version": "4.6",
          "downloadUrl": "https://github.com/shadow-maint/shadow/releases/download/4.6/shadow-4.6.tar.xz"
        }
      }
    },
    {
      "component": {
        "type": "other",
        "other": {
          "name": "rdma-core",
          "version": "31.0",
          "downloadUrl": "https://github.com/linux-rdma/rdma-core/releases/download/v31.0/rdma-core-31.0.tar.gz"
        }
      }
    },
    {
      "component": {
        "type": "other",
        "other": {
          "name": "shim-unsigned-aarch64",
          "version": "15",
          "downloadUrl": "https://github.com/rhboot/shim/releases/download/15/shim-15.tar.bz2"
        }
      }
    },
    {
      "component": {
        "type": "other",
        "other": {
          "name": "shim-unsigned-x64",
          "version": "15.4",
          "downloadUrl": "https://github.com/rhboot/shim/releases/download/15.4/shim-15.4.tar.bz2"
        }
      }
    },
    {
      "component": {
        "type": "other",
        "other": {
          "name": "slang",
          "version": "2.3.2",
          "downloadUrl": "http://www.jedsoft.org/releases/slang/slang-2.3.2.tar.bz2"
        }
      }
    },
    {
      "component": {
        "type": "other",
        "other": {
          "name": "snappy",
          "version": "1.1.7",
          "downloadUrl": "https://github.com/google/snappy/archive/1.1.7.tar.gz"
        }
      }
    },
    {
      "component": {
        "type": "other",
        "other": {
          "name": "socat",
          "version": "1.7.3.4",
          "downloadUrl": "http://www.dest-unreach.org/socat/download/socat-1.7.3.4.tar.gz"
        }
      }
    },
    {
      "component": {
        "type": "other",
        "other": {
          "name": "sos",
          "version": "4.1",
          "downloadUrl": "https://github.com/sosreport/sos/archive/4.1.tar.gz"
        }
      }
    },
    {
      "component": {
        "type": "other",
        "other": {
          "name": "span-lite",
          "version": "0.7.0",
          "downloadUrl": "https://github.com/martinmoene/span-lite/archive/v0.7.0.tar.gz"
        }
      }
    },
    {
      "component": {
        "type": "other",
        "other": {
          "name": "sqlite",
          "version": "3.34.1",
          "downloadUrl": "https://www.sqlite.org/2021/sqlite-autoconf-3340100.tar.gz"
        }
      }
    },
    {
      "component": {
        "type": "other",
        "other": {
          "name": "squashfs-tools",
          "version": "4.3",
          "downloadUrl": "http://downloads.sourceforge.net/squashfs/squashfs4.3.tar.gz"
        }
      }
    },
    {
      "component": {
        "type": "other",
        "other": {
          "name": "sshpass",
          "version": "1.06",
          "downloadUrl": "http://downloads.sourceforge.net/project/sshpass/sshpass/1.06/sshpass-1.06.tar.gz"
        }
      }
    },
    {
      "component": {
        "type": "other",
        "other": {
          "name": "strace",
          "version": "5.1",
          "downloadUrl": "https://strace.io/files/5.1/strace-5.1.tar.xz"
        }
      }
    },
    {
      "component": {
        "type": "other",
        "other": {
          "name": "strongswan",
          "version": "5.7.2",
          "downloadUrl": "https://download.strongswan.org/strongswan-5.7.2.tar.bz2"
        }
      }
    },
    {
      "component": {
        "type": "other",
        "other": {
          "name": "subversion",
          "version": "1.14.0",
          "downloadUrl": "https://archive.apache.org/dist/subversion/subversion-1.14.0.tar.bz2"
        }
      }
    },
    {
      "component": {
        "type": "other",
        "other": {
          "name": "sudo",
          "version": "1.9.5p2",
          "downloadUrl": "https://www.sudo.ws/sudo/dist/sudo-1.9.5p2.tar.gz"
        }
      }
    },
    {
      "component": {
        "type": "other",
        "other": {
          "name": "swig",
          "version": "3.0.12",
          "downloadUrl": "http://downloads.sourceforge.net/project/swig/swig/swig-3.0.12/swig-3.0.12.tar.gz"
        }
      }
    },
    {
      "component": {
        "type": "other",
        "other": {
          "name": "swupdate",
          "version": "2019.11",
          "downloadUrl": "https://github.com/sbabic/swupdate/archive/2019.11.tar.gz"
        }
      }
    },
    {
      "component": {
        "type": "other",
        "other": {
          "name": "syslinux",
          "version": "6.04",
          "downloadUrl": "https://www.kernel.org/pub/linux/utils/boot/syslinux/Testing/6.04/syslinux-6.04-pre1.tar.xz"
        }
      }
    },
    {
      "component": {
        "type": "other",
        "other": {
          "name": "syslog-ng",
          "version": "3.23.1",
          "downloadUrl": "https://github.com/balabit/syslog-ng/releases/download/syslog-ng-3.23.1/syslog-ng-3.23.1.tar.gz"
        }
      }
    },
    {
      "component": {
        "type": "other",
        "other": {
          "name": "sysstat",
          "version": "12.3.3",
          "downloadUrl": "https://github.com/sysstat/sysstat/archive/v12.3.3.tar.gz"
        }
      }
    },
    {
      "component": {
        "type": "other",
        "other": {
          "name": "systemd-bootstrap",
          "version": "239",
          "downloadUrl": "https://github.com/systemd/systemd-stable/archive/v239.tar.gz"
        }
      }
    },
    {
      "component": {
        "type": "other",
        "other": {
          "name": "sgml-common",
          "version": "0.6.3",
          "downloadUrl": "https://sourceware.org/ftp/docbook-tools/new-trials/SOURCES/sgml-common-0.6.3.tgz"
        }
      }
    },
    {
      "component": {
        "type": "other",
        "other": {
          "name": "systemd",
          "version": "239",
          "downloadUrl": "https://github.com/systemd/systemd-stable/archive/v239.tar.gz"
        }
      }
    },
    {
      "component": {
        "type": "other",
        "other": {
          "name": "systemtap",
          "version": "4.1",
          "downloadUrl": "https://sourceware.org/systemtap/ftp/releases/systemtap-4.1.tar.gz"
        }
      }
    },
    {
      "component": {
        "type": "other",
        "other": {
          "name": "tar",
          "version": "1.32",
          "downloadUrl": "https://ftp.gnu.org/gnu/tar/tar-1.32.tar.xz"
        }
      }
    },
    {
      "component": {
        "type": "other",
        "other": {
          "name": "tboot",
          "version": "1.9.12",
          "downloadUrl": "http://downloads.sourceforge.net/tboot/tboot-1.9.12.tar.gz"
        }
      }
    },
    {
      "component": {
        "type": "other",
        "other": {
          "name": "tcl",
          "version": "8.6.8",
          "downloadUrl": "http://downloads.sourceforge.net/sourceforge/tcl/tcl-core8.6.8-src.tar.gz"
        }
      }
    },
    {
      "component": {
        "type": "other",
        "other": {
          "name": "tcpdump",
          "version": "4.9.3",
          "downloadUrl": "https://www.tcpdump.org/release/tcpdump-4.9.3.tar.gz"
        }
      }
    },
    {
      "component": {
        "type": "other",
        "other": {
          "name": "tcp_wrappers",
          "version": "7.6",
          "downloadUrl": "ftp://ftp.porcupine.org/pub/security/tcp_wrappers_7.6.tar.gz"
        }
      }
    },
    {
      "component": {
        "type": "other",
        "other": {
          "name": "tcsh",
          "version": "6.20.00",
          "downloadUrl": "https://astron.com/pub/tcsh/old/tcsh-6.20.00.tar.gz"
        }
      }
    },
    {
      "component": {
        "type": "other",
        "other": {
          "name": "td-agent",
          "version": "4.0.1",
          "downloadUrl": "https://github.com/fluent-plugins-nursery/td-agent-builder/archive/testing-uploading-artifacts3.tar.gz"
        }
      }
    },
    {
      "component": {
        "type": "other",
        "other": {
          "name": "tdnf",
          "version": "2.1.0",
          "downloadUrl": "https://github.com/vmware/tdnf/archive/v2.1.0.tar.gz"
        }
      }
    },
    {
      "component": {
        "type": "other",
        "other": {
          "name": "telegraf",
          "version": "1.14.5",
          "downloadUrl": "https://github.com/influxdata/telegraf/archive/v1.14.5.tar.gz"
        }
      }
    },
    {
      "component": {
        "type": "other",
        "other": {
          "name": "texinfo",
          "version": "6.5",
          "downloadUrl": "http://ftp.gnu.org/gnu/texinfo/texinfo-6.5.tar.xz"
        }
      }
    },
    {
      "component": {
        "type": "other",
        "other": {
          "name": "tinyxml2",
          "version": "7.1.0",
          "downloadUrl": "https://github.com/leethomason/tinyxml2/archive/7.1.0.tar.gz"
        }
      }
    },
    {
      "component": {
        "type": "other",
        "other": {
          "name": "tmux",
          "version": "2.7",
          "downloadUrl": "https://github.com/tmux/tmux/releases/download/2.7/tmux-2.7.tar.gz"
        }
      }
    },
    {
      "component": {
        "type": "other",
        "other": {
          "name": "toml11",
          "version": "3.3.0",
          "downloadUrl": "https://github.com/ToruNiina/toml11/archive/v3.3.0.tar.gz"
        }
      }
    },
    {
      "component": {
        "type": "other",
        "other": {
          "name": "tpm2-abrmd",
          "version": "2.3.3",
          "downloadUrl": "https://github.com/tpm2-software/tpm2-abrmd/releases/download/2.3.3/tpm2-abrmd-2.3.3.tar.gz"
        }
      }
    },
    {
      "component": {
        "type": "other",
        "other": {
          "name": "tpm2-tools",
          "version": "4.2",
          "downloadUrl": "https://github.com/tpm2-software/tpm2-tools/releases/download/4.2/tpm2-tools-4.2.tar.gz"
        }
      }
    },
    {
      "component": {
        "type": "other",
        "other": {
          "name": "tpm2-tss",
          "version": "2.4.0",
          "downloadUrl": "https://github.com/tpm2-software/tpm2-tss/releases/download/2.4.0/tpm2-tss-2.4.0.tar.gz"
        }
      }
    },
    {
      "component": {
        "type": "other",
        "other": {
          "name": "tracelogging",
          "version": "0.2",
          "downloadUrl": "https://github.com/microsoft/tracelogging/archive/v0.2.tar.gz"
        }
      }
    },
    {
      "component": {
        "type": "other",
        "other": {
          "name": "traceroute",
          "version": "2.1.0",
          "downloadUrl": "http://downloads.sourceforge.net/project/traceroute/traceroute/traceroute-2.1.0/traceroute-2.1.0.tar.gz"
        }
      }
    },
    {
      "component": {
        "type": "other",
        "other": {
          "name": "tree",
          "version": "1.7.0",
          "downloadUrl": "http://mama.indstate.edu/users/ice/tree/src/tree-1.7.0.tgz"
        }
      }
    },
    {
      "component": {
        "type": "other",
        "other": {
          "name": "trousers",
          "version": "0.3.14",
          "downloadUrl": "https://sourceforge.net/projects/trousers/files/trousers/0.3.14/trousers-0.3.14.tar.gz"
        }
      }
    },
    {
      "component": {
        "type": "other",
        "other": {
          "name": "tzdata",
          "version": "2021a",
          "downloadUrl": "https://data.iana.org/time-zones/releases/tzdata2021a.tar.gz"
        }
      }
    },
    {
      "component": {
        "type": "other",
        "other": {
          "name": "uclibc-ng",
          "version": "1.0.37",
          "downloadUrl": "https://downloads.uclibc-ng.org/releases/1.0.37/uClibc-ng-1.0.37.tar.xz"
        }
      }
    },
    {
      "component": {
        "type": "other",
        "other": {
          "name": "unbound",
          "version": "1.10.0",
          "downloadUrl": "https://github.com/NLnetLabs/unbound/archive/release-1.10.0.tar.gz"
        }
      }
    },
    {
      "component": {
        "type": "other",
        "other": {
          "name": "unixODBC",
          "version": "2.3.7",
          "downloadUrl": "ftp://ftp.unixodbc.org/pub/unixODBC/unixODBC-2.3.7.tar.gz"
        }
      }
    },
    {
      "component": {
        "type": "other",
        "other": {
          "name": "unzip",
          "version": "6.0",
          "downloadUrl": "https://downloads.sourceforge.net/infozip/unzip60.tar.gz"
        }
      }
    },
    {
      "component": {
        "type": "other",
        "other": {
          "name": "urfave-cli",
          "version": "2.3.0",
          "downloadUrl": "https://github.com/urfave/cli/archive/v2.3.0.tar.gz"
        }
      }
    },
    {
      "component": {
        "type": "other",
        "other": {
          "name": "usbutils",
          "version": "010",
          "downloadUrl": "https://www.kernel.org/pub/linux/utils/usb/usbutils/usbutils-010.tar.xz"
        }
      }
    },
    {
      "component": {
        "type": "other",
        "other": {
          "name": "userspace-rcu",
          "version": "0.10.1",
          "downloadUrl": "https://github.com/urcu/userspace-rcu/archive/v0.10.1.tar.gz"
        }
      }
    },
    {
      "component": {
        "type": "other",
        "other": {
          "name": "utf8proc",
          "version": "2.2.0",
          "downloadUrl": "https://github.com/JuliaStrings/utf8proc/archive/v2.2.0.tar.gz"
        }
      }
    },
    {
      "component": {
        "type": "other",
        "other": {
          "name": "util-linux",
          "version": "2.32.1",
          "downloadUrl": "https://mirrors.edge.kernel.org/pub/linux/utils/util-linux/v2.32/util-linux-2.32.1.tar.xz"
        }
      }
    },
    {
      "component": {
        "type": "other",
        "other": {
          "name": "uuid",
          "version": "1.6.2",
          "downloadUrl": "ftp://ftp.ossp.org/pkg/lib/uuid/uuid-1.6.2.tar.gz"
        }
      }
    },
    {
      "component": {
        "type": "other",
        "other": {
          "name": "vala",
          "version": "0.34.6",
          "downloadUrl": "http://download.gnome.org/sources/vala/0.34/vala-0.34.6.tar.xz"
        }
      }
    },
    {
      "component": {
        "type": "other",
        "other": {
          "name": "valgrind",
          "version": "3.15.0",
          "downloadUrl": "https://sourceware.org/pub/valgrind/valgrind-3.15.0.tar.bz2"
        }
      }
    },
    {
      "component": {
        "type": "other",
        "other": {
          "name": "vim",
          "version": "8.1.1667",
          "downloadUrl": "https://github.com/vim/vim/archive/v8.1.1667.tar.gz"
        }
      }
    },
    {
      "component": {
        "type": "other",
        "other": {
          "name": "vnstat",
          "version": "2.6",
          "downloadUrl": "https://github.com/vergoh/vnstat/archive/v2.6.tar.gz"
        }
      }
    },
    {
      "component": {
        "type": "other",
        "other": {
          "name": "vsftpd",
          "version": "3.0.3",
          "downloadUrl": "https://security.appspot.com/downloads/vsftpd-3.0.3.tar.gz"
        }
      }
    },
    {
      "component": {
        "type": "other",
        "other": {
          "name": "WALinuxAgent",
          "version": "2.2.52",
          "downloadUrl": "https://github.com/Azure/WALinuxAgent/archive/v2.2.52.tar.gz"
        }
      }
    },
    {
      "component": {
        "type": "other",
        "other": {
          "name": "websocketpp",
          "version": "0.8.1",
          "downloadUrl": "https://github.com/zaphoyd/websocketpp/archive/0.8.1.tar.gz"
        }
      }
    },
    {
      "component": {
        "type": "other",
        "other": {
          "name": "wget",
          "version": "1.20.3",
          "downloadUrl": "ftp://ftp.gnu.org/gnu/wget/wget-1.20.3.tar.gz"
        }
      }
    },
    {
      "component": {
        "type": "other",
        "other": {
          "name": "which",
          "version": "2.21",
          "downloadUrl": "http://ftp.gnu.org/gnu/which/which-2.21.tar.gz"
        }
      }
    },
    {
      "component": {
        "type": "other",
        "other": {
          "name": "words",
          "version": "3.0",
          "downloadUrl": "https://web.archive.org/web/20060527013227/http://www.dcs.shef.ac.uk/research/ilash/Moby/mwords.tar.Z"
        }
      }
    },
    {
      "component": {
        "type": "other",
        "other": {
          "name": "wpa_supplicant",
          "version": "2.9",
          "downloadUrl": "https://w1.fi/releases/wpa_supplicant-2.9.tar.gz"
        }
      }
    },
    {
      "component": {
        "type": "other",
        "other": {
          "name": "xerces-c",
          "version": "3.2.3",
          "downloadUrl": "https://archive.apache.org/dist/xerces/c/3/sources/xerces-c-3.2.3.tar.gz"
        }
      }
    },
    {
      "component": {
        "type": "other",
        "other": {
          "name": "xfsprogs",
          "version": "5.0.0",
          "downloadUrl": "https://kernel.org/pub/linux/utils/fs/xfs/xfsprogs/xfsprogs-5.0.0.tar.xz"
        }
      }
    },
    {
      "component": {
        "type": "other",
        "other": {
          "name": "xinetd",
          "version": "2.3.15",
          "downloadUrl": "https://github.com/xinetd-org/xinetd/archive/xinetd-2-3-15.tar.gz"
        }
      }
    },
    {
      "component": {
        "type": "other",
        "other": {
          "name": "xmlsec1",
          "version": "1.2.26",
          "downloadUrl": "https://www.aleksey.com/xmlsec//download/older-releases/xmlsec1-1.2.26.tar.gz"
        }
      }
    },
    {
      "component": {
        "type": "other",
        "other": {
          "name": "xmlto",
          "version": "0.0.28",
          "downloadUrl": "http://releases.pagure.org/xmlto/xmlto-0.0.28.tar.gz"
        }
      }
    },
    {
      "component": {
        "type": "other",
        "other": {
          "name": "xz",
          "version": "5.2.4",
          "downloadUrl": "http://tukaani.org/xz/xz-5.2.4.tar.xz"
        }
      }
    },
    {
      "component": {
        "type": "other",
        "other": {
          "name": "yaml-cpp",
          "version": "0.6.2",
          "downloadUrl": "https://github.com/jbeder/yaml-cpp/archive/yaml-cpp-0.6.2.tar.gz"
        }
      }
    },
    {
      "component": {
        "type": "other",
        "other": {
          "name": "zchunk",
          "version": "1.1.5",
          "downloadUrl": "https://github.com/zchunk/zchunk/archive/1.1.5.tar.gz"
        }
      }
    },
    {
      "component": {
        "type": "other",
        "other": {
          "name": "zeromq",
          "version": "4.3.2",
          "downloadUrl": "https://github.com/zeromq/libzmq/archive/v4.3.2/libzmq-4.3.2.tar.gz"
        }
      }
    },
    {
      "component": {
        "type": "other",
        "other": {
          "name": "zip",
          "version": "3.0",
          "downloadUrl": "https://downloads.sourceforge.net/infozip/zip30.tar.gz"
        }
      }
    },
    {
      "component": {
        "type": "other",
        "other": {
          "name": "zipper",
          "version": "1.0.1",
          "downloadUrl": "https://github.com/sebastiandev/zipper/archive/v1.0.1.tar.gz"
        }
      }
    },
    {
      "component": {
        "type": "other",
        "other": {
          "name": "zlib",
          "version": "1.2.11",
          "downloadUrl": "http://www.zlib.net/zlib-1.2.11.tar.xz"
        }
      }
    },
    {
      "component": {
        "type": "other",
        "other": {
          "name": "yasm",
          "version": "1.3.0",
          "downloadUrl": " http://www.tortall.net/projects/yasm/releases/yasm-1.3.0.tar.gz"
        }
      }
    },
    {
      "component": {
        "type": "other",
        "other": {
          "name": "zsh",
          "version": "5.8",
          "downloadUrl": "https://sourceforge.net/projects/zsh/files/zsh/5.8/zsh-5.8.tar.xz"
        }
      }
    },
    {
      "component": {
        "type": "other",
        "other": {
          "name": "xmlstarlet",
          "version": "1.6.1",
          "downloadUrl": "https://downloads.sourceforge.net/project/xmlstar/xmlstarlet/1.6.1/xmlstarlet-1.6.1.tar.gz"
        }
      }
    },
    {
      "component": {
        "type": "other",
        "other": {
          "name": "zstd",
          "version": "1.4.4",
          "downloadUrl": "https://github.com/facebook/zstd/releases/download/v1.4.4/zstd-1.4.4.tar.gz"
        }
      }
    }
  ],
  "Version": 1
}<|MERGE_RESOLUTION|>--- conflicted
+++ resolved
@@ -3974,15 +3974,19 @@
       "component": {
         "type": "other",
         "other": {
-<<<<<<< HEAD
+          "name": "nvidia-container-toolkit",
+          "version": "1.4.2",
+          "downloadUrl": "https://github.com/NVIDIA/nvidia-container-toolkit/archive/v1.4.2.tar.gz"
+        }
+      }
+    },
+    {
+      "component": {
+        "type": "other",
+        "other": {
           "name": "nvidia-docker2",
           "version": "2.6.0",
           "downloadUrl": "https://github.com/NVIDIA/nvidia-docker/archive/v2.6.0.tar.gz"
-=======
-          "name": "nvidia-container-toolkit",
-          "version": "1.4.2",
-          "downloadUrl": "https://github.com/NVIDIA/nvidia-container-toolkit/archive/v1.4.2.tar.gz"
->>>>>>> 961af3ab
         }
       }
     },
