{
  "Registrations": [
    {
      "component": {
        "type": "other",
        "other": {
          "name": "acl",
          "version": "2.2.53",
          "downloadUrl": "https://download-mirror.savannah.gnu.org/releases/acl/acl-2.2.53.tar.gz"
        }
      }
    },
    {
      "component": {
        "type": "other",
        "other": {
          "name": "alsa-lib",
          "version": "1.2.2",
          "downloadUrl": "https://www.alsa-project.org/files/pub/lib/alsa-lib-1.2.2.tar.bz2"
        }
      }
    },
    {
      "component": {
        "type": "other",
        "other": {
          "name": "alsa-utils",
          "version": "1.2.2",
          "downloadUrl": "https://www.alsa-project.org/files/pub/utils/alsa-utils-1.2.2.tar.bz2"
        }
      }
    },
    {
      "component": {
        "type": "other",
        "other": {
          "name": "ansible",
          "version": "2.9.12",
          "downloadUrl": "https://releases.ansible.com/ansible/ansible-2.9.12.tar.gz"
        }
      }
    },
    {
      "component": {
        "type": "other",
        "other": {
          "name": "ant",
          "version": "1.10.9",
          "downloadUrl": "https://archive.apache.org/dist/ant/source/apache-ant-1.10.9-src.tar.gz"
        }
      }
    },
    {
      "component": {
        "type": "other",
        "other": {
          "name": "ant-contrib",
          "version": "1.0b3",
          "downloadUrl": "https://sourceforge.net/projects/ant-contrib/files/ant-contrib/1.0b3/ant-contrib-1.0b3-src.tar.gz"
        }
      }
    },
    {
      "component": {
        "type": "other",
        "other": {
          "name": "apparmor",
          "version": "2.13",
          "downloadUrl": "https://launchpad.net/apparmor/2.13/2.13.0/+download/apparmor-2.13.tar.gz"
        }
      }
    },
    {
      "component": {
        "type": "other",
        "other": {
          "name": "apr",
          "version": "1.6.5",
          "downloadUrl": "http://archive.apache.org/dist/apr/apr-1.6.5.tar.gz"
        }
      }
    },
    {
      "component": {
        "type": "other",
        "other": {
          "name": "apr-util",
          "version": "1.6.1",
          "downloadUrl": "http://archive.apache.org/dist/apr/apr-util-1.6.1.tar.gz"
        }
      }
    },
    {
      "component": {
        "type": "other",
        "other": {
          "name": "archivemount",
          "version": "0.9.1",
          "downloadUrl": "https://www.cybernoia.de/software/archivemount/archivemount-0.9.1.tar.gz"
        }
      }
    },
    {
      "component": {
        "type": "other",
        "other": {
          "name": "asciidoc",
          "version": "8.6.10",
          "downloadUrl": "https://github.com/asciidoc/asciidoc-py3/archive/8.6.10.tar.gz"
        }
      }
    },
    {
      "component": {
        "type": "other",
        "other": {
          "name": "aspnetcore-runtime-3.1",
          "version": "3.1.15",
          "downloadUrl": "https://download.visualstudio.microsoft.com/download/pr/8aaf94dc-ce57-4d00-9d2d-70e8b760619e/2979ffe47a37c1aa5d931ee1953613f3/aspnetcore-runtime-3.1.15-linux-x64.tar.gz"
        }
      }
    },
    {
      "component": {
        "type": "other",
        "other": {
          "name": "at",
          "version": "3.1.23",
          "downloadUrl": "http://ftp.debian.org/debian/pool/main/a/at/at_3.1.23.orig.tar.gz"
        }
      }
    },
    {
      "component": {
        "type": "other",
        "other": {
          "name": "atftp",
          "version": "0.7.2",
          "downloadUrl": "http://sourceforge.net/projects/atftp/files/latest/download/atftp-0.7.2.tar.gz"
        }
      }
    },
    {
      "component": {
        "type": "other",
        "other": {
          "name": "attr",
          "version": "2.4.48",
          "downloadUrl": "https://download-mirror.savannah.gnu.org/releases/attr/attr-2.4.48.tar.gz"
        }
      }
    },
    {
      "component": {
        "type": "other",
        "other": {
          "name": "audit",
          "version": "3.0",
          "downloadUrl": "https://people.redhat.com/sgrubb/audit/audit-3.0-alpha8.tar.gz"
        }
      }
    },
    {
      "component": {
        "type": "other",
        "other": {
          "name": "auoms",
          "version": "2.2.5",
          "downloadUrl": "https://github.com/microsoft/OMS-Auditd-Plugin/archive/v2.2.5-0.tar.gz"
        }
      }
    },
    {
      "component": {
        "type": "other",
        "other": {
          "name": "autoconf213",
          "version": "2.13",
          "downloadUrl": "ftp://prep.ai.mit.edu/pub/gnu/autoconf/autoconf-2.13.tar.gz"
        }
      }
    },
    {
      "component": {
        "type": "other",
        "other": {
          "name": "autoconf-archive",
          "version": "2018.03.13",
          "downloadUrl": "http://ftp.gnu.org/gnu/autoconf-archive/autoconf-archive-2018.03.13.tar.xz"
        }
      }
    },
    {
      "component": {
        "type": "other",
        "other": {
          "name": "autoconf",
          "version": "2.69",
          "downloadUrl": "http://ftp.gnu.org/gnu/autoconf/autoconf-2.69.tar.xz"
        }
      }
    },
    {
      "component": {
        "type": "other",
        "other": {
          "name": "autofs",
          "version": "5.1.4",
          "downloadUrl": "http://www.kernel.org/pub/linux/daemons/autofs/v5/autofs-5.1.4.tar.xz"
        }
      }
    },
    {
      "component": {
        "type": "other",
        "other": {
          "name": "autogen",
          "version": "5.18.16",
          "downloadUrl": "ftp://ftp.gnu.org/gnu/autogen/rel5.18.16/autogen-5.18.16.tar.xz"
        }
      }
    },
    {
      "component": {
        "type": "other",
        "other": {
          "name": "automake",
          "version": "1.16.1",
          "downloadUrl": "http://ftp.gnu.org/gnu/automake/automake-1.16.1.tar.xz"
        }
      }
    },
    {
      "component": {
        "type": "other",
        "other": {
          "name": "azure-iotedge",
          "version": "1.1.2",
          "downloadUrl": "https://github.com/Azure/iotedge/archive/1.1.2.tar.gz"
        }
      }
    },
    {
      "component": {
        "type": "other",
        "other": {
          "name": "azure-iot-sdk-c",
          "version": "2020.02.04.1",
          "downloadUrl": "https://github.com/Azure/azure-iot-sdk-c/archive/LTS_02_2020_Ref01.tar.gz"
        }
      }
    },
    {
      "component": {
        "type": "other",
        "other": {
          "name": "azure-storage-cpp",
          "version": "7.3.0",
          "downloadUrl": "https://github.com/Azure/azure-storage-cpp/archive/v7.3.0.tar.gz"
        }
      }
    },
    {
      "component": {
        "type": "other",
        "other": {
          "name": "babel",
          "version": "2.6.0",
          "downloadUrl": "https://files.pythonhosted.org/packages/be/cc/9c981b249a455fa0c76338966325fc70b7265521bad641bf2932f77712f4/Babel-2.6.0.tar.gz"
        }
      }
    },
    {
      "component": {
        "type": "other",
        "other": {
          "name": "babeltrace2",
          "version": "2.0.1",
          "downloadUrl": "https://www.efficios.com/files/babeltrace/babeltrace2-2.0.1.tar.bz2"
        }
      }
    },
    {
      "component": {
        "type": "other",
        "other": {
          "name": "bash",
          "version": "4.4.18",
          "downloadUrl": "http://ftp.gnu.org/gnu/bash/bash-4.4.18.tar.gz"
        }
      }
    },
    {
      "component": {
        "type": "other",
        "other": {
          "name": "bash-completion",
          "version": "2.7",
          "downloadUrl": "https://github.com/scop/bash-completion/releases/download/2.7/bash-completion-2.7.tar.xz"
        }
      }
    },
    {
      "component": {
        "type": "other",
        "other": {
          "name": "bc",
          "version": "1.07.1",
          "downloadUrl": "https://ftp.gnu.org/gnu/bc/bc-1.07.1.tar.gz"
        }
      }
    },
    {
      "component": {
        "type": "other",
        "other": {
          "name": "bcc",
          "version": "0.12.0",
          "downloadUrl": "https://github.com/iovisor/bcc/releases/download/v0.12.0/bcc-src-with-submodule.tar.gz"
        }
      }
    },
    {
      "component": {
        "type": "other",
        "other": {
          "name": "bind",
          "version": "9.16.15",
          "downloadUrl": "https://ftp.isc.org/isc/bind9/9.16.15/bind-9.16.15.tar.xz"
        }
      }
    },
    {
      "component": {
        "type": "other",
        "other": {
          "name": "binutils",
          "version": "2.36.1",
          "downloadUrl": "http://ftp.gnu.org/gnu/binutils/binutils-2.36.1.tar.xz"
        }
      }
    },
    {
      "component": {
        "type": "other",
        "other": {
          "name": "bison",
          "version": "3.1",
          "downloadUrl": "http://ftp.gnu.org/gnu/bison/bison-3.1.tar.xz"
        }
      }
    },
    {
      "component": {
        "type": "other",
        "other": {
          "name": "blktrace",
          "version": "1.2.0",
          "downloadUrl": "https://git.kernel.org/pub/scm/linux/kernel/git/axboe/blktrace.git/snapshot/blktrace-1.2.0.tar.gz"
        }
      }
    },
    {
      "component": {
        "type": "other",
        "other": {
          "name": "blobfuse",
          "version": "1.3.6",
          "downloadUrl": "https://github.com/Azure/azure-storage-fuse/archive/blobfuse-1.3.6.tar.gz"
        }
      }
    },
    {
      "component": {
        "type": "other",
        "other": {
          "name": "bmake",
          "version": "20201010",
          "downloadUrl": "https://ftp.netbsd.org/pub/NetBSD/misc/sjg/bmake-20201010.tar.gz"
        }
      }
    },
    {
      "component": {
        "type": "other",
        "other": {
          "name": "bmon",
          "version": "4.0",
          "downloadUrl": "https://github.com/tgraf/bmon/archive/v4.0.tar.gz"
        }
      }
    },
    {
      "component": {
        "type": "other",
        "other": {
          "name": "bond",
          "version": "8.0.1",
          "downloadUrl": "https://github.com/microsoft/bond/archive/8.0.1.tar.gz"
        }
      }
    },
    {
      "component": {
        "type": "other",
        "other": {
          "name": "boost",
          "version": "1.66.0",
          "downloadUrl": "http://downloads.sourceforge.net/boost/boost_1_66_0.tar.bz2"
        }
      }
    },
    {
      "component": {
        "type": "other",
        "other": {
          "name": "bpftrace",
          "version": "0.11.4",
          "downloadUrl": "https://github.com/iovisor/bpftrace/archive/v0.11.4.tar.gz"
        }
      }
    },
    {
      "component": {
        "type": "other",
        "other": {
          "name": "busybox",
          "version": "1.32.0",
          "downloadUrl": "http://www.busybox.net/downloads/busybox-1.32.0.tar.bz2"
        }
      }
    },
    {
      "component": {
        "type": "other",
        "other": {
          "name": "bridge-utils",
          "version": "1.6",
          "downloadUrl": "https://kernel.org/pub/linux/utils/net/bridge-utils/bridge-utils-1.6.tar.xz"
        }
      }
    },
    {
      "component": {
        "type": "other",
        "other": {
          "name": "brotli",
          "version": "1.0.7",
          "downloadUrl": "https://github.com/google/brotli/archive/v1.0.7/brotli-1.0.7.tar.gz"
        }
      }
    },
    {
      "component": {
        "type": "other",
        "other": {
          "name": "btrfs-progs",
          "version": "4.19",
          "downloadUrl": "https://www.kernel.org/pub/linux/kernel/people/kdave/btrfs-progs/btrfs-progs-v4.19.tar.xz"
        }
      }
    },
    {
      "component": {
        "type": "other",
        "other": {
          "name": "bubblewrap",
          "version": "0.3.0",
          "downloadUrl": "https://github.com/containers/bubblewrap/releases/download/v0.3.0/bubblewrap-0.3.0.tar.xz"
        }
      }
    },
    {
      "component": {
        "type": "other",
        "other": {
          "name": "bzip2",
          "version": "1.0.6",
          "downloadUrl": "https://downloads.sourceforge.net/project/bzip2/bzip2-1.0.6.tar.gz"
        }
      }
    },
    {
      "component": {
        "type": "other",
        "other": {
          "name": "ca-certificates",
          "version": "20200720",
          "downloadUrl": "https://hg.mozilla.org/releases/mozilla-release/raw-file/712412cb974c0392afe31fd9ce974b26ae3993c3/security/nss/lib/ckfw/builtins/certdata.txt"
        }
      }
    },
    {
      "component": {
        "type": "other",
        "other": {
          "name": "cairo",
          "version": "1.17.4",
          "downloadUrl": "https://cairographics.org/snapshots/cairo-1.17.4.tar.xz"
        }
      }
    },
    {
      "component": {
        "type": "other",
        "other": {
          "name": "calamares",
          "version": "3.2.11",
          "downloadUrl": "https://github.com/calamares/calamares/releases/download/v3.2.11/calamares-3.2.11.tar.gz"
        }
      }
    },
    {
      "component": {
        "type": "other",
        "other": {
          "name": "c-ares",
          "version": "1.17.1",
          "downloadUrl": "https://c-ares.haxx.se/download/c-ares-1.17.1.tar.gz"
        }
      }
    },
    {
      "component": {
        "type": "other",
        "other": {
          "name": "catch",
          "version": "2.10.2",
          "downloadUrl": "https://github.com/philsquared/Catch/archive/v2.10.2/catch-2.10.2.tar.gz"
        }
      }
    },
    {
      "component": {
        "type": "other",
        "other": {
          "name": "ccache",
          "version": "3.6",
          "downloadUrl": "https://github.com/ccache/ccache/releases/download/v3.6/ccache-3.6.tar.gz"
        }
      }
    },
    {
      "component": {
        "type": "other",
        "other": {
          "name": "cdrkit",
          "version": "1.1.11",
          "downloadUrl": "https://src.fedoraproject.org/repo/pkgs/cdrkit/cdrkit-1.1.11.tar.gz/efe08e2f3ca478486037b053acd512e9/cdrkit-1.1.11.tar.gz"
        }
      }
    },
    {
      "component": {
        "type": "other",
        "other": {
          "name": "check",
          "version": "0.12.0",
          "downloadUrl": "https://github.com/libcheck/check/archive/0.12.0.tar.gz"
        }
      }
    },
    {
      "component": {
        "type": "other",
        "other": {
          "name": "chkconfig",
          "version": "1.11",
          "downloadUrl": "https://github.com/fedora-sysv/chkconfig/archive/1.11.tar.gz"
        }
      }
    },
    {
      "component": {
        "type": "other",
        "other": {
          "name": "chrony",
          "version": "3.5.1",
          "downloadUrl": "https://download.tuxfamily.org/chrony/chrony-3.5.1.tar.gz"
        }
      }
    },
    {
      "component": {
        "type": "other",
        "other": {
          "name": "chrpath",
          "version": "0.16",
          "downloadUrl": "https://alioth-archive.debian.org/releases/chrpath/chrpath/0.16/chrpath-0.16.tar.gz"
        }
      }
    },
    {
      "component": {
        "type": "other",
        "other": {
          "name": "byacc",
          "version": "1.9.20200330",
          "downloadUrl": "https://invisible-mirror.net/archives/byacc/byacc-20200330.tgz"
        }
      }
    },
    {
      "component": {
        "type": "other",
        "other": {
          "name": "cifs-utils",
          "version": "6.8",
          "downloadUrl": "https://ftp.samba.org/pub/linux-cifs/cifs-utils/cifs-utils-6.8.tar.bz2"
        }
      }
    },
    {
      "component": {
        "type": "other",
        "other": {
          "name": "clamav",
          "version": "0.103.2",
          "downloadUrl": "https://www.clamav.net/downloads/production/clamav-0.103.2.tar.gz"
        }
      }
    },
    {
      "component": {
        "type": "other",
        "other": {
          "name": "clang",
          "version": "8.0.1",
          "downloadUrl": "https://github.com/llvm/llvm-project/releases/download/llvmorg-8.0.1/cfe-8.0.1.src.tar.xz"
        }
      }
    },
    {
      "component": {
        "type": "other",
        "other": {
          "name": "cloud-hypervisor",
          "version": "0.6.0",
          "downloadUrl": "https://github.com/cloud-hypervisor/cloud-hypervisor/archive/v0.6.0.tar.gz"
        }
      }
    },
    {
      "component": {
        "type": "other",
        "other": {
          "name": "cloud-init",
          "version": "19.1",
          "downloadUrl": "https://launchpad.net/cloud-init/trunk/19.1/+download/cloud-init-19.1.tar.gz"
        }
      }
    },
    {
      "component": {
        "type": "other",
        "other": {
          "name": "cloud-init-vmware-guestinfo",
          "version": "1.3.1",
          "downloadUrl": "https://github.com/vmware/cloud-init-vmware-guestinfo/archive/v1.3.1.tar.gz"
        }
      }
    },
    {
      "component": {
        "type": "other",
        "other": {
          "name": "cloud-utils-growpart",
          "version": "0.32",
          "downloadUrl": "https://launchpad.net/cloud-utils/trunk/0.32/+download/cloud-utils-0.32.tar.gz"
        }
      }
    },
    {
      "component": {
        "type": "other",
        "other": {
          "name": "cmake",
          "version": "3.17.3",
          "downloadUrl": "https://github.com/Kitware/CMake/releases/download/v3.17.3/cmake-3.17.3.tar.gz"
        }
      }
    },
    {
      "component": {
        "type": "other",
        "other": {
          "name": "cni",
          "version": "0.7.5",
          "downloadUrl": "https://github.com/containernetworking/plugins/archive/v0.7.5.tar.gz"
        }
      }
    },
    {
      "component": {
        "type": "other",
        "other": {
          "name": "conntrack-tools",
          "version": "1.4.5",
          "downloadUrl": "https://netfilter.org/projects/conntrack-tools/files/conntrack-tools-1.4.5.tar.bz2"
        }
      }
    },
    {
      "component": {
        "type": "other",
        "other": {
          "name": "coredns",
          "version": "1.6.7",
          "downloadUrl": "https://github.com/coredns/coredns/archive/v1.6.7.tar.gz"
        }
      }
    },
    {
      "component": {
        "type": "other",
        "other": {
          "name": "coredns",
          "version": "1.7.0",
          "downloadUrl": "https://github.com/coredns/coredns/archive/v1.7.0.tar.gz"
        }
      }
    },
    {
      "component": {
        "type": "other",
        "other": {
          "name": "coreutils",
          "version": "8.30",
          "downloadUrl": "http://ftp.gnu.org/gnu/coreutils/coreutils-8.30.tar.xz"
        }
      }
    },
    {
      "component": {
        "type": "other",
        "other": {
          "name": "ceph",
          "version": "16.2.0",
          "downloadUrl": "https://download.ceph.com/tarballs/ceph-16.2.0.tar.gz"
        }
      }
    },
    {
      "component": {
        "type": "other",
        "other": {
          "name": "cpio",
          "version": "2.13",
          "downloadUrl": "https://ftp.gnu.org/gnu/cpio/cpio-2.13.tar.bz2"
        }
      }
    },
    {
      "component": {
        "type": "other",
        "other": {
          "name": "cpprest",
          "version": "2.10.14",
          "downloadUrl": "https://github.com/Microsoft/cpprestsdk/archive/v2.10.14.tar.gz"
        }
      }
    },
    {
      "component": {
        "type": "other",
        "other": {
          "name": "cppunit",
          "version": "1.12.1",
          "downloadUrl": "https://sourceforge.net/projects/cppunit/files/cppunit/1.12.1/cppunit-1.12.1.tar.gz"
        }
      }
    },
    {
      "component": {
        "type": "other",
        "other": {
          "name": "cracklib",
          "version": "2.9.7",
          "downloadUrl": "https://github.com/cracklib/cracklib/releases/download/v2.9.7/cracklib-2.9.7.tar.gz"
        }
      }
    },
    {
      "component": {
        "type": "other",
        "other": {
          "name": "crash",
          "version": "7.2.9",
          "downloadUrl": "https://github.com/crash-utility/crash/archive/7.2.9.tar.gz"
        }
      }
    },
    {
      "component": {
        "type": "other",
        "other": {
          "name": "crash-gcore-command",
          "version": "1.5.1",
          "downloadUrl": "https://github.com/crash-utility/crash-extensions/raw/master/crash-gcore-command-1.5.1.tar.gz"
        }
      }
    },
    {
      "component": {
        "type": "other",
        "other": {
          "name": "createrepo_c",
          "version": "0.11.1",
          "downloadUrl": "https://github.com/rpm-software-management/createrepo_c/archive/0.11.1.tar.gz"
        }
      }
    },
    {
      "component": {
        "type": "other",
        "other": {
          "name": "cri-tools",
          "version": "1.11.1",
          "downloadUrl": "https://github.com/kubernetes-sigs/cri-tools/archive/v1.11.1.tar.gz"
        }
      }
    },
    {
      "component": {
        "type": "other",
        "other": {
          "name": "cronie",
          "version": "1.5.2",
          "downloadUrl": "https://github.com/cronie-crond/cronie/releases/download/cronie-1.5.2/cronie-1.5.2.tar.gz"
        }
      }
    },
    {
      "component": {
        "type": "other",
        "other": {
          "name": "cryptsetup",
          "version": "2.3.3",
          "downloadUrl": "https://www.kernel.org/pub/linux/utils/cryptsetup/v2.3/cryptsetup-2.3.3.tar.xz"
        }
      }
    },
    {
      "component": {
        "type": "other",
        "other": {
          "name": "ctags",
          "version": "5.8",
          "downloadUrl": "http://prdownloads.sourceforge.net/ctags/ctags-5.8.tar.gz"
        }
      }
    },
    {
      "component": {
        "type": "other",
        "other": {
          "name": "curl",
          "version": "7.76.0",
          "downloadUrl": "https://curl.haxx.se/download/curl-7.76.0.tar.gz"
        }
      }
    },
    {
      "component": {
        "type": "other",
        "other": {
          "name": "cyrus-sasl",
          "version": "2.1.27",
          "downloadUrl": "https://github.com/cyrusimap/cyrus-sasl/releases/download/cyrus-sasl-2.1.27/cyrus-sasl-2.1.27.tar.gz"
        }
      }
    },
    {
      "component": {
        "type": "other",
        "other": {
          "name": "CUnit",
          "version": "2.1.3",
          "downloadUrl": "https://downloads.sourceforge.net/cunit/CUnit-2.1-3.tar.bz2"
        }
      }
    },
    {
      "component": {
        "type": "other",
        "other": {
          "name": "Cython",
          "version": "0.28.5",
          "downloadUrl": "https://github.com/cython/cython/archive/0.28.5.tar.gz"
        }
      }
    },
    {
      "component": {
        "type": "other",
        "other": {
          "name": "dbus",
          "version": "1.13.6",
          "downloadUrl": "http://dbus.freedesktop.org/releases/dbus/dbus-1.13.6.tar.gz"
        }
      }
    },
    {
      "component": {
        "type": "other",
        "other": {
          "name": "dbus-glib",
          "version": "0.110",
          "downloadUrl": "http://dbus.freedesktop.org/releases/dbus-glib/dbus-glib-0.110.tar.gz"
        }
      }
    },
    {
      "component": {
        "type": "other",
        "other": {
          "name": "dejagnu",
          "version": "1.6.2",
          "downloadUrl": "https://ftp.gnu.org/pub/gnu/dejagnu/dejagnu-1.6.2.tar.gz"
        }
      }
    },
    {
      "component": {
        "type": "other",
        "other": {
          "name": "device-mapper-multipath",
          "version": "0.8.6",
          "downloadUrl": "https://github.com/opensvc/multipath-tools/archive/refs/tags/0.8.6.tar.gz"
        }
      }
    },
    {
      "component": {
        "type": "other",
        "other": {
          "name": "dhcp",
          "version": "4.4.2",
          "downloadUrl": "ftp://ftp.isc.org/isc/dhcp/4.4.2/dhcp-4.4.2.tar.gz"
        }
      }
    },
    {
      "component": {
        "type": "other",
        "other": {
          "name": "dialog",
          "version": "1.3",
          "downloadUrl": "ftp://ftp.invisible-island.net/dialog/dialog-1.3-20180621.tgz"
        }
      }
    },
    {
      "component": {
        "type": "other",
        "other": {
          "name": "diffutils",
          "version": "3.6",
          "downloadUrl": "http://ftp.gnu.org/gnu/diffutils/diffutils-3.6.tar.xz"
        }
      }
    },
    {
      "component": {
        "type": "other",
        "other": {
          "name": "dkms",
          "version": "2.8.1",
          "downloadUrl": "https://github.com/dell/dkms/archive/v2.8.1.tar.gz"
        }
      }
    },
    {
      "component": {
        "type": "other",
        "other": {
          "name": "dmidecode",
          "version": "3.2",
          "downloadUrl": "https://download.savannah.gnu.org/releases/dmidecode/dmidecode-3.2.tar.xz"
        }
      }
    },
    {
      "component": {
        "type": "other",
        "other": {
          "name": "dnf",
          "version": "4.2.18",
          "downloadUrl": "https://github.com/rpm-software-management/dnf/archive/4.2.18.tar.gz"
        }
      }
    },
    {
      "component": {
        "type": "other",
        "other": {
          "name": "dnsmasq",
          "version": "2.85",
          "downloadUrl": "http://www.thekelleys.org.uk/dnsmasq/dnsmasq-2.85.tar.xz"
        }
      }
    },
    {
      "component": {
        "type": "other",
        "other": {
          "name": "docbook-dtd-xml",
          "version": "4.5",
          "downloadUrl": "https://docbook.org/xml/4.5/docbook-xml-4.5.zip"
        }
      }
    },
    {
      "component": {
        "type": "other",
        "other": {
          "name": "docbook-style-xsl",
          "version": "1.79.1",
          "downloadUrl": "http://downloads.sourceforge.net/docbook/docbook-xsl-1.79.1.tar.bz2"
        }
      }
    },
    {
      "component": {
        "type": "other",
        "other": {
          "name": "dosfstools",
          "version": "4.1",
          "downloadUrl": "http://github.com/dosfstools/dosfstools/releases/download/v4.1/dosfstools-4.1.tar.gz"
        }
      }
    },
    {
      "component": {
        "type": "other",
        "other": {
          "name": "dos2unix",
          "version": "7.4.1",
          "downloadUrl": "https://waterlan.home.xs4all.nl/dos2unix/dos2unix-7.4.1.tar.gz"
        }
      }
    },
    {
      "component": {
        "type": "other",
        "other": {
          "name": "dotnet-runtime-3.1",
          "version": "3.1.15",
          "downloadUrl": "https://download.visualstudio.microsoft.com/download/pr/692284f9-e1e7-4b31-9191-cd8043441024/ac45c17d4327b1f992b7fe3956a99129/dotnet-runtime-3.1.15-linux-x64.tar.gz"
        }
      }
    },
    {
      "component": {
        "type": "other",
        "other": {
          "name": "dotnet-sdk-3.1",
          "version": "3.1.115",
          "downloadUrl": "https://download.visualstudio.microsoft.com/download/pr/cc86b0c8-9e72-4410-b3b0-2c5a8f90d8a4/426913359d4c524560e42c4f2ee18fa1/dotnet-sdk-3.1.115-linux-x64.tar.gz"
        }
      }
    },
    {
      "component": {
        "type": "other",
        "other": {
          "name": "dracut",
          "version": "049",
          "downloadUrl": "http://www.kernel.org/pub/linux/utils/boot/dracut/dracut-049.tar.xz"
        }
      }
    },
    {
      "component": {
        "type": "other",
        "other": {
          "name": "dstat",
          "version": "0.7.4",
          "downloadUrl": "https://github.com/dstat-real/dstat/archive/v0.7.4.tar.gz"
        }
      }
    },
    {
      "component": {
        "type": "other",
        "other": {
          "name": "docbook5-schemas",
          "version": "5.1",
          "downloadUrl": "https://www.docbook.org/xml/5.1/docbook-v5.1-os.zip"
        }
      }
    },
    {
      "component": {
        "type": "other",
        "other": {
          "name": "dtc",
          "version": "1.5.1",
          "downloadUrl": "https://kernel.org/pub/software/utils/dtc/dtc-1.5.1.tar.gz"
        }
      }
    },
    {
      "component": {
        "type": "other",
        "other": {
          "name": "e2fsprogs",
          "version": "1.44.6",
          "downloadUrl": "https://prdownloads.sourceforge.net/e2fsprogs/e2fsprogs-1.44.6.tar.gz"
        }
      }
    },
    {
      "component": {
        "type": "other",
        "other": {
          "name": "ebtables",
          "version": "2.0.11",
          "downloadUrl": "https://netfilter.org/pub/ebtables/ebtables-2.0.11.tar.gz"
        }
      }
    },
    {
      "component": {
        "type": "other",
        "other": {
          "name": "ed",
          "version": "1.14.2",
          "downloadUrl": "https://src.fedoraproject.org/repo/pkgs/ed/ed-1.14.2.tar.xz/sha512/de838a6df785c7dc80f4b5ba84330bbe743983fd81218321d4ab84c4c3688fdafb4c005502f3228f0bfa2b6bcf342d64d9523ab73ee440b4f305a033f567cbc2/ed-1.14.2.tar.xz"
        }
      }
    },
    {
      "component": {
        "type": "other",
        "other": {
          "name": "efibootmgr",
          "version": "16",
          "downloadUrl": "https://github.com/rhboot/efibootmgr/releases/download/16/efibootmgr-16.tar.bz2"
        }
      }
    },
    {
      "component": {
        "type": "other",
        "other": {
          "name": "efivar",
          "version": "37",
          "downloadUrl": "https://github.com/rhboot/efivar/releases/download/37/efivar-37.tar.bz2"
        }
      }
    },
    {
      "component": {
        "type": "other",
        "other": {
          "name": "elfutils",
          "version": "0.176",
          "downloadUrl": "https://sourceware.org/elfutils/ftp/0.176/elfutils-0.176.tar.bz2"
        }
      }
    },
    {
      "component": {
        "type": "other",
        "other": {
          "name": "eppic",
          "version": "e8844d3793471163ae4a56d8f95897be9e5bd554",
          "downloadUrl": "https://github.com/lucchouina/eppic/archive/e8844d3793471163ae4a56d8f95897be9e5bd554/eppic-e8844d3.tar.gz"
        }
      }
    },
    {
      "component": {
        "type": "other",
        "other": {
          "name": "erlang",
          "version": "22.0.7",
          "downloadUrl": "https://github.com/erlang/otp/archive/OTP-22.0.7/otp-OTP-22.0.7.tar.gz"
        }
      }
    },
    {
      "component": {
        "type": "other",
        "other": {
          "name": "espeak-ng",
          "version": "1.50",
          "downloadUrl": "https://github.com/espeak-ng/espeak-ng/releases/download/1.50/espeak-ng-1.50.tgz"
        }
      }
    },
    {
      "component": {
        "type": "other",
        "other": {
          "name": "espeakup",
          "version": "0.80",
          "downloadUrl": "https://github.com/williamh/espeakup/archive/v0.80.tar.gz"
        }
      }
    },
    {
      "component": {
        "type": "other",
        "other": {
          "name": "etcd",
          "version": "3.4.3",
          "downloadUrl": "https://github.com/etcd-io/etcd/archive/v3.4.3.tar.gz"
        }
      }
    },
    {
      "component": {
        "type": "other",
        "other": {
          "name": "etcd",
          "version": "3.4.13",
          "downloadUrl": "https://github.com/etcd-io/etcd/archive/v3.4.13.tar.gz"
        }
      }
    },
    {
      "component": {
        "type": "other",
        "other": {
          "name": "ethtool",
          "version": "5.0",
          "downloadUrl": "https://www.kernel.org/pub/software/network/ethtool/ethtool-5.0.tar.xz"
        }
      }
    },
    {
      "component": {
        "type": "other",
        "other": {
          "name": "expat",
          "version": "2.2.6",
          "downloadUrl": "https://github.com/libexpat/libexpat/releases/download/R_2_2_6/expat-2.2.6.tar.bz2"
        }
      }
    },
    {
      "component": {
        "type": "other",
        "other": {
          "name": "expect",
          "version": "5.45.4",
          "downloadUrl": "https://sourceforge.net/projects/expect/files/Expect/5.45.4/expect5.45.4.tar.gz"
        }
      }
    },
    {
      "component": {
        "type": "other",
        "other": {
          "name": "extra-cmake-modules",
          "version": "5.61.0",
          "downloadUrl": "https://download.kde.org/stable/frameworks/5.61/extra-cmake-modules-5.61.0.tar.xz"
        }
      }
    },
    {
      "component": {
        "type": "other",
        "other": {
          "name": "fcgi",
          "version": "2.4.0",
          "downloadUrl": "https://src.fedoraproject.org/lookaside/extras/fcgi/fcgi-2.4.0.tar.gz/d15060a813b91383a9f3c66faf84867e/fcgi-2.4.0.tar.gz"
        }
      }
    },
    {
      "component": {
        "type": "other",
        "other": {
          "name": "file",
          "version": "5.38",
          "downloadUrl": "ftp://ftp.astron.com/pub/file/file-5.38.tar.gz"
        }
      }
    },
    {
      "component": {
        "type": "other",
        "other": {
          "name": "findutils",
          "version": "4.6.0",
          "downloadUrl": "http://ftp.gnu.org/gnu/findutils/findutils-4.6.0.tar.gz"
        }
      }
    },
    {
      "component": {
        "type": "other",
        "other": {
          "name": "finger",
          "version": "0.17",
          "downloadUrl": "http://ftp.linux.org.uk/pub/linux/Networking/netkit/bsd-finger-0.17.tar.gz"
        }
      }
    },
    {
      "component": {
        "type": "other",
        "other": {
          "name": "flannel",
          "version": "0.12.0",
          "downloadUrl": "https://github.com/coreos/flannel/archive/v0.12.0.tar.gz"
        }
      }
    },
    {
      "component": {
        "type": "other",
        "other": {
          "name": "flex",
          "version": "2.6.4",
          "downloadUrl": "https://github.com/westes/flex/releases/download/v2.6.4/flex-2.6.4.tar.gz"
        }
      }
    },
    {
      "component": {
        "type": "other",
        "other": {
          "name": "fluent-bit",
          "version": "1.5.2",
          "downloadUrl": "https://github.com/fluent/fluent-bit/archive/v1.5.2.tar.gz"
        }
      }
    },
    {
      "component": {
        "type": "other",
        "other": {
          "name": "fontconfig",
          "version": "2.13.91",
          "downloadUrl": "https://www.freedesktop.org/software/fontconfig/release/fontconfig-2.13.91.tar.gz"
        }
      }
    },
    {
      "component": {
        "type": "other",
        "other": {
          "name": "fping",
          "version": "4.2",
          "downloadUrl": "https://fping.org/dist/fping-4.2.tar.gz"
        }
      }
    },
    {
      "component": {
        "type": "other",
        "other": {
          "name": "freefont",
          "version": "20120503",
          "downloadUrl": "https://ftp.gnu.org/pub/gnu/freefont/freefont-ttf-20120503.zip"
        }
      }
    },
    {
      "component": {
        "type": "other",
        "other": {
          "name": "freetype",
          "version": "2.9.1",
          "downloadUrl": "https://download.savannah.gnu.org/releases/freetype/freetype-2.9.1.tar.gz"
        }
      }
    },
    {
      "component": {
        "type": "other",
        "other": {
          "name": "fuse",
          "version": "2.9.7",
          "downloadUrl": "https://github.com/libfuse/libfuse/releases/download/fuse-2.9.7/fuse-2.9.7.tar.gz"
        }
      }
    },
    {
      "component": {
        "type": "other",
        "other": {
          "name": "fuse-zip",
          "version": "0.7.2",
          "downloadUrl": "https://bitbucket.org/agalanin/fuse-zip/downloads/fuse-zip-0.7.2.tar.gz"
        }
      }
    },
    {
      "component": {
        "type": "other",
        "other": {
          "name": "gawk",
          "version": "4.2.1",
          "downloadUrl": "http://ftp.gnu.org/gnu/gawk/gawk-4.2.1.tar.xz"
        }
      }
    },
    {
      "component": {
        "type": "other",
        "other": {
          "name": "gcc",
          "version": "9.1.0",
          "downloadUrl": "https://ftp.gnu.org/gnu/gcc/gcc-9.1.0/gcc-9.1.0.tar.xz"
        }
      }
    },
    {
      "component": {
        "type": "other",
        "other": {
          "name": "gc",
          "version": "8.0.0",
          "downloadUrl": "https://www.hboehm.info/gc/gc_source/gc-8.0.0.tar.gz"
        }
      }
    },
    {
      "component": {
        "type": "other",
        "other": {
          "name": "gdb",
          "version": "8.3",
          "downloadUrl": "https://ftp.gnu.org/gnu/gdb/gdb-8.3.tar.xz"
        }
      }
    },
    {
      "component": {
        "type": "other",
        "other": {
          "name": "gdbm",
          "version": "1.18",
          "downloadUrl": "http://ftp.gnu.org/gnu/gdbm/gdbm-1.18.tar.gz"
        }
      }
    },
    {
      "component": {
        "type": "other",
        "other": {
          "name": "gettext",
          "version": "0.19.8.1",
          "downloadUrl": "http://ftp.gnu.org/gnu/gettext/gettext-0.19.8.1.tar.xz"
        }
      }
    },
    {
      "component": {
        "type": "other",
        "other": {
          "name": "gflags",
          "version": "2.2.2",
          "downloadUrl": "https://github.com/gflags/gflags/archive/v2.2.2.tar.gz"
        }
      }
    },
    {
      "component": {
        "type": "other",
        "other": {
          "name": "git",
          "version": "2.23.4",
          "downloadUrl": "https://www.kernel.org/pub/software/scm/git/git-2.23.4.tar.xz"
        }
      }
    },
    {
      "component": {
        "type": "other",
        "other": {
          "name": "glibc",
          "version": "2.28",
          "downloadUrl": "https://ftp.gnu.org/gnu/glibc/glibc-2.28.tar.xz"
        }
      }
    },
    {
      "component": {
        "type": "other",
        "other": {
          "name": "glib",
          "version": "2.58.0",
          "downloadUrl": "http://ftp.gnome.org/pub/gnome/sources/glib/2.58/glib-2.58.0.tar.xz"
        }
      }
    },
    {
      "component": {
        "type": "other",
        "other": {
          "name": "glibmm24",
          "version": "2.56.0",
          "downloadUrl": "http://ftp.gnome.org/pub/GNOME/sources/glibmm/2.56/glibmm-2.56.0.tar.xz"
        }
      }
    },
    {
      "component": {
        "type": "other",
        "other": {
          "name": "glib-networking",
          "version": "2.59.1",
          "downloadUrl": "http://ftp.gnome.org/pub/GNOME/sources/glib-networking/2.59/glib-networking-2.59.1.tar.xz"
        }
      }
    },
    {
      "component": {
        "type": "other",
        "other": {
          "name": "gmp",
          "version": "6.1.2",
          "downloadUrl": "http://ftp.gnu.org/gnu/gmp/gmp-6.1.2.tar.xz"
        }
      }
    },
    {
      "component": {
        "type": "other",
        "other": {
          "name": "gnome-common",
          "version": "3.18.0",
          "downloadUrl": "https://ftp.gnome.org/pub/GNOME/sources/gnome-common/3.18/gnome-common-3.18.0.tar.xz"
        }
      }
    },
    {
      "component": {
        "type": "other",
        "other": {
          "name": "gnu-efi",
          "version": "3.0.9",
          "downloadUrl": "https://gigenet.dl.sourceforge.net/project/gnu-efi/gnu-efi-3.0.9.tar.bz2"
        }
      }
    },
    {
      "component": {
        "type": "other",
        "other": {
          "name": "gnupg2",
          "version": "2.2.20",
          "downloadUrl": "https://gnupg.org/ftp/gcrypt/gnupg/gnupg-2.2.20.tar.bz2"
        }
      }
    },
    {
      "component": {
        "type": "other",
        "other": {
          "name": "gnuplot",
          "version": "5.2.4",
          "downloadUrl": "http://downloads.sourceforge.net/gnuplot/gnuplot-5.2.4.tar.gz"
        }
      }
    },
    {
      "component": {
        "type": "other",
        "other": {
          "name": "gnutls",
          "version": "3.6.14",
          "downloadUrl": "ftp://ftp.gnutls.org/gcrypt/gnutls/v3.6/gnutls-3.6.14.tar.xz"
        }
      }
    },
    {
      "component": {
        "type": "other",
        "other": {
          "name": "gobject-introspection",
          "version": "1.58.0",
          "downloadUrl": "https://ftp.gnome.org/pub/GNOME/sources/gobject-introspection/1.58/gobject-introspection-1.58.0.tar.xz"
        }
      }
    },
    {
      "component": {
        "type": "other",
        "other": {
          "name": "golang",
          "version": "1.15.11",
          "downloadUrl": "https://dl.google.com/go/go1.15.11.src.tar.gz"
        }
      }
    },
    {
      "component": {
        "type": "other",
        "other": {
          "name": "golang-crypto",
          "version": "c07d793c2f9aacf728fe68cbd7acd73adbd04159",
          "downloadUrl": "https://github.com/golang/crypto/archive/golang-crypto-c07d793c2f9aacf728fe68cbd7acd73adbd04159.tar.gz"
        }
      }
    },
    {
      "component": {
        "type": "other",
        "other": {
          "name": "golang-sys",
          "version": "b0526f3d87448f0401ea3f7f3a81aa9e6ab4804d",
          "downloadUrl": "https://github.com/golang/sys/archive/golang-sys-b0526f3d87448f0401ea3f7f3a81aa9e6ab4804d.tar.gz"
        }
      }
    },
    {
      "component": {
        "type": "other",
        "other": {
          "name": "go-md2man",
          "version": "2.0.0",
          "downloadUrl": "https://github.com/cpuguy83/go-md2man/archive/v2.0.0.tar.gz"
        }
      }
    },
    {
      "component": {
        "type": "other",
        "other": {
          "name": "gperf",
          "version": "3.1",
          "downloadUrl": "http://ftp.gnu.org/gnu/gperf/gperf-3.1.tar.gz"
        }
      }
    },
    {
      "component": {
        "type": "other",
        "other": {
          "name": "gperftools",
          "version": "2.7",
          "downloadUrl": "https://github.com/gperftools/gperftools/releases/download/gperftools-2.7/gperftools-2.7.tar.gz"
        }
      }
    },
    {
      "component": {
        "type": "other",
        "other": {
          "name": "gpgme",
          "version": "1.13.1",
          "downloadUrl": "https://www.gnupg.org/ftp/gcrypt/gpgme/gpgme-1.13.1.tar.bz2"
        }
      }
    },
    {
      "component": {
        "type": "other",
        "other": {
          "name": "gptfdisk",
          "version": "1.0.4",
          "downloadUrl": "http://downloads.sourceforge.net/project/gptfdisk/gptfdisk/1.0.4/gptfdisk-1.0.4.tar.gz"
        }
      }
    },
    {
      "component": {
        "type": "other",
        "other": {
          "name": "grep",
          "version": "3.1",
          "downloadUrl": "http://ftp.gnu.org/gnu/grep/grep-3.1.tar.xz"
        }
      }
    },
    {
      "component": {
        "type": "other",
        "other": {
          "name": "groff",
          "version": "1.22.3",
          "downloadUrl": "http://ftp.gnu.org/gnu/groff/groff-1.22.3.tar.gz"
        }
      }
    },
    {
      "component": {
        "type": "other",
        "other": {
          "name": "grpc",
          "version": "1.35.0",
          "downloadUrl": "https://github.com/grpc/grpc/archive/v1.35.0/grpc-1.35.0.tar.gz"
        }
      }
    },
    {
      "component": {
        "type": "other",
        "other": {
          "name": "grub2",
          "version": "2.06~rc1",
          "downloadUrl": "https://git.savannah.gnu.org/cgit/grub.git/snapshot/grub-2.06-rc1.tar.gz"
        }
      }
    },
    {
      "component": {
        "type": "other",
        "other": {
          "name": "gnulib",
          "version": "d271f868a8df9bbec29049d01e056481b7a1a263",
          "downloadUrl": "https://git.savannah.gnu.org/cgit/gnulib.git/snapshot/gnulib-d271f868a8df9bbec29049d01e056481b7a1a263.tar.gz"
        }
      }
    },
    {
      "component": {
        "type": "other",
        "other": {
          "name": "GSL",
          "version": "2.0.0",
          "downloadUrl": "https://github.com/microsoft/GSL/archive/v2.0.0.tar.gz"
        }
      }
    },
    {
      "component": {
        "type": "other",
        "other": {
          "name": "gtest",
          "version": "1.8.1",
          "downloadUrl": "https://github.com/google/googletest/archive/release-1.8.1.tar.gz"
        }
      }
    },
    {
      "component": {
        "type": "other",
        "other": {
          "name": "gtk-doc",
          "version": "1.29",
          "downloadUrl": "https://ftp.gnome.org/pub/gnome/sources/gtk-doc/1.29/gtk-doc-1.29.tar.xz"
        }
      }
    },
    {
      "component": {
        "type": "other",
        "other": {
          "name": "guile",
          "version": "2.0.14",
          "downloadUrl": "ftp://ftp.gnu.org/pub/gnu/guile/guile-2.0.14.tar.gz"
        }
      }
    },
    {
      "component": {
        "type": "other",
        "other": {
          "name": "gzip",
          "version": "1.9",
          "downloadUrl": "http://ftp.gnu.org/gnu/gzip/gzip-1.9.tar.xz"
        }
      }
    },
    {
      "component": {
        "type": "other",
        "other": {
          "name": "haproxy",
          "version": "2.1.5",
          "downloadUrl": "http://www.haproxy.org/download/2.1/src/haproxy-2.1.5.tar.gz"
        }
      }
    },
    {
      "component": {
        "type": "other",
        "other": {
          "name": "hardening-check",
          "version": "2.6",
          "downloadUrl": "http://ftp.debian.org/debian/pool/main/h/hardening-wrapper/hardening-wrapper_2.6.tar.xz"
        }
      }
    },
    {
      "component": {
        "type": "other",
        "other": {
          "name": "harfbuzz",
          "version": "1.9.0",
          "downloadUrl": "https://www.freedesktop.org/software/harfbuzz/release/harfbuzz-1.9.0.tar.bz2"
        }
      }
    },
    {
      "component": {
        "type": "other",
        "other": {
          "name": "haveged",
          "version": "1.9.8",
          "downloadUrl": "https://github.com/jirka-h/haveged/archive/v1.9.8/haveged-1.9.8.tar.gz"
        }
      }
    },
    {
      "component": {
        "type": "other",
        "other": {
          "name": "hdparm",
          "version": "9.56",
          "downloadUrl": "http://downloads.sourceforge.net/hdparm/hdparm-9.56.tar.gz"
        }
      }
    },
    {
      "component": {
        "type": "other",
        "other": {
          "name": "heimdal",
          "version": "7.7.0",
          "downloadUrl": "https://github.com/heimdal/heimdal/releases/download/heimdal-7.7.0/heimdal-7.7.0.tar.gz"
        }
      }
    },
    {
      "component": {
        "type": "other",
        "other": {
          "name": "httpd",
          "version": "2.4.46",
          "downloadUrl": "https://archive.apache.org/dist/httpd/httpd-2.4.46.tar.bz2"
        }
      }
    },
    {
      "component": {
        "type": "other",
        "other": {
          "name": "http-parser",
          "version": "2.8.1",
          "downloadUrl": "https://github.com/nodejs/http-parser/archive/v2.8.1.tar.gz"
        }
      }
    },
    {
      "component": {
        "type": "other",
        "other": {
          "name": "hyperv-daemons",
          "version": "5.10.32.1",
          "downloadUrl": "https://github.com/microsoft/CBL-Mariner-Linux-Kernel/archive/rolling-lts/mariner/5.10.32.1.tar.gz"
        }
      }
    },
    {
      "component": {
        "type": "other",
        "other": {
          "name": "i2c-tools",
          "version": "4.1",
          "downloadUrl": "https://www.kernel.org/pub/software/utils/i2c-tools/i2c-tools-4.1.tar.xz"
        }
      }
    },
    {
      "component": {
        "type": "other",
        "other": {
          "name": "iana-etc",
          "version": "2.30",
          "downloadUrl": "http://anduin.linuxfromscratch.org/sources/LFS/lfs-packages/conglomeration//iana-etc/iana-etc-2.30.tar.bz2"
        }
      }
    },
    {
      "component": {
        "type": "other",
        "other": {
          "name": "icu",
          "version": "68.2.0.6",
          "downloadUrl": "https://github.com/microsoft/icu/archive/v68.2.0.6.tar.gz"
        }
      }
    },
    {
      "component": {
        "type": "other",
        "other": {
          "name": "initscripts",
          "version": "9.70",
          "downloadUrl": "https://github.com/fedora-sysv/initscripts/archive/9.70.tar.gz"
        }
      }
    },
    {
      "component": {
        "type": "other",
        "other": {
          "name": "inotify-tools",
          "version": "3.14",
          "downloadUrl": "https://github.com/downloads/rvoicilas/inotify-tools/inotify-tools-3.14.tar.gz"
        }
      }
    },
    {
      "component": {
        "type": "other",
        "other": {
          "name": "intltool",
          "version": "0.51.0",
          "downloadUrl": "https://launchpad.net/intltool/trunk/0.51.0/+download/intltool-0.51.0.tar.gz"
        }
      }
    },
    {
      "component": {
        "type": "other",
        "other": {
          "name": "iotop",
          "version": "0.6",
          "downloadUrl": "http://guichaz.free.fr/iotop/files/iotop-0.6.tar.gz"
        }
      }
    },
    {
      "component": {
        "type": "other",
        "other": {
          "name": "iperf3",
          "version": "3.6",
          "downloadUrl": "https://github.com/esnet/iperf/archive/3.6.tar.gz"
        }
      }
    },
    {
      "component": {
        "type": "other",
        "other": {
          "name": "ipmitool",
          "version": "1.8.18",
          "downloadUrl": "https://github.com/ipmitool/ipmitool/archive/IPMITOOL_1_8_18/ipmitool-1.8.18.tar.gz"
        }
      }
    },
    {
      "component": {
        "type": "other",
        "other": {
          "name": "iproute",
          "version": "4.18.0",
          "downloadUrl": "https://www.kernel.org/pub/linux/utils/net/iproute2/iproute2-4.18.0.tar.xz"
        }
      }
    },
    {
      "component": {
        "type": "other",
        "other": {
          "name": "ipset",
          "version": "7.1",
          "downloadUrl": "http://ipset.netfilter.org/ipset-7.1.tar.bz2"
        }
      }
    },
    {
      "component": {
        "type": "other",
        "other": {
          "name": "iptables",
          "version": "1.8.3",
          "downloadUrl": "http://www.netfilter.org/projects/iptables/files/iptables-1.8.3.tar.bz2"
        }
      }
    },
    {
      "component": {
        "type": "other",
        "other": {
          "name": "iputils",
          "version": "20180629",
          "downloadUrl": "https://github.com/iputils/iputils/archive/s20180629.tar.gz"
        }
      }
    },
    {
      "component": {
        "type": "other",
        "other": {
          "name": "ipv6calc",
          "version": "2.2.0",
          "downloadUrl": "ftp://ftp.bieringer.de/pub/linux/IPv6/ipv6calc/ipv6calc-2.2.0.tar.gz"
        }
      }
    },
    {
      "component": {
        "type": "other",
        "other": {
          "name": "ipvsadm",
          "version": "1.29",
          "downloadUrl": "https://www.kernel.org/pub/linux/utils/kernel/ipvsadm/ipvsadm-1.29.tar.xz"
        }
      }
    },
    {
      "component": {
        "type": "other",
        "other": {
          "name": "ipxe",
          "version": "1.20.1",
          "downloadUrl": "https://github.com/ipxe/ipxe/archive/v1.20.1.tar.gz"
        }
      }
    },
    {
      "component": {
        "type": "other",
        "other": {
          "name": "irqbalance",
          "version": "1.6.0",
          "downloadUrl": "https://github.com/Irqbalance/irqbalance/archive/v1.6.0.tar.gz"
        }
      }
    },
    {
      "component": {
        "type": "other",
        "other": {
          "name": "itstool",
          "version": "2.0.6",
          "downloadUrl": "http://files.itstool.org/itstool/itstool-2.0.6.tar.bz2"
        }
      }
    },
    {
      "component": {
        "type": "other",
        "other": {
          "name": "ivykis",
          "version": "0.42.4",
          "downloadUrl": "https://github.com/buytenh/ivykis/archive/v0.42.4.tar.gz"
        }
      }
    },
    {
      "component": {
        "type": "other",
        "other": {
          "name": "jansson",
          "version": "2.11",
          "downloadUrl": "http://www.digip.org/jansson/releases/jansson-2.11.tar.gz"
        }
      }
    },
    {
      "component": {
        "type": "other",
        "other": {
          "name": "jemalloc",
          "version": "5.2.1",
          "downloadUrl": "https://github.com/jemalloc/jemalloc/releases/download/5.2.1/jemalloc-5.2.1.tar.bz2"
        }
      }
    },
    {
      "component": {
        "type": "other",
        "other": {
          "name": "jna",
          "version": "4.5.2",
          "downloadUrl": "https://github.com/java-native-access/jna/archive/4.5.2/jna-4.5.2.tar.gz"
        }
      }
    },
    {
      "component": {
        "type": "other",
        "other": {
          "name": "jq",
          "version": "1.5",
          "downloadUrl": "https://github.com/stedolan/jq/releases/download/jq-1.5/jq-1.5.tar.gz"
        }
      }
    },
    {
      "component": {
        "type": "other",
        "other": {
          "name": "json-c",
          "version": "0.14",
          "downloadUrl": "https://github.com/json-c/json-c/archive/json-c-0.14-20200419.tar.gz"
        }
      }
    },
    {
      "component": {
        "type": "other",
        "other": {
          "name": "json-glib",
          "version": "1.4.4",
          "downloadUrl": "https://ftp.gnome.org/pub/GNOME/sources/json-glib/1.4/json-glib-1.4.4.tar.xz"
        }
      }
    },
    {
      "component": {
        "type": "other",
        "other": {
          "name": "jsonbuilder",
          "version": "0.2.1",
          "downloadUrl": "https://github.com/microsoft/jsonbuilder/archive/v0.2.1.tar.gz"
        }
      }
    },
    {
      "component": {
        "type": "other",
        "other": {
          "name": "kbd",
          "version": "2.0.4",
          "downloadUrl": "http://ftp.altlinux.org/pub/people/legion/kbd/kbd-2.0.4.tar.xz"
        }
      }
    },
    {
      "component": {
        "type": "other",
        "other": {
          "name": "kde-settings",
          "version": "30.0",
          "downloadUrl": "https://github.com/FedoraKDE/kde-settings/archive/30.0.tar.gz"
        }
      }
    },
    {
      "component": {
        "type": "other",
        "other": {
          "name": "keepalived",
          "version": "2.0.10",
          "downloadUrl": "https://github.com/acassen/keepalived/archive/v2.0.10.zip"
        }
      }
    },
    {
      "component": {
        "type": "other",
        "other": {
          "name": "kernel-headers",
          "version": "5.10.32.1",
          "downloadUrl": "https://github.com/microsoft/CBL-Mariner-Linux-Kernel/archive/rolling-lts/mariner/5.10.32.1.tar.gz"
        }
      }
    },
    {
      "component": {
        "type": "other",
        "other": {
          "name": "kernel-hyperv",
          "version": "5.10.32.1",
          "downloadUrl": "https://github.com/microsoft/CBL-Mariner-Linux-Kernel/archive/rolling-lts/mariner/5.10.32.1.tar.gz"
        }
      }
    },
    {
      "component": {
        "type": "other",
        "other": {
          "name": "kernel",
          "version": "5.10.32.1",
          "downloadUrl": "https://github.com/microsoft/CBL-Mariner-Linux-Kernel/archive/rolling-lts/mariner/5.10.32.1.tar.gz"
        }
      }
    },
    {
      "component": {
        "type": "other",
        "other": {
          "name": "kexec-tools",
          "version": "2.0.21",
          "downloadUrl": "http://kernel.org/pub/linux/utils/kernel/kexec/kexec-tools-2.0.21.tar.xz"
        }
      }
    },
    {
      "component": {
        "type": "other",
        "other": {
          "name": "keyutils",
          "version": "1.5.10",
          "downloadUrl": "https://people.redhat.com/~dhowells/keyutils/keyutils-1.5.10.tar.bz2"
        }
      }
    },
    {
      "component": {
        "type": "other",
        "other": {
          "name": "kf5-kconfig",
          "version": "5.61.0",
          "downloadUrl": "https://download.kde.org/stable/frameworks/5.61/kconfig-5.61.0.tar.xz"
        }
      }
    },
    {
      "component": {
        "type": "other",
        "other": {
          "name": "kf5-kcoreaddons",
          "version": "5.61.0",
          "downloadUrl": "https://download.kde.org/stable/frameworks/5.61/kcoreaddons-5.61.0.tar.xz"
        }
      }
    },
    {
      "component": {
        "type": "other",
        "other": {
          "name": "kf5-ki18n",
          "version": "5.61.0",
          "downloadUrl": "https://download.kde.org/stable/frameworks/5.61/ki18n-5.61.0.tar.xz"
        }
      }
    },
    {
      "component": {
        "type": "other",
        "other": {
          "name": "kf5-kwidgetsaddons",
          "version": "5.61.0",
          "downloadUrl": "https://download.kde.org/stable/frameworks/5.61/kwidgetsaddons-5.61.0.tar.xz"
        }
      }
    },
    {
      "component": {
        "type": "other",
        "other": {
          "name": "kmod",
          "version": "25",
          "downloadUrl": "http://www.kernel.org/pub/linux/utils/kernel/kmod/kmod-25.tar.xz"
        }
      }
    },
    {
      "component": {
        "type": "other",
        "other": {
          "name": "kpmcore",
          "version": "3.3.0",
          "downloadUrl": "http://download.kde.org/stable/kpmcore/3.3.0/src/kpmcore-3.3.0.tar.xz"
        }
      }
    },
    {
      "component": {
        "type": "other",
        "other": {
          "name": "krb5",
          "version": "1.17",
          "downloadUrl": "https://web.mit.edu/kerberos/dist/krb5/1.17/krb5-1.17.tar.gz"
        }
      }
    },
    {
      "component": {
        "type": "other",
        "other": {
          "name": "kubernetes",
          "version": "1.18.14",
          "downloadUrl": "https://kubernetesartifacts.azureedge.net/kubernetes/v1.18.14-hotfix.20210511/binaries/kubernetes-node-linux-amd64.tar.gz"
        }
      }
    },
    {
      "component": {
        "type": "other",
        "other": {
          "name": "kubernetes",
          "version": "1.18.17",
          "downloadUrl": "https://kubernetesartifacts.azureedge.net/kubernetes/v1.18.17-hotfix.20210519/binaries/kubernetes-node-linux-amd64.tar.gz"
        }
      }
    },
    {
      "component": {
        "type": "other",
        "other": {
          "name": "kubernetes",
          "version": "1.19.7",
          "downloadUrl": "https://kubernetesartifacts.azureedge.net/kubernetes/v1.19.7-hotfix.20210511/binaries/kubernetes-node-linux-amd64.tar.gz"
        }
      }
    },
    {
      "component": {
        "type": "other",
        "other": {
          "name": "kubernetes",
          "version": "1.19.9",
          "downloadUrl": "https://kubernetesartifacts.azureedge.net/kubernetes/v1.19.9-hotfix.20210519/binaries/kubernetes-node-linux-amd64.tar.gz"
        }
      }
    },
    {
      "component": {
        "type": "other",
        "other": {
          "name": "kubernetes",
          "version": "1.20.2",
          "downloadUrl": "https://kubernetesartifacts.azureedge.net/kubernetes/v1.20.2-hotfix.20210511/binaries/kubernetes-node-linux-amd64.tar.gz"
        }
      }
    },
    {
      "component": {
        "type": "other",
        "other": {
          "name": "kubernetes",
          "version": "1.20.5",
          "downloadUrl": "https://kubernetesartifacts.azureedge.net/kubernetes/v1.20.5-hotfix.20210519/binaries/kubernetes-node-linux-amd64.tar.gz"
        }
      }
    },
    {
      "component": {
        "type": "other",
        "other": {
          "name": "lapack",
          "version": "3.8.0",
          "downloadUrl": "http://www.netlib.org/lapack/lapack-3.8.0.tar.gz"
        }
      }
    },
    {
      "component": {
        "type": "other",
        "other": {
          "name": "less",
          "version": "530",
          "downloadUrl": "http://www.greenwoodsoftware.com/less/less-530.tar.gz"
        }
      }
    },
    {
      "component": {
        "type": "other",
        "other": {
          "name": "libacvp",
          "version": "1.2.0",
          "downloadUrl": "https://github.com/cisco/libacvp/archive/v1.2.0.tar.gz"
        }
      }
    },
    {
      "component": {
        "type": "other",
        "other": {
          "name": "libaio",
          "version": "0.3.112",
          "downloadUrl": "https://releases.pagure.org/libaio/libaio-0.3.112.tar.gz"
        }
      }
    },
    {
      "component": {
        "type": "other",
        "other": {
          "name": "libarchive",
          "version": "3.4.2",
          "downloadUrl": "https://github.com/libarchive/libarchive/releases/download/v3.4.2/libarchive-3.4.2.tar.gz"
        }
      }
    },
    {
      "component": {
        "type": "other",
        "other": {
          "name": "libassuan",
          "version": "2.5.1",
          "downloadUrl": "ftp://ftp.gnupg.org/gcrypt/libassuan/libassuan-2.5.1.tar.bz2"
        }
      }
    },
    {
      "component": {
        "type": "other",
        "other": {
          "name": "libatasmart",
          "version": "0.19",
          "downloadUrl": "http://0pointer.de/public/libatasmart-0.19.tar.xz"
        }
      }
    },
    {
      "component": {
        "type": "other",
        "other": {
          "name": "libatomic_ops",
          "version": "7.6.6",
          "downloadUrl": "http://www.ivmaisoft.com/_bin/atomic_ops/libatomic_ops-7.6.6.tar.gz"
        }
      }
    },
    {
      "component": {
        "type": "other",
        "other": {
          "name": "libburn",
          "version": "1.4.8",
          "downloadUrl": "http://files.libburnia-project.org/releases/libburn-1.4.8.tar.gz"
        }
      }
    },
    {
      "component": {
        "type": "other",
        "other": {
          "name": "leveldb",
          "version": "1.22",
          "downloadUrl": "https://github.com/google/leveldb/archive/1.22/leveldb-1.22.tar.gz"
        }
      }
    },
    {
      "component": {
        "type": "other",
        "other": {
          "name": "libcap",
          "version": "2.26",
          "downloadUrl": "https://www.kernel.org/pub/linux/libs/security/linux-privs/libcap2/libcap-2.26.tar.xz"
        }
      }
    },
    {
      "component": {
        "type": "other",
        "other": {
          "name": "libcap-ng",
          "version": "0.7.9",
          "downloadUrl": "http://people.redhat.com/sgrubb/libcap-ng/libcap-ng-0.7.9.tar.gz"
        }
      }
    },
    {
      "component": {
        "type": "other",
        "other": {
          "name": "libcgroup",
          "version": "0.41",
          "downloadUrl": "https://downloads.sourceforge.net/libcg/libcgroup-0.41.tar.bz2"
        }
      }
    },
    {
      "component": {
        "type": "other",
        "other": {
          "name": "libcomps",
          "version": "0.1.11",
          "downloadUrl": "https://github.com/rpm-software-management/libcomps/archive/libcomps-0.1.11.tar.gz"
        }
      }
    },
    {
      "component": {
        "type": "other",
        "other": {
          "name": "libconfig",
          "version": "1.7.2",
          "downloadUrl": "https://github.com/hyperrealm/libconfig/archive/v1.7.2.tar.gz"
        }
      }
    },
    {
      "component": {
        "type": "other",
        "other": {
          "name": "libconfini",
          "version": "1.16.0",
          "downloadUrl": "https://github.com/madmurphy/libconfini/archive/1.16.0.tar.gz"
        }
      }
    },
    {
      "component": {
        "type": "other",
        "other": {
          "name": "libconfuse",
          "version": "3.3",
          "downloadUrl": "https://github.com/libconfuse/libconfuse/releases/download/v3.3/confuse-3.3.tar.gz"
        }
      }
    },
    {
      "component": {
        "type": "other",
        "other": {
          "name": "libdb",
          "version": "5.3.28",
          "downloadUrl": "http://download.oracle.com/berkeley-db/db-5.3.28.tar.gz"
        }
      }
    },
    {
      "component": {
        "type": "other",
        "other": {
          "name": "libdnet",
          "version": "1.12",
          "downloadUrl": "https://github.com/dugsong/libdnet/archive/libdnet-1.12.tar.gz"
        }
      }
    },
    {
      "component": {
        "type": "other",
        "other": {
          "name": "libdnf",
          "version": "0.39.1",
          "downloadUrl": "https://github.com/rpm-software-management/libdnf/archive/0.39.1.tar.gz"
        }
      }
    },
    {
      "component": {
        "type": "other",
        "other": {
          "name": "libedit",
          "version": "3.1.20180525",
          "downloadUrl": "https://www.thrysoee.dk/editline/libedit-20180525-3.1.tar.gz"
        }
      }
    },
    {
      "component": {
        "type": "other",
        "other": {
          "name": "libestr",
          "version": "0.1.10",
          "downloadUrl": "http://libestr.adiscon.com/files/download/libestr-0.1.10.tar.gz"
        }
      }
    },
    {
      "component": {
        "type": "other",
        "other": {
          "name": "libevent",
          "version": "2.1.8",
          "downloadUrl": "https://github.com/libevent/libevent/releases/download/release-2.1.8-stable/libevent-2.1.8-stable.tar.gz"
        }
      }
    },
    {
      "component": {
        "type": "other",
        "other": {
          "name": "libev",
          "version": "4.24",
          "downloadUrl": "http://dist.schmorp.de/libev/Attic/libev-4.24.tar.gz"
        }
      }
    },
    {
      "component": {
        "type": "other",
        "other": {
          "name": "libfastjson",
          "version": "0.99.8",
          "downloadUrl": "https://github.com/rsyslog/libfastjson/archive/v0.99.8.tar.gz"
        }
      }
    },
    {
      "component": {
        "type": "other",
        "other": {
          "name": "libffi",
          "version": "3.2.1",
          "downloadUrl": "https://gcc.gnu.org/pub/libffi/libffi-3.2.1.tar.gz"
        }
      }
    },
    {
      "component": {
        "type": "other",
        "other": {
          "name": "libgcrypt",
          "version": "1.8.7",
          "downloadUrl": "https://gnupg.org/ftp/gcrypt/libgcrypt/libgcrypt-1.8.7.tar.bz2"
        }
      }
    },
    {
      "component": {
        "type": "other",
        "other": {
          "name": "libgpg-error",
          "version": "1.32",
          "downloadUrl": "ftp://ftp.gnupg.org/gcrypt/libgpg-error/libgpg-error-1.32.tar.bz2"
        }
      }
    },
    {
      "component": {
        "type": "other",
        "other": {
          "name": "libgssglue",
          "version": "0.4",
          "downloadUrl": "http://www.citi.umich.edu/projects/nfsv4/linux/libgssglue/libgssglue-0.4.tar.gz"
        }
      }
    },
    {
      "component": {
        "type": "other",
        "other": {
          "name": "libgsystem",
          "version": "2015.2",
          "downloadUrl": "https://src.fedoraproject.org/repo/pkgs/libgsystem/libgsystem-2015.2.tar.xz/e388e3ad3c2b527479cc8512f6ad9a37/libgsystem-2015.2.tar.xz"
        }
      }
    },
    {
      "component": {
        "type": "other",
        "other": {
          "name": "libgudev",
          "version": "232",
          "downloadUrl": "https://download.gnome.org/sources/libgudev/232/libgudev-232.tar.xz"
        }
      }
    },
    {
      "component": {
        "type": "other",
        "other": {
          "name": "libiothsm-std",
          "version": "1.1.2",
          "downloadUrl": "https://github.com/Azure/iotedge/archive/1.1.2.tar.gz"
        }
      }
    },
    {
      "component": {
        "type": "other",
        "other": {
          "name": "libisoburn",
          "version": "1.4.8",
          "downloadUrl": "http://files.libburnia-project.org/releases/libisoburn-1.4.8.tar.gz"
        }
      }
    },
    {
      "component": {
        "type": "other",
        "other": {
          "name": "libisofs",
          "version": "1.4.8",
          "downloadUrl": "http://files.libburnia-project.org/releases/libisofs-1.4.8.tar.gz"
        }
      }
    },
    {
      "component": {
        "type": "other",
        "other": {
          "name": "libjpeg-turbo",
          "version": "2.0.0",
          "downloadUrl": "http://downloads.sourceforge.net/libjpeg-turbo/libjpeg-turbo-2.0.0.tar.gz"
        }
      }
    },
    {
      "component": {
        "type": "other",
        "other": {
          "name": "libkcapi",
          "version": "1.2.0",
          "downloadUrl": "https://www.chronox.de/libkcapi/libkcapi-1.2.0.tar.xz"
        }
      }
    },
    {
      "component": {
        "type": "other",
        "other": {
          "name": "libksba",
          "version": "1.3.5",
          "downloadUrl": "https://www.gnupg.org/ftp/gcrypt/libksba/libksba-1.3.5.tar.bz2"
        }
      }
    },
    {
      "component": {
        "type": "other",
        "other": {
          "name": "liblogging",
          "version": "1.0.6",
          "downloadUrl": "http://download.rsyslog.com/liblogging/liblogging-1.0.6.tar.gz"
        }
      }
    },
    {
      "component": {
        "type": "other",
        "other": {
          "name": "libmaxminddb",
          "version": "1.5.0",
          "downloadUrl": "https://github.com/maxmind/libmaxminddb/releases/download/1.5.0/libmaxminddb-1.5.0.tar.gz"
        }
      }
    },
    {
      "component": {
        "type": "other",
        "other": {
          "name": "libmbim",
          "version": "1.18.2",
          "downloadUrl": "https://www.freedesktop.org/software/libmbim/libmbim-1.18.2.tar.xz"
        }
      }
    },
    {
      "component": {
        "type": "other",
        "other": {
          "name": "libmnl",
          "version": "1.0.4",
          "downloadUrl": "http://netfilter.org/projects/libmnl/files/libmnl-1.0.4.tar.bz2"
        }
      }
    },
    {
      "component": {
        "type": "other",
        "other": {
          "name": "libmodulemd",
          "version": "2.5.0",
          "downloadUrl": "https://github.com/fedora-modularity/libmodulemd/releases/download/libmodulemd-2.5.0/modulemd-2.5.0.tar.xz"
        }
      }
    },
    {
      "component": {
        "type": "other",
        "other": {
          "name": "libmpc",
          "version": "1.1.0",
          "downloadUrl": "https://ftp.gnu.org/gnu/mpc/mpc-1.1.0.tar.gz"
        }
      }
    },
    {
      "component": {
        "type": "other",
        "other": {
          "name": "libmspack",
          "version": "0.7.1alpha",
          "downloadUrl": "http://www.cabextract.org.uk/libmspack/libmspack-0.7.1alpha.tar.gz"
        }
      }
    },
    {
      "component": {
        "type": "other",
        "other": {
          "name": "libndp",
          "version": "1.7",
          "downloadUrl": "http://www.libndp.org/files/libndp-1.7.tar.gz"
        }
      }
    },
    {
      "component": {
        "type": "other",
        "other": {
          "name": "libnetfilter_conntrack",
          "version": "1.0.7",
          "downloadUrl": "http://www.netfilter.org/projects/libnetfilter_conntrack/files/libnetfilter_conntrack-1.0.7.tar.bz2"
        }
      }
    },
    {
      "component": {
        "type": "other",
        "other": {
          "name": "libnetfilter_cthelper",
          "version": "1.0.0",
          "downloadUrl": "http://www.netfilter.org/projects/libnetfilter_cthelper/files/libnetfilter_cthelper-1.0.0.tar.bz2"
        }
      }
    },
    {
      "component": {
        "type": "other",
        "other": {
          "name": "libnetfilter_cttimeout",
          "version": "1.0.0",
          "downloadUrl": "http://www.netfilter.org/projects/libnetfilter_cttimeout/files/libnetfilter_cttimeout-1.0.0.tar.bz2"
        }
      }
    },
    {
      "component": {
        "type": "other",
        "other": {
          "name": "libnetfilter_queue",
          "version": "1.0.3",
          "downloadUrl": "http://www.netfilter.org/projects/libnetfilter_queue/files/libnetfilter_queue-1.0.3.tar.bz2"
        }
      }
    },
    {
      "component": {
        "type": "other",
        "other": {
          "name": "libnfnetlink",
          "version": "1.0.1",
          "downloadUrl": "http://www.netfilter.org/projects/libnfnetlink/files/libnfnetlink-1.0.1.tar.bz2"
        }
      }
    },
    {
      "component": {
        "type": "other",
        "other": {
          "name": "libnftnl",
          "version": "1.1.1",
          "downloadUrl": "https://netfilter.org/projects/libnftnl/files/libnftnl-1.1.1.tar.bz2"
        }
      }
    },
    {
      "component": {
        "type": "other",
        "other": {
          "name": "libnl3",
          "version": "3.4.0",
          "downloadUrl": "https://github.com/thom311/libnl/releases/download/libnl3_4_0/libnl-3.4.0.tar.gz"
        }
      }
    },
    {
      "component": {
        "type": "other",
        "other": {
          "name": "libnsl2",
          "version": "1.2.0",
          "downloadUrl": "https://github.com/thkukuk/libnsl/archive/v1.2.0/libnsl-1.2.0.tar.gz"
        }
      }
    },
    {
      "component": {
        "type": "other",
        "other": {
          "name": "libnvidia-container",
          "version": "1.3.3",
          "downloadUrl": "https://github.com/NVIDIA/libnvidia-container/archive/v1.3.3.tar.gz"
        }
      }
    },
    {
      "component": {
        "type": "other",
        "other": {
          "name": "libpcap",
          "version": "1.9.1",
          "downloadUrl": "https://github.com/the-tcpdump-group/libpcap/archive/libpcap-1.9.1.tar.gz"
        }
      }
    },
    {
      "component": {
        "type": "other",
        "other": {
          "name": "libpipeline",
          "version": "1.5.0",
          "downloadUrl": "http://download.savannah.gnu.org/releases/libpipeline/libpipeline-1.5.0.tar.gz"
        }
      }
    },
    {
      "component": {
        "type": "other",
        "other": {
          "name": "libpng",
          "version": "1.6.37",
          "downloadUrl": "https://downloads.sourceforge.net/libpng/libpng-1.6.37.tar.xz"
        }
      }
    },
    {
      "component": {
        "type": "other",
        "other": {
          "name": "libpsl",
          "version": "0.20.2",
          "downloadUrl": "https://github.com/rockdaboot/libpsl/releases/download/libpsl-0.20.2/libpsl-0.20.2.tar.gz"
        }
      }
    },
    {
      "component": {
        "type": "other",
        "other": {
          "name": "libpwquality",
          "version": "1.4.2",
          "downloadUrl": "https://github.com/libpwquality/libpwquality/releases/download/libpwquality-1.4.2/libpwquality-1.4.2.tar.bz2"
        }
      }
    },
    {
      "component": {
        "type": "other",
        "other": {
          "name": "libqmi",
          "version": "1.22.4",
          "downloadUrl": "https://www.freedesktop.org/software/libqmi/libqmi-1.22.4.tar.xz"
        }
      }
    },
    {
      "component": {
        "type": "other",
        "other": {
          "name": "librdkafka",
          "version": "1.4.0",
          "downloadUrl": "https://github.com/edenhill/librdkafka/archive/v1.4.0.tar.gz"
        }
      }
    },
    {
      "component": {
        "type": "other",
        "other": {
          "name": "librelp",
          "version": "1.2.17",
          "downloadUrl": "https://github.com/rsyslog/librelp/archive/v1.2.17.tar.gz"
        }
      }
    },
    {
      "component": {
        "type": "other",
        "other": {
          "name": "librepo",
          "version": "1.11.0",
          "downloadUrl": "https://github.com/rpm-software-management/librepo/archive/1.11.0.tar.gz"
        }
      }
    },
    {
      "component": {
        "type": "other",
        "other": {
          "name": "librsync",
          "version": "2.0.2",
          "downloadUrl": "https://github.com/librsync/librsync/archive/v2.0.2.tar.gz"
        }
      }
    },
    {
      "component": {
        "type": "other",
        "other": {
          "name": "libseccomp",
          "version": "2.4.1",
          "downloadUrl": "https://github.com/seccomp/libseccomp/releases/download/v2.4.1/libseccomp-2.4.1.tar.gz"
        }
      }
    },
    {
      "component": {
        "type": "other",
        "other": {
          "name": "libselinux",
          "version": "2.9",
          "downloadUrl": "https://github.com/SELinuxProject/selinux/releases/download/20190315/libselinux-2.9.tar.gz"
        }
      }
    },
    {
      "component": {
        "type": "other",
        "other": {
          "name": "libsepol",
          "version": "2.9",
          "downloadUrl": "https://github.com/SELinuxProject/selinux/releases/download/20190315/libsepol-2.9.tar.gz"
        }
      }
    },
    {
      "component": {
        "type": "other",
        "other": {
          "name": "libserf",
          "version": "1.3.9",
          "downloadUrl": "https://www.apache.org/dist/serf/serf-1.3.9.tar.bz2"
        }
      }
    },
    {
      "component": {
        "type": "other",
        "other": {
          "name": "libsigc++20",
          "version": "2.10.0",
          "downloadUrl": "https://github.com/libsigcplusplus/libsigcplusplus/releases/download/2.10.0/libsigcplusplus-2.10.0.tar.xz"
        }
      }
    },
    {
      "component": {
        "type": "other",
        "other": {
          "name": "libsolv",
          "version": "0.7.7",
          "downloadUrl": "https://github.com/openSUSE/libsolv/archive/0.7.7/libsolv-0.7.7.tar.gz"
        }
      }
    },
    {
      "component": {
        "type": "other",
        "other": {
          "name": "libsoup",
          "version": "2.64.0",
          "downloadUrl": "https://ftp.gnome.org/pub/GNOME/sources/libsoup/2.64/libsoup-2.64.0.tar.xz"
        }
      }
    },
    {
      "component": {
        "type": "other",
        "other": {
          "name": "libssh2",
          "version": "1.9.0",
          "downloadUrl": "https://www.libssh2.org/download/libssh2-1.9.0.tar.gz"
        }
      }
    },
    {
      "component": {
        "type": "other",
        "other": {
          "name": "libtalloc",
          "version": "2.1.16",
          "downloadUrl": "https://www.samba.org/ftp/talloc/talloc-2.1.16.tar.gz"
        }
      }
    },
    {
      "component": {
        "type": "other",
        "other": {
          "name": "libtar",
          "version": "1.2.20",
          "downloadUrl": "https://github.com/tklauser/libtar/archive/v1.2.20.tar.gz"
        }
      }
    },
    {
      "component": {
        "type": "other",
        "other": {
          "name": "libtasn1",
          "version": "4.14",
          "downloadUrl": "https://ftp.gnu.org/gnu/libtasn1/libtasn1-4.14.tar.gz"
        }
      }
    },
    {
      "component": {
        "type": "other",
        "other": {
          "name": "libtiff",
          "version": "4.1.0",
          "downloadUrl": "https://gitlab.com/libtiff/libtiff/-/archive/v4.1.0/libtiff-v4.1.0.tar.gz"
        }
      }
    },
    {
      "component": {
        "type": "other",
        "other": {
          "name": "libtirpc",
          "version": "1.1.4",
          "downloadUrl": "https://downloads.sourceforge.net/libtirpc/libtirpc-1.1.4.tar.bz2"
        }
      }
    },
    {
      "component": {
        "type": "other",
        "other": {
          "name": "libtool",
          "version": "2.4.6",
          "downloadUrl": "http://ftp.gnu.org/gnu/libtool/libtool-2.4.6.tar.xz"
        }
      }
    },
    {
      "component": {
        "type": "other",
        "other": {
          "name": "libstoragemgmt",
          "version": "1.8.4",
          "downloadUrl": "https://github.com/libstorage/libstoragemgmt/releases/download/1.8.4/libstoragemgmt-1.8.4.tar.gz"
        }
      }
    },
    {
      "component": {
        "type": "other",
        "other": {
          "name": "libunistring",
          "version": "0.9.10",
          "downloadUrl": "http://ftp.gnu.org/gnu/libunistring/libunistring-0.9.10.tar.xz"
        }
      }
    },
    {
      "component": {
        "type": "other",
        "other": {
          "name": "libunwind",
          "version": "1.2",
          "downloadUrl": "http://download.savannah.gnu.org/releases/libunwind/libunwind-1.2.tar.gz"
        }
      }
    },
    {
      "component": {
        "type": "other",
        "other": {
          "name": "libusb",
          "version": "1.0.22",
          "downloadUrl": "http://downloads.sourceforge.net/libusb/libusb-1.0.22.tar.bz2"
        }
      }
    },
    {
      "component": {
        "type": "other",
        "other": {
          "name": "libuv",
          "version": "1.38.0",
          "downloadUrl": "https://dist.libuv.org/dist/v1.38.0/libuv-v1.38.0.tar.gz"
        }
      }
    },
    {
      "component": {
        "type": "other",
        "other": {
          "name": "libvirt",
          "version": "6.1.0",
          "downloadUrl": "https://libvirt.org/sources/libvirt-6.1.0.tar.xz"
        }
      }
    },
    {
      "component": {
        "type": "other",
        "other": {
          "name": "libwebp",
          "version": "1.0.3",
          "downloadUrl": "https://github.com/webmproject/libwebp/archive/v1.0.3.tar.gz"
        }
      }
    },
    {
      "component": {
        "type": "other",
        "other": {
          "name": "libxcrypt",
          "version": "4.4.17",
          "downloadUrl": "https://github.com/besser82/libxcrypt/archive/v4.4.17/libxcrypt-4.4.17.tar.gz"
        }
      }
    },
    {
      "component": {
        "type": "other",
        "other": {
          "name": "libxml++",
          "version": "3.2.0",
          "downloadUrl": "http://ftp.gnome.org/pub/GNOME/sources/libxml++/3.2/libxml++-3.2.0.tar.xz"
        }
      }
    },
    {
      "component": {
        "type": "other",
        "other": {
          "name": "libxml2",
          "version": "2.9.10",
          "downloadUrl": "ftp://xmlsoft.org/libxml2/libxml2-2.9.10.tar.gz"
        }
      }
    },
    {
      "component": {
        "type": "other",
        "other": {
          "name": "libxslt",
          "version": "1.1.34",
          "downloadUrl": "http://xmlsoft.org/sources/libxslt-1.1.34.tar.gz"
        }
      }
    },
    {
      "component": {
        "type": "other",
        "other": {
          "name": "libyaml",
          "version": "0.2.1",
          "downloadUrl": "http://pyyaml.org/download/libyaml/yaml-0.2.1.tar.gz"
        }
      }
    },
    {
      "component": {
        "type": "other",
        "other": {
          "name": "libzip",
          "version": "1.7.3",
          "downloadUrl": "https://libzip.org/download/libzip-1.7.3.tar.xz"
        }
      }
    },
    {
      "component": {
        "type": "other",
        "other": {
          "name": "linux-firmware",
          "version": "20200316",
          "downloadUrl": "https://git.kernel.org/pub/scm/linux/kernel/git/firmware/linux-firmware.git/snapshot/linux-firmware-20200316.tar.gz"
        }
      }
    },
    {
      "component": {
        "type": "other",
        "other": {
          "name": "lldb",
          "version": "8.0.1",
          "downloadUrl": "https://github.com/llvm/llvm-project/releases/download/llvmorg-8.0.1/lldb-8.0.1.src.tar.xz"
        }
      }
    },
    {
      "component": {
        "type": "other",
        "other": {
          "name": "lldpad",
          "version": "1.0.1",
          "downloadUrl": "https://github.com/intel/openlldp/archive/v1.0.1.tar.gz"
        }
      }
    },
    {
      "component": {
        "type": "other",
        "other": {
          "name": "llvm",
          "version": "8.0.1",
          "downloadUrl": "https://github.com/llvm/llvm-project/releases/download/llvmorg-8.0.1/llvm-8.0.1.src.tar.xz"
        }
      }
    },
    {
      "component": {
        "type": "other",
        "other": {
          "name": "lmdb",
          "version": "0.9.23",
          "downloadUrl": "https://github.com/LMDB/lmdb/archive/LMDB_0.9.23.tar.gz"
        }
      }
    },
    {
      "component": {
        "type": "other",
        "other": {
          "name": "lm-sensors",
          "version": "3.5.0",
          "downloadUrl": "https://github.com/lm-sensors/lm-sensors/archive/V3-5-0.tar.gz"
        }
      }
    },
    {
      "component": {
        "type": "other",
        "other": {
          "name": "log4cpp",
          "version": "1.1.3",
          "downloadUrl": "https://sourceforge.net/projects/log4cpp/files/log4cpp-1.1.x%20%28new%29/log4cpp-1.1/log4cpp-1.1.3.tar.gz"
        }
      }
    },
    {
      "component": {
        "type": "other",
        "other": {
          "name": "logrotate",
          "version": "3.16.0",
          "downloadUrl": "https://github.com/logrotate/logrotate//archive/3.16.0.tar.gz"
        }
      }
    },
    {
      "component": {
        "type": "other",
        "other": {
          "name": "logrus",
          "version": "1.8.1",
          "downloadUrl": "https://github.com/sirupsen/logrus/archive/v1.8.1.tar.gz"
        }
      }
    },
    {
      "component": {
        "type": "other",
        "other": {
          "name": "lshw",
          "version": "B.02.18",
          "downloadUrl": "http://www.ezix.org/software/files/lshw-B.02.18.tar.gz"
        }
      }
    },
    {
      "component": {
        "type": "other",
        "other": {
          "name": "lsof",
          "version": "4.93.2",
          "downloadUrl": "https://github.com/lsof-org/lsof/archive/4.93.2.tar.gz"
        }
      }
    },
    {
      "component": {
        "type": "other",
        "other": {
          "name": "lsscsi",
          "version": "0.30",
          "downloadUrl": "http://sg.danny.cz/scsi/lsscsi-0.30.tar.xz"
        }
      }
    },
    {
      "component": {
        "type": "other",
        "other": {
          "name": "ltrace",
          "version": "0.7.3",
          "downloadUrl": "http://www.ltrace.org/ltrace_0.7.3.orig.tar.bz2"
        }
      }
    },
    {
      "component": {
        "type": "other",
        "other": {
          "name": "lttng-consume",
          "version": "0.2",
          "downloadUrl": "https://github.com/microsoft/lttng-consume/archive/v0.2.tar.gz"
        }
      }
    },
    {
      "component": {
        "type": "other",
        "other": {
          "name": "lttng-tools",
          "version": "2.11.2",
          "downloadUrl": "https://lttng.org/files/lttng-tools/lttng-tools-2.11.2.tar.bz2"
        }
      }
    },
    {
      "component": {
        "type": "other",
        "other": {
          "name": "lttng-ust",
          "version": "2.11.2",
          "downloadUrl": "https://lttng.org/files/lttng-ust/lttng-ust-2.11.2.tar.bz2"
        }
      }
    },
    {
      "component": {
        "type": "other",
        "other": {
          "name": "lua",
          "version": "5.3.5",
          "downloadUrl": "https://www.lua.org/ftp/lua-5.3.5.tar.gz"
        }
      }
    },
    {
      "component": {
        "type": "other",
        "other": {
          "name": "lsb-release",
          "version": "1.4",
          "downloadUrl": "https://downloads.sourceforge.net/lsb/lsb-release-1.4.tar.gz"
        }
      }
    },
    {
      "component": {
        "type": "other",
        "other": {
          "name": "lutok",
          "version": "0.4",
          "downloadUrl": "https://github.com/jmmv/lutok/releases/download/lutok-0.4/lutok-0.4.tar.gz"
        }
      }
    },
    {
      "component": {
        "type": "other",
        "other": {
          "name": "lvm2",
          "version": "2.03.05",
          "downloadUrl": "ftp://sourceware.org/pub/lvm2/releases/LVM2.2.03.05.tgz"
        }
      }
    },
    {
      "component": {
        "type": "other",
        "other": {
          "name": "lz4",
          "version": "1.9.2",
          "downloadUrl": "https://github.com/lz4/lz4/archive/v1.9.2/lz4-1.9.2.tar.gz"
        }
      }
    },
    {
      "component": {
        "type": "other",
        "other": {
          "name": "lzo",
          "version": "2.10",
          "downloadUrl": "http://www.oberhumer.com/opensource/lzo/download/lzo-2.10.tar.gz"
        }
      }
    },
    {
      "component": {
        "type": "other",
        "other": {
          "name": "m2crypto",
          "version": "0.35.2",
          "downloadUrl": "https://files.pythonhosted.org/packages/74/18/3beedd4ac48b52d1a4d12f2a8c5cf0ae342ce974859fba838cbbc1580249/M2Crypto-0.35.2.tar.gz"
        }
      }
    },
    {
      "component": {
        "type": "other",
        "other": {
          "name": "m4",
          "version": "1.4.18",
          "downloadUrl": "http://ftp.gnu.org/gnu/m4/m4-1.4.18.tar.gz"
        }
      }
    },
    {
      "component": {
        "type": "other",
        "other": {
          "name": "make",
          "version": "4.2.1",
          "downloadUrl": "http://ftp.gnu.org/gnu/make/make-4.2.1.tar.bz2"
        }
      }
    },
    {
      "component": {
        "type": "other",
        "other": {
          "name": "makedumpfile",
          "version": "1.6.8",
          "downloadUrl": "https://github.com/makedumpfile/makedumpfile/releases/download/1.6.8/makedumpfile-1.6.8.tar.gz"
        }
      }
    },
    {
      "component": {
        "type": "other",
        "other": {
          "name": "man-db",
          "version": "2.8.4",
          "downloadUrl": "https://download.savannah.nongnu.org/releases/man-db/man-db-2.8.4.tar.xz"
        }
      }
    },
    {
      "component": {
        "type": "other",
        "other": {
          "name": "man-pages",
          "version": "4.16",
          "downloadUrl": "https://mirrors.edge.kernel.org/pub/linux/docs/man-pages/Archive/man-pages-4.16.tar.gz"
        }
      }
    },
    {
      "component": {
        "type": "other",
        "other": {
          "name": "mariadb",
          "version": "10.3.28",
          "downloadUrl": "https://github.com/MariaDB/server/archive/mariadb-10.3.28.tar.gz"
        }
      }
    },
    {
      "component": {
        "type": "other",
        "other": {
          "name": "maven",
          "version": "3.8.1",
          "downloadUrl": "https://archive.apache.org/dist/maven/maven-3/3.8.1/source/apache-maven-3.8.1-src.tar.gz"
        }
      }
    },
    {
      "component": {
        "type": "other",
        "other": {
          "name": "mc",
          "version": "4.8.21",
          "downloadUrl": "https://ftp.midnight-commander.org/mc-4.8.21.tar.xz"
        }
      }
    },
    {
      "component": {
        "type": "other",
        "other": {
          "name": "mercurial",
          "version": "5.4",
          "downloadUrl": "https://www.mercurial-scm.org/release/mercurial-5.4.tar.gz"
        }
      }
    },
    {
      "component": {
        "type": "other",
        "other": {
          "name": "mailcap",
          "version": "2.1.49",
          "downloadUrl": "https://pagure.io/releases/mailcap/mailcap-2.1.49.tar.xz"
        }
      }
    },
    {
      "component": {
        "type": "other",
        "other": {
          "name": "meson",
          "version": "0.56.0",
          "downloadUrl": "https://github.com/mesonbuild/meson/archive/0.56.0/meson-0.56.0.tar.gz"
        }
      }
    },
    {
      "component": {
        "type": "other",
        "other": {
          "name": "mlocate",
          "version": "0.26",
          "downloadUrl": "http://releases.pagure.org/mlocate/mlocate-0.26.tar.xz"
        }
      }
    },
    {
      "component": {
        "type": "other",
        "other": {
          "name": "mm-common",
          "version": "1.0.0",
          "downloadUrl": "http://ftp.gnome.org/pub/GNOME/sources/mm-common/1.0/mm-common-1.0.0.tar.xz"
        }
      }
    },
    {
      "component": {
        "type": "other",
        "other": {
          "name": "moby-buildx",
          "version": "0.4.1+azure",
          "downloadUrl": "https://github.com/docker/buildx/archive/v0.4.1.tar.gz"
        }
      }
    },
    {
      "component": {
        "type": "other",
        "other": {
          "name": "moby-cli",
          "version": "19.03.15+azure",
          "downloadUrl": "https://github.com/docker/cli/archive/v19.03.15.tar.gz"
        }
      }
    },
    {
      "component": {
        "type": "other",
        "other": {
          "name": "moby-containerd",
          "version": "1.3.4+azure",
          "downloadUrl": "https://github.com/containerd/containerd/archive/v1.3.4.tar.gz"
        }
      }
    },
    {
      "component": {
        "type": "other",
        "other": {
          "name": "moby-engine",
          "version": "19.03.15+azure",
          "downloadUrl": "https://github.com/moby/moby/archive/v19.03.15.tar.gz"
        }
      }
    },
    {
      "component": {
        "type": "other",
        "other": {
          "name": "moby-runc",
          "version": "1.0.0~rc95+azure",
          "downloadUrl": "https://github.com/opencontainers/runc/releases/download/v1.0.0-rc95/runc.tar.xz"
        }
      }
    },
    {
      "component": {
        "type": "other",
        "other": {
          "name": "ModemManager",
          "version": "1.10.4",
          "downloadUrl": "https://www.freedesktop.org/software/ModemManager/ModemManager-1.10.4.tar.xz"
        }
      }
    },
    {
      "component": {
        "type": "other",
        "other": {
          "name": "mokutil",
          "version": "0.3.0",
          "downloadUrl": "https://github.com/lcp/mokutil/archive/0.3.0.tar.gz"
        }
      }
    },
    {
      "component": {
        "type": "other",
        "other": {
          "name": "mozjs60",
          "version": "60.9.0",
          "downloadUrl": "https://ftp.mozilla.org/pub/firefox/releases/60.9.0esr/source/firefox-60.9.0esr.source.tar.xz"
        }
      }
    },
    {
      "component": {
        "type": "other",
        "other": {
          "name": "mpfr",
          "version": "4.0.1",
          "downloadUrl": "http://www.mpfr.org/mpfr-4.0.1/mpfr-4.0.1.tar.gz"
        }
      }
    },
    {
      "component": {
        "type": "other",
        "other": {
          "name": "msgpack",
          "version": "2.0.0",
          "downloadUrl": "https://github.com/msgpack/msgpack-c/archive/cpp-2.0.0.zip"
        }
      }
    },
    {
      "component": {
        "type": "other",
        "other": {
          "name": "msgpack",
          "version": "3.2.1",
          "downloadUrl": "https://github.com/msgpack/msgpack-c/archive/cpp-3.2.1.tar.gz"
        }
      }
    },
    {
      "component": {
        "type": "other",
        "other": {
          "name": "msr-tools",
          "version": "1.3",
          "downloadUrl": "https://01.org/sites/default/files/downloads/msr-tools/msr-tools-1.3.zip"
        }
      }
    },
    {
      "component": {
        "type": "other",
        "other": {
          "name": "mysql",
          "version": "8.0.24",
          "downloadUrl": "https://dev.mysql.com/get/Downloads/MySQL-8.0/mysql-boost-8.0.24.tar.gz"
        }
      }
    },
    {
      "component": {
        "type": "other",
        "other": {
          "name": "nano",
          "version": "3.0",
          "downloadUrl": "http://www.nano-editor.org/dist/v3/nano-3.0.tar.xz"
        }
      }
    },
    {
      "component": {
        "type": "other",
        "other": {
          "name": "nasm",
          "version": "2.13.03",
          "downloadUrl": "http://www.nasm.us/pub/nasm/releasebuilds/2.13.03/nasm-2.13.03.tar.gz"
        }
      }
    },
    {
      "component": {
        "type": "other",
        "other": {
          "name": "ncurses",
          "version": "6.2",
          "downloadUrl": "ftp://ftp.invisible-island.net/ncurses/ncurses-6.2.tar.gz"
        }
      }
    },
    {
      "component": {
        "type": "other",
        "other": {
          "name": "ndctl",
          "version": "65",
          "downloadUrl": "https://github.com/pmem/ndctl/archive/v65.tar.gz"
        }
      }
    },
    {
      "component": {
        "type": "other",
        "other": {
          "name": "nDPI",
          "version": "3.4",
          "downloadUrl": "https://github.com/ntop/nDPI/archive/3.4.tar.gz"
        }
      }
    },
    {
      "component": {
        "type": "other",
        "other": {
          "name": "net-snmp",
          "version": "5.9",
          "downloadUrl": "http://sourceforge.net/projects/net-snmp/files/net-snmp/5.9/net-snmp-5.9.tar.gz"
        }
      }
    },
    {
      "component": {
        "type": "other",
        "other": {
          "name": "nettle",
          "version": "3.7.2",
          "downloadUrl": "https://ftp.gnu.org/gnu/nettle/nettle-3.7.2.tar.gz"
        }
      }
    },
    {
      "component": {
        "type": "other",
        "other": {
          "name": "net-tools",
          "version": "1.60",
          "downloadUrl": "https://downloads.sourceforge.net/project/net-tools/net-tools-1.60.tar.bz2"
        }
      }
    },
    {
      "component": {
        "type": "other",
        "other": {
          "name": "newt",
          "version": "0.52.21",
          "downloadUrl": "https://pagure.io/releases/newt/newt-0.52.21.tar.gz"
        }
      }
    },
    {
      "component": {
        "type": "other",
        "other": {
          "name": "nfs-utils",
          "version": "2.3.3",
          "downloadUrl": "https://www.kernel.org/pub/linux/utils/nfs-utils/2.3.3/nfs-utils-2.3.3.tar.xz"
        }
      }
    },
    {
      "component": {
        "type": "other",
        "other": {
          "name": "nghttp2",
          "version": "1.41.0",
          "downloadUrl": "https://github.com/nghttp2/nghttp2/releases/download/v1.41.0/nghttp2-1.41.0.tar.xz"
        }
      }
    },
    {
      "component": {
        "type": "other",
        "other": {
          "name": "nginx",
          "version": "1.16.1",
          "downloadUrl": "https://nginx.org/download/nginx-1.16.1.tar.gz"
        }
      }
    },
    {
      "component": {
        "type": "other",
        "other": {
          "name": "ninja-build",
          "version": "1.8.2",
          "downloadUrl": "https://github.com/ninja-build/ninja/archive/v1.8.2.tar.gz"
        }
      }
    },
    {
      "component": {
        "type": "other",
        "other": {
          "name": "nlohmann-json",
          "version": "3.6.1",
          "downloadUrl": "https://github.com/nlohmann/json/archive/v3.6.1.tar.gz"
        }
      }
    },
    {
      "component": {
        "type": "other",
        "other": {
          "name": "nmap",
          "version": "7.90",
          "downloadUrl": "https://nmap.org/dist/nmap-7.90.tar.bz2"
        }
      }
    },
    {
      "component": {
        "type": "other",
        "other": {
          "name": "nodejs",
          "version": "8.11.4",
          "downloadUrl": "https://nodejs.org/download/release/v8.11.4/node-v8.11.4.tar.xz"
        }
      }
    },
    {
      "component": {
        "type": "other",
        "other": {
          "name": "nodejs",
          "version": "9.11.2",
          "downloadUrl": "https://nodejs.org/download/release/v9.11.2/node-v9.11.2.tar.xz"
        }
      }
    },
    {
      "component": {
        "type": "other",
        "other": {
          "name": "npth",
          "version": "1.6",
          "downloadUrl": "https://github.com/gpg/npth/archive/npth-1.6.tar.gz"
        }
      }
    },
    {
      "component": {
        "type": "other",
        "other": {
          "name": "nspr",
          "version": "4.21",
          "downloadUrl": "https://archive.mozilla.org/pub/nspr/releases/v4.21/src/nspr-4.21.tar.gz"
        }
      }
    },
    {
      "component": {
        "type": "other",
        "other": {
          "name": "nss-altfiles",
          "version": "2.23.0",
          "downloadUrl": "https://github.com/aperezdc/nss-altfiles/archive/v2.23.0.tar.gz"
        }
      }
    },
    {
      "component": {
        "type": "other",
        "other": {
          "name": "nss",
          "version": "3.44",
          "downloadUrl": "https://archive.mozilla.org/pub/security/nss/releases/NSS_3_44_RTM/src/nss-3.44.tar.gz"
        }
      }
    },
    {
      "component": {
        "type": "other",
        "other": {
          "name": "ntopng",
          "version": "4.2",
          "downloadUrl": "https://github.com/ntop/ntopng/archive/4.2.tar.gz"
        }
      }
    },
    {
      "component": {
        "type": "other",
        "other": {
          "name": "ntp",
          "version": "4.2.8p13",
          "downloadUrl": "https://www.eecis.udel.edu/~ntp/ntp_spool/ntp4/ntp-4.2/ntp-4.2.8p13.tar.gz"
        }
      }
    },
    {
      "component": {
        "type": "other",
        "other": {
          "name": "numactl",
          "version": "2.0.13",
          "downloadUrl": "https://github.com/numactl/numactl/releases/download/v2.0.13/numactl-2.0.13.tar.gz"
        }
      }
    },
    {
      "component": {
        "type": "other",
        "other": {
          "name": "numpy",
          "version": "1.16.6",
          "downloadUrl": "https://github.com/numpy/numpy/releases/download/v1.16.6/numpy-1.16.6.tar.gz"
        }
      }
    },
    {
      "component": {
        "type": "other",
        "other": {
          "name": "nvidia-container-runtime",
          "version": "3.4.2",
          "downloadUrl": "https://github.com/NVIDIA/nvidia-container-runtime/archive/v3.4.2.tar.gz"
        }
      }
    },
    {
      "component": {
        "type": "other",
        "other": {
<<<<<<< HEAD
          "name": "nvidia-modprobe",
          "version": "450.57",
          "downloadUrl": "https://github.com/NVIDIA/nvidia-modprobe/archive/450.57.tar.gz"
=======
          "name": "nvidia-container-toolkit",
          "version": "1.4.2",
          "downloadUrl": "https://github.com/NVIDIA/nvidia-container-toolkit/archive/v1.4.2.tar.gz"
        }
      }
    },
    {
      "component": {
        "type": "other",
        "other": {
          "name": "nvidia-docker2",
          "version": "2.6.0",
          "downloadUrl": "https://github.com/NVIDIA/nvidia-docker/archive/v2.6.0.tar.gz"
>>>>>>> a8f8db97
        }
      }
    },
    {
      "component": {
        "type": "other",
        "other": {
          "name": "nvme-cli",
          "version": "1.8.1",
          "downloadUrl": "https://github.com/linux-nvme/nvme-cli/archive/v1.8.1.tar.gz"
        }
      }
    },
    {
      "component": {
        "type": "other",
        "other": {
          "name": "omi",
          "version": "1.6.6",
          "downloadUrl": "https://github.com/microsoft/omi/archive/v1.6.6-0.tar.gz"
        }
      }
    },
    {
      "component": {
        "type": "other",
        "other": {
          "name": "oniguruma",
          "version": "6.9.5",
          "downloadUrl": "https://github.com/kkos/oniguruma/releases/download/v6.9.5/onig-6.9.5.tar.gz"
        }
      }
    },
    {
      "component": {
        "type": "other",
        "other": {
          "name": "OpenIPMI",
          "version": "2.0.25",
          "downloadUrl": "https://sourceforge.net/projects/openipmi/files/latest/download/openipmi-2.0.25.tar.gz"
        }
      }
    },
    {
      "component": {
        "type": "other",
        "other": {
          "name": "openjdk8_aarch64",
          "version": "1.8.0.292",
          "downloadUrl": "https://github.com/AdoptOpenJDK/openjdk-aarch64-jdk8u/archive/aarch64-shenandoah-jdk8u292-b10.tar.gz"
        }
      }
    },
    {
      "component": {
        "type": "other",
        "other": {
          "name": "openjdk8",
          "version": "1.8.0.292",
          "downloadUrl": "https://github.com/AdoptOpenJDK/openjdk-jdk8u/archive/jdk8u292-b10.tar.gz"
        }
      }
    },
    {
      "component": {
        "type": "other",
        "other": {
          "name": "openldap",
          "version": "2.4.57",
          "downloadUrl": "https://gpl.savoirfairelinux.net/pub/mirrors/openldap/openldap-release/openldap-2.4.57.tgz"
        }
      }
    },
    {
      "component": {
        "type": "other",
        "other": {
          "name": "openscap",
          "version": "1.3.1",
          "downloadUrl": "https://github.com/OpenSCAP/openscap/releases/download/1.3.1/openscap-1.3.1.tar.gz"
        }
      }
    },
    {
      "component": {
        "type": "other",
        "other": {
          "name": "openssh",
          "version": "8.5p1",
          "downloadUrl": "https://ftp.usa.openbsd.org/pub/OpenBSD/OpenSSH/portable/openssh-8.5p1.tar.gz"
        }
      }
    },
    {
      "component": {
        "type": "other",
        "other": {
          "name": "oath-toolkit",
          "version": "2.6.2",
          "downloadUrl": "https://download.savannah.gnu.org/releases/oath-toolkit/oath-toolkit-2.6.2.tar.gz"
        }
      }
    },
    {
      "component": {
        "type": "other",
        "other": {
          "name": "openssl",
          "version": "1.1.1k",
          "downloadUrl": "https://www.openssl.org/source/openssl-1.1.1k.tar.gz"
        }
      }
    },
    {
      "component": {
        "type": "other",
        "other": {
          "name": "open-vm-tools",
          "version": "11.1.0",
          "downloadUrl": "https://github.com/vmware/open-vm-tools/releases/download/stable-11.1.0/open-vm-tools-11.1.0-16036546.tar.gz"
        }
      }
    },
    {
      "component": {
        "type": "other",
        "other": {
          "name": "openvswitch",
          "version": "2.12.3",
          "downloadUrl": "http://openvswitch.org/releases/openvswitch-2.12.3.tar.gz"
        }
      }
    },
    {
      "component": {
        "type": "other",
        "other": {
          "name": "ostree",
          "version": "2019.2",
          "downloadUrl": "https://github.com/ostreedev/ostree/releases/download/v2019.2/libostree-2019.2.tar.xz"
        }
      }
    },
    {
      "component": {
        "type": "other",
        "other": {
          "name": "p7zip",
          "version": "16.02",
          "downloadUrl": "https://src.fedoraproject.org/repo/pkgs/p7zip/p7zip_16.02_src_all-norar.tar.bz2/7202a0bd2aa2935576c13314783d5e1d/p7zip_16.02_src_all-norar.tar.bz2"
        }
      }
    },
    {
      "component": {
        "type": "other",
        "other": {
          "name": "p11-kit",
          "version": "0.23.22",
          "downloadUrl": "https://github.com/p11-glue/p11-kit/releases/download/0.23.22/p11-kit-0.23.22.tar.xz"
        }
      }
    },
    {
      "component": {
        "type": "other",
        "other": {
          "name": "pal",
          "version": "1.6.6",
          "downloadUrl": "https://github.com/microsoft/pal/archive/v1.6.6-0.tar.gz"
        }
      }
    },
    {
      "component": {
        "type": "other",
        "other": {
          "name": "pam",
          "version": "1.3.1",
          "downloadUrl": "https://github.com/linux-pam/linux-pam/releases/download/v1.3.1/Linux-PAM-1.3.1.tar.xz"
        }
      }
    },
    {
      "component": {
        "type": "other",
        "other": {
          "name": "pango",
          "version": "1.40.4",
          "downloadUrl": "https://download.gnome.org/sources/pango/1.40/pango-1.40.4.tar.xz"
        }
      }
    },
    {
      "component": {
        "type": "other",
        "other": {
          "name": "parted",
          "version": "3.2",
          "downloadUrl": "http://ftp.gnu.org/gnu/parted/parted-3.2.tar.xz"
        }
      }
    },
    {
      "component": {
        "type": "other",
        "other": {
          "name": "patch",
          "version": "2.7.6",
          "downloadUrl": "https://ftp.gnu.org/gnu/patch/patch-2.7.6.tar.gz"
        }
      }
    },
    {
      "component": {
        "type": "other",
        "other": {
          "name": "pcaudiolib",
          "version": "1.1",
          "downloadUrl": "https://github.com/espeak-ng/pcaudiolib/archive/1.1.tar.gz"
        }
      }
    },
    {
      "component": {
        "type": "other",
        "other": {
          "name": "pciutils",
          "version": "3.6.2",
          "downloadUrl": "https://www.kernel.org/pub/software/utils/pciutils/pciutils-3.6.2.tar.gz"
        }
      }
    },
    {
      "component": {
        "type": "other",
        "other": {
          "name": "pcre2",
          "version": "10.34",
          "downloadUrl": "https://ftp.pcre.org/pub/pcre/pcre2-10.34.tar.bz2"
        }
      }
    },
    {
      "component": {
        "type": "other",
        "other": {
          "name": "pcre",
          "version": "8.44",
          "downloadUrl": "https://ftp.pcre.org/pub/pcre/pcre-8.44.tar.bz2"
        }
      }
    },
    {
      "component": {
        "type": "other",
        "other": {
          "name": "perl-Canary-Stability",
          "version": "2012",
          "downloadUrl": "http://search.cpan.org/CPAN/authors/id/M/ML/MLEHMANN/Canary-Stability-2012.tar.gz"
        }
      }
    },
    {
      "component": {
        "type": "other",
        "other": {
          "name": "perl-CGI",
          "version": "4.40",
          "downloadUrl": "https://cpan.metacpan.org/authors/id/L/LE/LEEJO/CGI-4.40.tar.gz"
        }
      }
    },
    {
      "component": {
        "type": "other",
        "other": {
          "name": "perl-common-sense",
          "version": "3.74",
          "downloadUrl": "http://search.cpan.org/CPAN/authors/id/M/ML/MLEHMANN/common-sense-3.74.tar.gz"
        }
      }
    },
    {
      "component": {
        "type": "other",
        "other": {
          "name": "perl-Crypt-SSLeay",
          "version": "0.72",
          "downloadUrl": "https://cpan.metacpan.org/authors/id/N/NA/NANIS/Crypt-SSLeay-0.72.tar.gz"
        }
      }
    },
    {
      "component": {
        "type": "other",
        "other": {
          "name": "perl-DBD-SQLite",
          "version": "1.62",
          "downloadUrl": "https://cpan.metacpan.org/authors/id/I/IS/ISHIGAKI/DBD-SQLite-1.62.tar.gz"
        }
      }
    },
    {
      "component": {
        "type": "other",
        "other": {
          "name": "perl-DBI",
          "version": "1.641",
          "downloadUrl": "https://cpan.metacpan.org/authors/id/T/TI/TIMB/DBI-1.641.tar.gz"
        }
      }
    },
    {
      "component": {
        "type": "other",
        "other": {
          "name": "perl-DBIx-Simple",
          "version": "1.37",
          "downloadUrl": "https://cpan.metacpan.org/authors/id/J/JU/JUERD/DBIx-Simple-1.37.tar.gz"
        }
      }
    },
    {
      "component": {
        "type": "other",
        "other": {
          "name": "perl-Exporter-Tiny",
          "version": "1.002001",
          "downloadUrl": "https://cpan.metacpan.org/authors/id/T/TO/TOBYINK/Exporter-Tiny-1.002001.tar.gz"
        }
      }
    },
    {
      "component": {
        "type": "other",
        "other": {
          "name": "perl-File-HomeDir",
          "version": "1.004",
          "downloadUrl": "https://cpan.metacpan.org/authors/id/R/RE/REHSACK/File-HomeDir-1.004.tar.gz"
        }
      }
    },
    {
      "component": {
        "type": "other",
        "other": {
          "name": "perl-File-Which",
          "version": "1.22",
          "downloadUrl": "https://cpan.metacpan.org/authors/id/P/PL/PLICEASE/File-Which-1.22.tar.gz"
        }
      }
    },
    {
      "component": {
        "type": "other",
        "other": {
          "name": "perl-IO-Socket-SSL",
          "version": "2.066",
          "downloadUrl": "https://cpan.metacpan.org/modules/by-module/IO/IO-Socket-SSL-2.066.tar.gz"
        }
      }
    },
    {
      "component": {
        "type": "other",
        "other": {
          "name": "perl-JSON",
          "version": "4.02",
          "downloadUrl": "https://cpan.metacpan.org/modules/by-module/JSON/JSON-4.02.tar.gz"
        }
      }
    },
    {
      "component": {
        "type": "other",
        "other": {
          "name": "perl-JSON-Any",
          "version": "1.39",
          "downloadUrl": "http://search.cpan.org/CPAN/authors/id/E/ET/ETHER/JSON-Any-1.39.tar.gz"
        }
      }
    },
    {
      "component": {
        "type": "other",
        "other": {
          "name": "perl-JSON-XS",
          "version": "3.04",
          "downloadUrl": "https://cpan.metacpan.org/authors/id/M/ML/MLEHMANN/JSON-XS-3.04.tar.gz"
        }
      }
    },
    {
      "component": {
        "type": "other",
        "other": {
          "name": "perl-libintl-perl",
          "version": "1.29",
          "downloadUrl": "https://cpan.metacpan.org/authors/id/G/GU/GUIDO/libintl-perl-1.29.tar.gz"
        }
      }
    },
    {
      "component": {
        "type": "other",
        "other": {
          "name": "perl-List-MoreUtils",
          "version": "0.428",
          "downloadUrl": "https://cpan.metacpan.org/authors/id/R/RE/REHSACK/List-MoreUtils-0.428.tar.gz"
        }
      }
    },
    {
      "component": {
        "type": "other",
        "other": {
          "name": "perl-Module-Build",
          "version": "0.4224",
          "downloadUrl": "https://cpan.metacpan.org/authors/id/L/LE/LEONT/Module-Build-0.4224.tar.gz"
        }
      }
    },
    {
      "component": {
        "type": "other",
        "other": {
          "name": "perl-Module-Install",
          "version": "1.19",
          "downloadUrl": "https://cpan.metacpan.org/authors/id/E/ET/ETHER/Module-Install-1.19.tar.gz"
        }
      }
    },
    {
      "component": {
        "type": "other",
        "other": {
          "name": "perl-Module-ScanDeps",
          "version": "1.25",
          "downloadUrl": "https://cpan.metacpan.org/authors/id/R/RS/RSCHUPP/Module-ScanDeps-1.25.tar.gz"
        }
      }
    },
    {
      "component": {
        "type": "other",
        "other": {
          "name": "perl-NetAddr-IP",
          "version": "4.079",
          "downloadUrl": "https://cpan.metacpan.org/authors/id/M/MI/MIKER/NetAddr-IP-4.079.tar.gz"
        }
      }
    },
    {
      "component": {
        "type": "other",
        "other": {
          "name": "perl-Net-SSLeay",
          "version": "1.88",
          "downloadUrl": "https://cpan.metacpan.org/modules/by-module/Net/Net-SSLeay-1.88.tar.gz"
        }
      }
    },
    {
      "component": {
        "type": "other",
        "other": {
          "name": "perl-Object-Accessor",
          "version": "0.48",
          "downloadUrl": "https://cpan.metacpan.org/authors/id/B/BI/BINGOS/Object-Accessor-0.48.tar.gz"
        }
      }
    },
    {
      "component": {
        "type": "other",
        "other": {
          "name": "perl-Path-Class",
          "version": "0.37",
          "downloadUrl": "http://search.cpan.org/CPAN/authors/id/K/KW/KWILLIAMS/Path-Class-0.37.tar.gz"
        }
      }
    },
    {
      "component": {
        "type": "other",
        "other": {
          "name": "perl",
          "version": "5.30.3",
          "downloadUrl": "https://www.cpan.org/src/5.0/perl-5.30.3.tar.gz"
        }
      }
    },
    {
      "component": {
        "type": "other",
        "other": {
          "name": "perl-Test-Warnings",
          "version": "0.028",
          "downloadUrl": "https://cpan.metacpan.org/authors/id/E/ET/ETHER/Test-Warnings-0.028.tar.gz"
        }
      }
    },
    {
      "component": {
        "type": "other",
        "other": {
          "name": "perl-Text-Template",
          "version": "1.51",
          "downloadUrl": "https://cpan.metacpan.org/authors/id/M/MS/MSCHOUT/Text-Template-1.51.tar.gz"
        }
      }
    },
    {
      "component": {
        "type": "other",
        "other": {
          "name": "perl-Try-Tiny",
          "version": "0.30",
          "downloadUrl": "https://cpan.metacpan.org/authors/id/E/ET/ETHER/Try-Tiny-0.30.tar.gz"
        }
      }
    },
    {
      "component": {
        "type": "other",
        "other": {
          "name": "perl-Types-Serialiser",
          "version": "1.0",
          "downloadUrl": "http://search.cpan.org/CPAN/authors/id/M/ML/MLEHMANN/Types-Serialiser-1.0.tar.gz"
        }
      }
    },
    {
      "component": {
        "type": "other",
        "other": {
          "name": "perl-WWW-Curl",
          "version": "4.17",
          "downloadUrl": "https://search.cpan.org/CPAN/authors/id/S/SZ/SZBALINT/WWW-Curl-4.17.tar.gz"
        }
      }
    },
    {
      "component": {
        "type": "other",
        "other": {
          "name": "perl-XML-Parser",
          "version": "2.44",
          "downloadUrl": "https://cpan.metacpan.org/authors/id/T/TO/TODDR/XML-Parser-2.44.tar.gz"
        }
      }
    },
    {
      "component": {
        "type": "other",
        "other": {
          "name": "perl-YAML",
          "version": "1.26",
          "downloadUrl": "https://cpan.metacpan.org/authors/id/T/TI/TINITA/YAML-1.26.tar.gz"
        }
      }
    },
    {
      "component": {
        "type": "other",
        "other": {
          "name": "perl-YAML-Tiny",
          "version": "1.73",
          "downloadUrl": "https://cpan.metacpan.org/authors/id/E/ET/ETHER/YAML-Tiny-1.73.tar.gz"
        }
      }
    },
    {
      "component": {
        "type": "other",
        "other": {
          "name": "pgbouncer",
          "version": "1.11.0",
          "downloadUrl": "https://pgbouncer.github.io/downloads/files/1.11.0/pgbouncer-1.11.0.tar.gz"
        }
      }
    },
    {
      "component": {
        "type": "other",
        "other": {
          "name": "pigz",
          "version": "2.6",
          "downloadUrl": "https://github.com/madler/pigz/archive/v2.6.tar.gz"
        }
      }
    },
    {
      "component": {
        "type": "other",
        "other": {
          "name": "pinentry",
          "version": "1.1.0",
          "downloadUrl": "https://gnupg.org/ftp/gcrypt/pinentry/pinentry-1.1.0.tar.bz2"
        }
      }
    },
    {
      "component": {
        "type": "other",
        "other": {
          "name": "pixman",
          "version": "0.36.0",
          "downloadUrl": "https://xorg.freedesktop.org/archive/individual/lib/pixman-0.36.0.tar.bz2"
        }
      }
    },
    {
      "component": {
        "type": "other",
        "other": {
          "name": "pkg-config",
          "version": "0.29.2",
          "downloadUrl": "http://pkgconfig.freedesktop.org/releases/pkg-config-0.29.2.tar.gz"
        }
      }
    },
    {
      "component": {
        "type": "other",
        "other": {
          "name": "polkit",
          "version": "0.116",
          "downloadUrl": "https://www.freedesktop.org/software/polkit/releases/polkit-0.116.tar.gz"
        }
      }
    },
    {
      "component": {
        "type": "other",
        "other": {
          "name": "popt",
          "version": "1.16",
          "downloadUrl": "ftp://anduin.linuxfromscratch.org/BLFS/svn/p/popt-1.16.tar.gz"
        }
      }
    },
    {
      "component": {
        "type": "other",
        "other": {
          "name": "postgresql",
          "version": "12.6",
          "downloadUrl": "https://ftp.postgresql.org/pub/source/v12.6/postgresql-12.6.tar.bz2"
        }
      }
    },
    {
      "component": {
        "type": "other",
        "other": {
          "name": "powershell",
          "version": "7.0.2",
          "downloadUrl": "https://github.com/PowerShell/PowerShell/releases/download/v7.0.2/powershell-7.0.2-linux-x64.tar.gz"
        }
      }
    },
    {
      "component": {
        "type": "other",
        "other": {
          "name": "procps-ng",
          "version": "3.3.15",
          "downloadUrl": "http://sourceforge.net/projects/procps-ng/files/Production/procps-ng-3.3.15.tar.xz"
        }
      }
    },
    {
      "component": {
        "type": "other",
        "other": {
          "name": "protobuf-c",
          "version": "1.3.1",
          "downloadUrl": "https://github.com/protobuf-c/protobuf-c/releases/download/v1.3.1/protobuf-c-1.3.1.tar.gz"
        }
      }
    },
    {
      "component": {
        "type": "other",
        "other": {
          "name": "protobuf",
          "version": "3.6.1",
          "downloadUrl": "https://github.com/protocolbuffers/protobuf/archive/v3.6.1.tar.gz"
        }
      }
    },
    {
      "component": {
        "type": "other",
        "other": {
          "name": "psmisc",
          "version": "23.2",
          "downloadUrl": "http://prdownloads.sourceforge.net/psmisc/psmisc-23.2.tar.xz"
        }
      }
    },
    {
      "component": {
        "type": "other",
        "other": {
          "name": "pth",
          "version": "2.0.7",
          "downloadUrl": "https://ftp.gnu.org/gnu/pth/pth-2.0.7.tar.gz"
        }
      }
    },
    {
      "component": {
        "type": "other",
        "other": {
          "name": "pugixml",
          "version": "1.10",
          "downloadUrl": "https://github.com/zeux/pugixml/archive/v1.10.tar.gz"
        }
      }
    },
    {
      "component": {
        "type": "other",
        "other": {
          "name": "pyasn1-modules",
          "version": "0.2.2",
          "downloadUrl": "https://files.pythonhosted.org/packages/37/33/74ebdc52be534e683dc91faf263931bc00ae05c6073909fde53999088541/pyasn1-modules-0.2.2.tar.gz"
        }
      }
    },
    {
      "component": {
        "type": "other",
        "other": {
          "name": "pygobject3",
          "version": "3.30.1",
          "downloadUrl": "https://files.pythonhosted.org/packages/00/17/198a9d0eb0e89b5c7d2a9b4437eb40d62702ab771030cd79fc7141cb0d30/PyGObject-3.30.1.tar.gz"
        }
      }
    },
    {
      "component": {
        "type": "other",
        "other": {
          "name": "pyOpenSSL",
          "version": "18.0.0",
          "downloadUrl": "https://files.pythonhosted.org/packages/source/p/pyOpenSSL/pyOpenSSL-18.0.0.tar.gz"
        }
      }
    },
    {
      "component": {
        "type": "other",
        "other": {
          "name": "PyPAM",
          "version": "0.5.0",
          "downloadUrl": "https://src.fedoraproject.org/repo/pkgs/PyPAM/PyPAM-0.5.0.tar.gz/f1e7c2c56421dda28a75ace59a3c8871/PyPAM-0.5.0.tar.gz"
        }
      }
    },
    {
      "component": {
        "type": "other",
        "other": {
          "name": "pyparsing",
          "version": "2.2.0",
          "downloadUrl": "https://github.com/pyparsing/pyparsing/archive/pyparsing_2.2.0.tar.gz"
        }
      }
    },
    {
      "component": {
        "type": "other",
        "other": {
          "name": "pytest",
          "version": "3.8.2",
          "downloadUrl": "https://github.com/pytest-dev/pytest/archive/3.8.2.tar.gz"
        }
      }
    },
    {
      "component": {
        "type": "other",
        "other": {
          "name": "python2",
          "version": "2.7.18",
          "downloadUrl": "http://www.python.org/ftp/python/2.7.18/Python-2.7.18.tar.xz"
        }
      }
    },
    {
      "component": {
        "type": "other",
        "other": {
          "name": "python3",
          "version": "3.7.10",
          "downloadUrl": "https://www.python.org/ftp/python/3.7.10/Python-3.7.10.tar.xz"
        }
      }
    },
    {
      "component": {
        "type": "other",
        "other": {
          "name": "python-appdirs",
          "version": "1.4.3",
          "downloadUrl": "https://pypi.python.org/packages/48/69/d87c60746b393309ca30761f8e2b49473d43450b150cb08f3c6df5c11be5/appdirs-1.4.3.tar.gz"
        }
      }
    },
    {
      "component": {
        "type": "other",
        "other": {
          "name": "python-asn1crypto",
          "version": "0.24.0",
          "downloadUrl": "https://files.pythonhosted.org/packages/fc/f1/8db7daa71f414ddabfa056c4ef792e1461ff655c2ae2928a2b675bfed6b4/asn1crypto-0.24.0.tar.gz"
        }
      }
    },
    {
      "component": {
        "type": "other",
        "other": {
          "name": "python-atomicwrites",
          "version": "1.2.1",
          "downloadUrl": "https://github.com/untitaker/python-atomicwrites/archive/1.2.1.tar.gz"
        }
      }
    },
    {
      "component": {
        "type": "other",
        "other": {
          "name": "python-attrs",
          "version": "18.2.0",
          "downloadUrl": "https://files.pythonhosted.org/packages/0f/9e/26b1d194aab960063b266170e53c39f73ea0d0d3f5ce23313e0ec8ee9bdf/attrs-18.2.0.tar.gz"
        }
      }
    },
    {
      "component": {
        "type": "other",
        "other": {
          "name": "python-backports-ssl_match_hostname",
          "version": "3.5.0.1",
          "downloadUrl": "https://pypi.python.org/packages/76/21/2dc61178a2038a5cb35d14b61467c6ac632791ed05131dda72c20e7b9e23/backports.ssl_match_hostname-3.5.0.1.tar.gz"
        }
      }
    },
    {
      "component": {
        "type": "other",
        "other": {
          "name": "python-bcrypt",
          "version": "3.1.6",
          "downloadUrl": "https://files.pythonhosted.org/packages/ce/3a/3d540b9f5ee8d92ce757eebacf167b9deedb8e30aedec69a2a072b2399bb/bcrypt-3.1.6.tar.gz"
        }
      }
    },
    {
      "component": {
        "type": "other",
        "other": {
          "name": "python-boto3",
          "version": "1.10.21",
          "downloadUrl": "https://github.com/boto/boto3/archive/1.10.21.tar.gz"
        }
      }
    },
    {
      "component": {
        "type": "other",
        "other": {
          "name": "python-botocore",
          "version": "1.13.21",
          "downloadUrl": "https://github.com/boto/botocore/archive/1.13.21.tar.gz"
        }
      }
    },
    {
      "component": {
        "type": "other",
        "other": {
          "name": "python-certifi",
          "version": "2018.10.15",
          "downloadUrl": "https://github.com/certifi/python-certifi/archive/2018.10.15.tar.gz"
        }
      }
    },
    {
      "component": {
        "type": "other",
        "other": {
          "name": "python-cffi",
          "version": "1.14.5",
          "downloadUrl": "https://pypi.python.org/packages/source/c/cffi/cffi-1.14.5.tar.gz"
        }
      }
    },
    {
      "component": {
        "type": "other",
        "other": {
          "name": "python-chardet",
          "version": "3.0.4",
          "downloadUrl": "https://github.com/chardet/chardet/archive/3.0.4.tar.gz"
        }
      }
    },
    {
      "component": {
        "type": "other",
        "other": {
          "name": "python-configobj",
          "version": "5.0.6",
          "downloadUrl": "https://files.pythonhosted.org/packages/64/61/079eb60459c44929e684fa7d9e2fdca403f67d64dd9dbac27296be2e0fab/configobj-5.0.6.tar.gz"
        }
      }
    },
    {
      "component": {
        "type": "other",
        "other": {
          "name": "python-constantly",
          "version": "15.1.0",
          "downloadUrl": "https://files.pythonhosted.org/packages/95/f1/207a0a478c4bb34b1b49d5915e2db574cadc415c9ac3a7ef17e29b2e8951/constantly-15.1.0.tar.gz"
        }
      }
    },
    {
      "component": {
        "type": "other",
        "other": {
          "name": "python-coverage",
          "version": "4.5.1",
          "downloadUrl": "https://files.pythonhosted.org/packages/source/c/coverage/coverage-4.5.1.tar.gz"
        }
      }
    },
    {
      "component": {
        "type": "other",
        "other": {
          "name": "python-cryptography",
          "version": "3.3.2",
          "downloadUrl": "https://pypi.io/packages/source/c/cryptography/cryptography-3.3.2.tar.gz"
        }
      }
    },
    {
      "component": {
        "type": "other",
        "other": {
          "name": "python-daemon",
          "version": "2.2.0",
          "downloadUrl": "https://files.pythonhosted.org/packages/source/p/python-daemon/python-daemon-2.2.0.tar.gz"
        }
      }
    },
    {
      "component": {
        "type": "other",
        "other": {
          "name": "python-dateutil",
          "version": "2.7.3",
          "downloadUrl": "https://files.pythonhosted.org/packages/a0/b0/a4e3241d2dee665fea11baec21389aec6886655cd4db7647ddf96c3fad15/python-dateutil-2.7.3.tar.gz"
        }
      }
    },
    {
      "component": {
        "type": "other",
        "other": {
          "name": "python-defusedxml",
          "version": "0.6.0",
          "downloadUrl": "https://files.pythonhosted.org/packages/a4/5f/f8aa58ca0cf01cbcee728abc9d88bfeb74e95e6cb4334cfd5bed5673ea77/defusedxml-0.6.0.tar.gz"
        }
      }
    },
    {
      "component": {
        "type": "other",
        "other": {
          "name": "python-distro",
          "version": "1.4.0",
          "downloadUrl": "https://github.com/nir0s/distro/archive/v1.4.0.tar.gz"
        }
      }
    },
    {
      "component": {
        "type": "other",
        "other": {
          "name": "python-docopt",
          "version": "0.6.2",
          "downloadUrl": "https://files.pythonhosted.org/packages/source/d/docopt/docopt-0.6.2.tar.gz"
        }
      }
    },
    {
      "component": {
        "type": "other",
        "other": {
          "name": "python-docutils",
          "version": "0.14",
          "downloadUrl": "https://files.pythonhosted.org/packages/source/d/docutils/docutils-0.14.tar.gz"
        }
      }
    },
    {
      "component": {
        "type": "other",
        "other": {
          "name": "python-ecdsa",
          "version": "0.13.3",
          "downloadUrl": "https://pypi.python.org/packages/source/e/ecdsa/ecdsa-0.13.3.tar.gz"
        }
      }
    },
    {
      "component": {
        "type": "other",
        "other": {
          "name": "python-enum34",
          "version": "1.1.6",
          "downloadUrl": "https://pypi.python.org/packages/bf/3e/31d502c25302814a7c2f1d3959d2a3b3f78e509002ba91aea64993936876/enum34-1.1.6.tar.gz"
        }
      }
    },
    {
      "component": {
        "type": "other",
        "other": {
          "name": "python-futures",
          "version": "3.2.0",
          "downloadUrl": "https://files.pythonhosted.org/packages/1f/9e/7b2ff7e965fc654592269f2906ade1c7d705f1bf25b7d469fa153f7d19eb/futures-3.2.0.tar.gz"
        }
      }
    },
    {
      "component": {
        "type": "other",
        "other": {
          "name": "python-gevent",
          "version": "1.3.6",
          "downloadUrl": "https://github.com/gevent/gevent/archive/1.3.6.tar.gz"
        }
      }
    },
    {
      "component": {
        "type": "other",
        "other": {
          "name": "python-cachetools",
          "version": "4.1.1",
          "downloadUrl": "https://pypi.python.org/packages/source/c/cachetools/cachetools-4.1.1.tar.gz"
        }
      }
    },
    {
      "component": {
        "type": "other",
        "other": {
          "name": "python-greenlet",
          "version": "0.4.15",
          "downloadUrl": "https://files.pythonhosted.org/packages/f8/e8/b30ae23b45f69aa3f024b46064c0ac8e5fcb4f22ace0dca8d6f9c8bbe5e7/greenlet-0.4.15.tar.gz"
        }
      }
    },
    {
      "component": {
        "type": "other",
        "other": {
          "name": "python-hyperlink",
          "version": "19.0.0",
          "downloadUrl": "https://github.com/python-hyper/hyperlink/archive/v19.0.0.tar.gz"
        }
      }
    },
    {
      "component": {
        "type": "other",
        "other": {
          "name": "python-hypothesis",
          "version": "3.71.0",
          "downloadUrl": "https://files.pythonhosted.org/packages/65/57/c4e2cc37a7b9de3d57a1cd6c200f931807cfdd9f7e05ef4c67fb9c507d65/hypothesis-3.71.0.tar.gz"
        }
      }
    },
    {
      "component": {
        "type": "other",
        "other": {
          "name": "python-cherrypy",
          "version": "18.6.0",
          "downloadUrl": "https://pypi.io/packages/source/C/CherryPy/CherryPy-18.6.0.tar.gz"
        }
      }
    },
    {
      "component": {
        "type": "other",
        "other": {
          "name": "python-idna",
          "version": "2.7",
          "downloadUrl": "https://github.com/kjd/idna/archive/v2.7.tar.gz"
        }
      }
    },
    {
      "component": {
        "type": "other",
        "other": {
          "name": "python-imagesize",
          "version": "1.1.0",
          "downloadUrl": "https://github.com/shibukawa/imagesize_py/archive/1.1.0.tar.gz"
        }
      }
    },
    {
      "component": {
        "type": "other",
        "other": {
          "name": "python-incremental",
          "version": "17.5.0",
          "downloadUrl": "https://files.pythonhosted.org/packages/source/i/incremental/incremental-17.5.0.tar.gz"
        }
      }
    },
    {
      "component": {
        "type": "other",
        "other": {
          "name": "python-iniparse",
          "version": "0.4",
          "downloadUrl": "https://files.pythonhosted.org/packages/0f/d1/3090ef9be165da5ddb1b0cf2b332d3282588bdd2dd0967e94b547f10055f/iniparse-0.4.tar.gz"
        }
      }
    },
    {
      "component": {
        "type": "other",
        "other": {
          "name": "python-ipaddress",
          "version": "1.0.22",
          "downloadUrl": "https://files.pythonhosted.org/packages/source/i/ipaddress/ipaddress-1.0.22.tar.gz"
        }
      }
    },
    {
      "component": {
        "type": "other",
        "other": {
          "name": "python-ipaddr",
          "version": "2.2.0",
          "downloadUrl": "https://pypi.python.org/packages/source/i/ipaddr/ipaddr-2.2.0.tar.gz"
        }
      }
    },
    {
      "component": {
        "type": "other",
        "other": {
          "name": "python-jinja2",
          "version": "2.10.1",
          "downloadUrl": "https://files.pythonhosted.org/packages/93/ea/d884a06f8c7f9b7afbc8138b762e80479fb17aedbbe2b06515a12de9378d/Jinja2-2.10.1.tar.gz"
        }
      }
    },
    {
      "component": {
        "type": "other",
        "other": {
          "name": "python-jmespath",
          "version": "0.9.3",
          "downloadUrl": "https://pypi.python.org/packages/e5/21/795b7549397735e911b032f255cff5fb0de58f96da794274660bca4f58ef/jmespath-0.9.3.tar.gz"
        }
      }
    },
    {
      "component": {
        "type": "other",
        "other": {
          "name": "python-jsonpatch",
          "version": "1.23",
          "downloadUrl": "https://github.com/stefankoegl/python-json-patch/archive/v1.23.tar.gz"
        }
      }
    },
    {
      "component": {
        "type": "other",
        "other": {
          "name": "python-jsonpointer",
          "version": "2.0",
          "downloadUrl": "https://pypi.python.org/packages/source/j/jsonpointer/jsonpointer-2.0.tar.gz"
        }
      }
    },
    {
      "component": {
        "type": "other",
        "other": {
          "name": "python-jsonschema",
          "version": "2.6.0",
          "downloadUrl": "https://pypi.python.org/packages/source/j/jsonschema/jsonschema-2.6.0.tar.gz"
        }
      }
    },
    {
      "component": {
        "type": "other",
        "other": {
          "name": "python-lockfile",
          "version": "0.12.2",
          "downloadUrl": "https://pypi.python.org/packages/source/l/lockfile/lockfile-0.12.2.tar.gz"
        }
      }
    },
    {
      "component": {
        "type": "other",
        "other": {
          "name": "python-execnet",
          "version": "1.7.1",
          "downloadUrl": "https://pypi.io/packages/source/e/execnet/execnet-1.7.1.tar.gz"
        }
      }
    },
    {
      "component": {
        "type": "other",
        "other": {
          "name": "python-lxml",
          "version": "4.2.4",
          "downloadUrl": "https://files.pythonhosted.org/packages/ca/63/139b710671c1655aed3b20c1e6776118c62e9f9311152f4c6031e12a0554/lxml-4.2.4.tar.gz"
        }
      }
    },
    {
      "component": {
        "type": "other",
        "other": {
          "name": "python-m2r",
          "version": "0.2.0",
          "downloadUrl": "https://github.com/miyakogi/m2r/archive/v0.2.0/m2r-0.2.0.tar.gz"
        }
      }
    },
    {
      "component": {
        "type": "other",
        "other": {
          "name": "python-mako",
          "version": "1.0.7",
          "downloadUrl": "https://files.pythonhosted.org/packages/eb/f3/67579bb486517c0d49547f9697e36582cd19dafb5df9e687ed8e22de57fa/Mako-1.0.7.tar.gz"
        }
      }
    },
    {
      "component": {
        "type": "other",
        "other": {
          "name": "python-google-auth",
          "version": "1.20.1",
          "downloadUrl": "https://pypi.python.org/packages/source/g/google-auth/google-auth-1.20.1.tar.gz"
        }
      }
    },
    {
      "component": {
        "type": "other",
        "other": {
          "name": "python-markupsafe",
          "version": "1.1.1",
          "downloadUrl": "https://pypi.python.org/packages/source/M/MarkupSafe/MarkupSafe-1.1.1.tar.gz"
        }
      }
    },
    {
      "component": {
        "type": "other",
        "other": {
          "name": "python-mistune",
          "version": "0.8.3",
          "downloadUrl": "https://files.pythonhosted.org/packages/source/m/mistune/mistune-0.8.3.tar.gz"
        }
      }
    },
    {
      "component": {
        "type": "other",
        "other": {
          "name": "python-msgpack",
          "version": "0.6.2",
          "downloadUrl": "https://github.com/msgpack/msgpack-python/archive/v0.6.2.tar.gz"
        }
      }
    },
    {
      "component": {
        "type": "other",
        "other": {
          "name": "python-netaddr",
          "version": "0.7.19",
          "downloadUrl": "https://github.com/netaddr/netaddr/archive/netaddr-0.7.19.tar.gz"
        }
      }
    },
    {
      "component": {
        "type": "other",
        "other": {
          "name": "python-netifaces",
          "version": "0.10.9",
          "downloadUrl": "https://pypi.python.org/packages/source/n/netifaces/netifaces-0.10.9.tar.gz"
        }
      }
    },
    {
      "component": {
        "type": "other",
        "other": {
          "name": "python-ntplib",
          "version": "0.3.3",
          "downloadUrl": "https://files.pythonhosted.org/packages/29/8b/85a86e01c510665b0790d3a9fd4532ad98aba9e185a676113a0ae3879350/ntplib-0.3.3.tar.gz"
        }
      }
    },
    {
      "component": {
        "type": "other",
        "other": {
          "name": "python-oauthlib",
          "version": "2.1.0",
          "downloadUrl": "https://files.pythonhosted.org/packages/df/5f/3f4aae7b28db87ddef18afed3b71921e531ca288dc604eb981e9ec9f8853/oauthlib-2.1.0.tar.gz"
        }
      }
    },
    {
      "component": {
        "type": "other",
        "other": {
          "name": "python-packaging",
          "version": "17.1",
          "downloadUrl": "https://files.pythonhosted.org/packages/77/32/439f47be99809c12ef2da8b60a2c47987786d2c6c9205549dd6ef95df8bd/packaging-17.1.tar.gz"
        }
      }
    },
    {
      "component": {
        "type": "other",
        "other": {
          "name": "python-pam",
          "version": "1.8.4",
          "downloadUrl": "https://pypi.python.org/packages/source/p/python-pam/python-pam-1.8.4.tar.gz"
        }
      }
    },
    {
      "component": {
        "type": "other",
        "other": {
          "name": "python-pbr",
          "version": "5.1.2",
          "downloadUrl": "https://pypi.io/packages/source/p/pbr/pbr-5.1.2.tar.gz"
        }
      }
    },
    {
      "component": {
        "type": "other",
        "other": {
          "name": "python-pexpect",
          "version": "4.8.0",
          "downloadUrl": "https://github.com/pexpect/pexpect/archive/4.8.0/pexpect-4.8.0.tar.gz"
        }
      }
    },
    {
      "component": {
        "type": "other",
        "other": {
          "name": "python-pip",
          "version": "19.2",
          "downloadUrl": "https://files.pythonhosted.org/packages/41/13/b6e68eae78405af6e4e9a93319ae5bb371057786f1590b157341f7542d7d/pip-19.2.tar.gz"
        }
      }
    },
    {
      "component": {
        "type": "other",
        "other": {
          "name": "python-ply",
          "version": "3.11",
          "downloadUrl": "http://www.dabeaz.com/ply/ply-3.11.tar.gz"
        }
      }
    },
    {
      "component": {
        "type": "other",
        "other": {
          "name": "python-prettytable",
          "version": "0.7.2",
          "downloadUrl": "https://storage.googleapis.com/google-code-archive-downloads/v2/code.google.com/prettytable/prettytable-0.7.2.tar.gz"
        }
      }
    },
    {
      "component": {
        "type": "other",
        "other": {
          "name": "python-jwt",
          "version": "1.7.1",
          "downloadUrl": "https://files.pythonhosted.org/packages/2f/38/ff37a24c0243c5f45f5798bd120c0f873eeed073994133c084e1cf13b95c/PyJWT-1.7.1.tar.gz"
        }
      }
    },
    {
      "component": {
        "type": "other",
        "other": {
          "name": "python-kubernetes",
          "version": "11.0.0",
          "downloadUrl": "https://github.com/kubernetes-client/python/archive/v11.0.0.tar.gz"
        }
      }
    },
    {
      "component": {
        "type": "other",
        "other": {
          "name": "python-psutil",
          "version": "5.6.3",
          "downloadUrl": "https://github.com/giampaolo/psutil/archive/release-5.6.3.tar.gz"
        }
      }
    },
    {
      "component": {
        "type": "other",
        "other": {
          "name": "python-logutils",
          "version": "0.3.5",
          "downloadUrl": "https://pypi.io/packages/source/l/logutils/logutils-0.3.5.tar.gz"
        }
      }
    },
    {
      "component": {
        "type": "other",
        "other": {
          "name": "python-psycopg2",
          "version": "2.7.5",
          "downloadUrl": "https://files.pythonhosted.org/packages/source/p/psycopg2/psycopg2-2.7.5.tar.gz"
        }
      }
    },
    {
      "component": {
        "type": "other",
        "other": {
          "name": "python-ptyprocess",
          "version": "0.7.0",
          "downloadUrl": "https://pypi.io/packages/source/p/ptyprocess/ptyprocess-0.7.0.tar.gz"
        }
      }
    },
    {
      "component": {
        "type": "other",
        "other": {
          "name": "python-pyasn1",
          "version": "0.4.4",
          "downloadUrl": "https://files.pythonhosted.org/packages/10/46/059775dc8e50f722d205452bced4b3cc965d27e8c3389156acd3b1123ae3/pyasn1-0.4.4.tar.gz"
        }
      }
    },
    {
      "component": {
        "type": "other",
        "other": {
          "name": "python-pycodestyle",
          "version": "2.5.0",
          "downloadUrl": "https://files.pythonhosted.org/packages/1c/d1/41294da5915f4cae7f4b388cea6c2cd0d6cd53039788635f6875dfe8c72f/pycodestyle-2.5.0.tar.gz"
        }
      }
    },
    {
      "component": {
        "type": "other",
        "other": {
          "name": "python-pycparser",
          "version": "2.18",
          "downloadUrl": "https://pypi.python.org/packages/source/p/pycparser/pycparser-2.18.tar.gz"
        }
      }
    },
    {
      "component": {
        "type": "other",
        "other": {
          "name": "python-pycurl",
          "version": "7.43.0.2",
          "downloadUrl": "https://dl.bintray.com/pycurl/pycurl/pycurl-7.43.0.2.tar.gz"
        }
      }
    },
    {
      "component": {
        "type": "other",
        "other": {
          "name": "python-pygments",
          "version": "2.4.2",
          "downloadUrl": "https://files.pythonhosted.org/packages/source/P/Pygments/Pygments-2.4.2.tar.gz"
        }
      }
    },
    {
      "component": {
        "type": "other",
        "other": {
          "name": "python-pynacl",
          "version": "1.3.0",
          "downloadUrl": "https://files.pythonhosted.org/packages/61/ab/2ac6dea8489fa713e2b4c6c5b549cc962dd4a842b5998d9e80cf8440b7cd/PyNaCl-1.3.0.tar.gz"
        }
      }
    },
    {
      "component": {
        "type": "other",
        "other": {
          "name": "python-py",
          "version": "1.10.0",
          "downloadUrl": "https://files.pythonhosted.org/packages/0d/8c/50e9f3999419bb7d9639c37e83fa9cdcf0f601a9d407162d6c37ad60be71/py-1.10.0.tar.gz"
        }
      }
    },
    {
      "component": {
        "type": "other",
        "other": {
          "name": "python-nocasedict",
          "version": "0.5.0",
          "downloadUrl": "https://github.com/pywbem/nocasedict/archive/0.5.0.tar.gz"
        }
      }
    },
    {
      "component": {
        "type": "other",
        "other": {
          "name": "python-pyvmomi",
          "version": "6.7.3",
          "downloadUrl": "https://github.com/vmware/pyvmomi/archive/6.7.3.tar.gz"
        }
      }
    },
    {
      "component": {
        "type": "other",
        "other": {
          "name": "python-requests",
          "version": "2.22.0",
          "downloadUrl": "http://github.com/requests/requests/archive/v2.22.0/requests-v2.22.0.tar.gz"
        }
      }
    },
    {
      "component": {
        "type": "other",
        "other": {
          "name": "python-setuptools",
          "version": "40.2.0",
          "downloadUrl": "https://files.pythonhosted.org/packages/ef/1d/201c13e353956a1c840f5d0fbf0461bd45bbd678ea4843ebf25924e8984c/setuptools-40.2.0.zip"
        }
      }
    },
    {
      "component": {
        "type": "other",
        "other": {
          "name": "python-setuptools_scm",
          "version": "3.1.0",
          "downloadUrl": "https://files.pythonhosted.org/packages/source/s/setuptools_scm/setuptools_scm-3.1.0.tar.gz"
        }
      }
    },
    {
      "component": {
        "type": "other",
        "other": {
          "name": "python-simplejson",
          "version": "3.17.0",
          "downloadUrl": "https://pypi.python.org/packages/source/s/simplejson/simplejson-3.17.0.tar.gz"
        }
      }
    },
    {
      "component": {
        "type": "other",
        "other": {
          "name": "python-pecan",
          "version": "1.4.0",
          "downloadUrl": "https://pypi.io/packages/source/p/pecan/pecan-1.4.0.tar.gz"
        }
      }
    },
    {
      "component": {
        "type": "other",
        "other": {
          "name": "python-six",
          "version": "1.11.0",
          "downloadUrl": "https://pypi.python.org/packages/source/s/six/six-1.11.0.tar.gz"
        }
      }
    },
    {
      "component": {
        "type": "other",
        "other": {
          "name": "python-snowballstemmer",
          "version": "1.2.1",
          "downloadUrl": "https://pypi.python.org/packages/20/6b/d2a7cb176d4d664d94a6debf52cd8dbae1f7203c8e42426daa077051d59c/snowballstemmer-1.2.1.tar.gz"
        }
      }
    },
    {
      "component": {
        "type": "other",
        "other": {
          "name": "python-sphinx",
          "version": "1.7.9",
          "downloadUrl": "https://github.com/sphinx-doc/sphinx/archive/v1.7.9.tar.gz"
        }
      }
    },
    {
      "component": {
        "type": "other",
        "other": {
          "name": "python-sphinx-theme-alabaster",
          "version": "0.7.11",
          "downloadUrl": "https://files.pythonhosted.org/packages/3f/46/9346ea429931d80244ab7f11c4fce83671df0b7ae5a60247a2b588592c46/alabaster-0.7.11.tar.gz"
        }
      }
    },
    {
      "component": {
        "type": "other",
        "other": {
          "name": "python-sqlalchemy",
          "version": "1.3.2",
          "downloadUrl": "https://files.pythonhosted.org/packages/source/S/SQLAlchemy/SQLAlchemy-1.3.2.tar.gz"
        }
      }
    },
    {
      "component": {
        "type": "other",
        "other": {
          "name": "python-twisted",
          "version": "19.2.1",
          "downloadUrl": "https://pypi.python.org/packages/source/T/Twisted/Twisted-19.2.1.tar.bz2"
        }
      }
    },
    {
      "component": {
        "type": "other",
        "other": {
          "name": "python-typing",
          "version": "3.6.6",
          "downloadUrl": "https://files.pythonhosted.org/packages/bf/9b/2bf84e841575b633d8d91ad923e198a415e3901f228715524689495b4317/typing-3.6.6.tar.gz"
        }
      }
    },
    {
      "component": {
        "type": "other",
        "other": {
          "name": "python-urllib3",
          "version": "1.25.9",
          "downloadUrl": "https://github.com/shazow/urllib3/archive/1.25.9/urllib3-1.25.9.tar.gz"
        }
      }
    },
    {
      "component": {
        "type": "other",
        "other": {
          "name": "python-vcversioner",
          "version": "2.16.0.0",
          "downloadUrl": "https://pypi.python.org/packages/source/v/vcversioner/vcversioner-2.16.0.0.tar.gz"
        }
      }
    },
    {
      "component": {
        "type": "other",
        "other": {
          "name": "python-virtualenv",
          "version": "16.0.0",
          "downloadUrl": "https://files.pythonhosted.org/packages/33/bc/fa0b5347139cd9564f0d44ebd2b147ac97c36b2403943dbee8a25fd74012/virtualenv-16.0.0.tar.gz"
        }
      }
    },
    {
      "component": {
        "type": "other",
        "other": {
          "name": "python-wcwidth",
          "version": "0.1.7",
          "downloadUrl": "https://files.pythonhosted.org/packages/source/w/wcwidth/wcwidth-0.1.7.tar.gz"
        }
      }
    },
    {
      "component": {
        "type": "other",
        "other": {
          "name": "python-webob",
          "version": "1.8.5",
          "downloadUrl": "https://files.pythonhosted.org/packages/9d/1a/0c89c070ee2829c934cb6c7082287c822e28236a4fcf90063e6be7c35532/WebOb-1.8.5.tar.gz"
        }
      }
    },
    {
      "component": {
        "type": "other",
        "other": {
          "name": "python-websocket-client",
          "version": "0.56.0",
          "downloadUrl": "https://files.pythonhosted.org/packages/c5/01/8c9c7de6c46f88e70b5a3276c791a2be82ae83d8e0d0cc030525ee2866fd/websocket_client-0.56.0.tar.gz"
        }
      }
    },
    {
      "component": {
        "type": "other",
        "other": {
          "name": "python-pywbem",
          "version": "1.0.1",
          "downloadUrl": "https://github.com/pywbem/pywbem/archive/1.0.1.tar.gz"
        }
      }
    },
    {
      "component": {
        "type": "other",
        "other": {
          "name": "python-remoto",
          "version": "1.2.0",
          "downloadUrl": "https://pypi.io/packages/source/r/remoto/remoto-1.2.0.tar.gz"
        }
      }
    },
    {
      "component": {
        "type": "other",
        "other": {
          "name": "python-repoze-lru",
          "version": "0.7",
          "downloadUrl": "https://pypi.io/packages/source/r/remoto/remoto-0.7.tar.gz"
        }
      }
    },
    {
      "component": {
        "type": "other",
        "other": {
          "name": "python-werkzeug",
          "version": "0.14.1",
          "downloadUrl": "https://files.pythonhosted.org/packages/9f/08/a3bb1c045ec602dc680906fc0261c267bed6b3bb4609430aff92c3888ec8/Werkzeug-0.14.1.tar.gz"
        }
      }
    },
    {
      "component": {
        "type": "other",
        "other": {
          "name": "python-routes",
          "version": "2.4.1",
          "downloadUrl": "https://pypi.io/packages/source/R/Routes/Routes-2.4.1.tar.gz"
        }
      }
    },
    {
      "component": {
        "type": "other",
        "other": {
          "name": "python-rsa",
          "version": "4.7.2",
          "downloadUrl": "https://pypi.python.org/packages/source/r/rsa/rsa-4.7.2.tar.gz"
        }
      }
    },
    {
      "component": {
        "type": "other",
        "other": {
          "name": "python-zope-interface",
          "version": "4.7.2",
          "downloadUrl": "https://pypi.python.org/packages/source/z/zope.interface/zope.interface-4.7.2.tar.gz"
        }
      }
    },
    {
      "component": {
        "type": "other",
        "other": {
          "name": "pytz",
          "version": "2018.5",
          "downloadUrl": "https://files.pythonhosted.org/packages/source/p/pytz/pytz-2018.5.tar.gz"
        }
      }
    },
    {
      "component": {
        "type": "other",
        "other": {
          "name": "PyYAML",
          "version": "3.13",
          "downloadUrl": "http://pyyaml.org/download/pyyaml/PyYAML-3.13.tar.gz"
        }
      }
    },
    {
      "component": {
        "type": "other",
        "other": {
          "name": "qemu-kvm",
          "version": "4.2.0",
          "downloadUrl": "https://download.qemu.org/qemu-4.2.0.tar.xz"
        }
      }
    },
    {
      "component": {
        "type": "other",
        "other": {
          "name": "qt5-qtbase",
          "version": "5.12.5",
          "downloadUrl": "https://download.qt.io/official_releases/qt/5.12/5.12.5/submodules/qtbase-everywhere-src-5.12.5.tar.xz"
        }
      }
    },
    {
      "component": {
        "type": "other",
        "other": {
          "name": "qt5-qtdeclarative",
          "version": "5.12.5",
          "downloadUrl": "https://download.qt.io/official_releases/qt/5.12/5.12.5/submodules/qtdeclarative-everywhere-src-5.12.5.tar.xz"
        }
      }
    },
    {
      "component": {
        "type": "other",
        "other": {
          "name": "python-sphinxcontrib-websupport",
          "version": "1.1.2",
          "downloadUrl": " https://github.com/sphinx-doc/sphinxcontrib-websupport/archive/1.1.2.tar.gz"
        }
      }
    },
    {
      "component": {
        "type": "other",
        "other": {
          "name": "qt5-qtsvg",
          "version": "5.12.5",
          "downloadUrl": "https://download.qt.io/official_releases/qt/5.12/5.12.5/submodules/qtsvg-everywhere-src-5.12.5.tar.xz"
        }
      }
    },
    {
      "component": {
        "type": "other",
        "other": {
          "name": "qt5-qttools",
          "version": "5.12.5",
          "downloadUrl": "https://download.qt.io/official_releases/qt/5.12/5.12.5/submodules/qttools-everywhere-src-5.12.5.tar.xz"
        }
      }
    },
    {
      "component": {
        "type": "other",
        "other": {
          "name": "rapidjson",
          "version": "1.0.2",
          "downloadUrl": "https://github.com/Tencent/rapidjson/archive/v1.0.2.tar.gz"
        }
      }
    },
    {
      "component": {
        "type": "other",
        "other": {
          "name": "rapidjson",
          "version": "1.1.0",
          "downloadUrl": "https://github.com/Tencent/rapidjson/archive/v1.1.0.tar.gz"
        }
      }
    },
    {
      "component": {
        "type": "other",
        "other": {
          "name": "readline",
          "version": "7.0",
          "downloadUrl": "http://ftp.gnu.org/gnu/readline/readline-7.0.tar.gz"
        }
      }
    },
    {
      "component": {
        "type": "other",
        "other": {
          "name": "redis",
          "version": "5.0.5",
          "downloadUrl": "http://download.redis.io/releases/redis-5.0.5.tar.gz"
        }
      }
    },
    {
      "component": {
        "type": "other",
        "other": {
          "name": "rng-tools",
          "version": "5",
          "downloadUrl": "https://github.com/nhorman/rng-tools/archive/rng-tools-5.tar.gz"
        }
      }
    },
    {
      "component": {
        "type": "other",
        "other": {
          "name": "rocksdb",
          "version": "6.7.3",
          "downloadUrl": "https://github.com/facebook/rocksdb/archive/v6.7.3.tar.gz"
        }
      }
    },
    {
      "component": {
        "type": "other",
        "other": {
          "name": "rpcbind",
          "version": "1.2.5",
          "downloadUrl": "http://downloads.sourceforge.net/rpcbind/rpcbind-1.2.5.tar.bz2"
        }
      }
    },
    {
      "component": {
        "type": "other",
        "other": {
          "name": "rpcsvc-proto",
          "version": "1.4",
          "downloadUrl": "https://github.com/thkukuk/rpcsvc-proto/releases/download/v1.4/rpcsvc-proto-1.4.tar.gz"
        }
      }
    },
    {
      "component": {
        "type": "other",
        "other": {
          "name": "rpm-ostree",
          "version": "2019.3",
          "downloadUrl": "https://github.com/projectatomic/rpm-ostree/releases/download/v2019.3/rpm-ostree-2019.3.tar.xz"
        }
      }
    },
    {
      "component": {
        "type": "other",
        "other": {
          "name": "rpm",
          "version": "4.14.2",
          "downloadUrl": "https://github.com/rpm-software-management/rpm/archive/rpm-4.14.2-release.tar.gz"
        }
      }
    },
    {
      "component": {
        "type": "other",
        "other": {
          "name": "rrdtool",
          "version": "1.7.0",
          "downloadUrl": "https://github.com/oetiker/rrdtool-1.x/releases/download/v1.7.0/rrdtool-1.7.0.tar.gz"
        }
      }
    },
    {
      "component": {
        "type": "other",
        "other": {
          "name": "rsync",
          "version": "3.1.3",
          "downloadUrl": "https://download.samba.org/pub/rsync/src/rsync-3.1.3.tar.gz"
        }
      }
    },
    {
      "component": {
        "type": "other",
        "other": {
          "name": "rsyslog",
          "version": "8.37.0",
          "downloadUrl": "http://www.rsyslog.com/files/download/rsyslog/rsyslog-8.37.0.tar.gz"
        }
      }
    },
    {
      "component": {
        "type": "other",
        "other": {
          "name": "rubygem-addressable",
          "version": "2.7.0",
          "downloadUrl": "https://rubygems.org/downloads/addressable-2.7.0.gem"
        }
      }
    },
    {
      "component": {
        "type": "other",
        "other": {
          "name": "rubygem-async",
          "version": "1.27.0",
          "downloadUrl": "https://rubygems.org/downloads/async-1.27.0.gem"
        }
      }
    },
    {
      "component": {
        "type": "other",
        "other": {
          "name": "rubygem-async-http",
          "version": "0.50.13",
          "downloadUrl": "https://rubygems.org/downloads/async-http-0.50.13.gem"
        }
      }
    },
    {
      "component": {
        "type": "other",
        "other": {
          "name": "rubygem-async-io",
          "version": "1.30.1",
          "downloadUrl": "https://rubygems.org/downloads/async-io-1.30.1.gem"
        }
      }
    },
    {
      "component": {
        "type": "other",
        "other": {
          "name": "rubygem-async-pool",
          "version": "0.3.3",
          "downloadUrl": "https://rubygems.org/downloads/async-pool-0.3.3.gem"
        }
      }
    },
    {
      "component": {
        "type": "other",
        "other": {
          "name": "rubygem-aws-eventstream",
          "version": "1.1.0",
          "downloadUrl": "https://rubygems.org/downloads/aws-eventstream-1.1.0.gem"
        }
      }
    },
    {
      "component": {
        "type": "other",
        "other": {
          "name": "rubygem-aws-partitions",
          "version": "1.288.0",
          "downloadUrl": "https://rubygems.org/downloads/aws-partitions-1.288.0.gem"
        }
      }
    },
    {
      "component": {
        "type": "other",
        "other": {
          "name": "rubygem-aws-sdk-core",
          "version": "3.92.0",
          "downloadUrl": "https://rubygems.org/downloads/aws-sdk-core-3.92.0.gem"
        }
      }
    },
    {
      "component": {
        "type": "other",
        "other": {
          "name": "rubygem-aws-sdk-kms",
          "version": "1.30.0",
          "downloadUrl": "https://rubygems.org/downloads/aws-sdk-kms-1.30.0.gem"
        }
      }
    },
    {
      "component": {
        "type": "other",
        "other": {
          "name": "rubygem-aws-sdk-s3",
          "version": "1.61.1",
          "downloadUrl": "https://rubygems.org/downloads/aws-sdk-s3-1.61.1.gem"
        }
      }
    },
    {
      "component": {
        "type": "other",
        "other": {
          "name": "rubygem-aws-sdk-sqs",
          "version": "1.24.0",
          "downloadUrl": "https://rubygems.org/downloads/aws-sdk-sqs-1.24.0.gem"
        }
      }
    },
    {
      "component": {
        "type": "other",
        "other": {
          "name": "rubygem-aws-sigv4",
          "version": "1.1.1",
          "downloadUrl": "https://rubygems.org/downloads/aws-sigv4-1.1.1.gem"
        }
      }
    },
    {
      "component": {
        "type": "other",
        "other": {
          "name": "rubygem-bundler",
          "version": "2.1.4",
          "downloadUrl": "https://rubygems.org/downloads/bundler-2.1.4.gem"
        }
      }
    },
    {
      "component": {
        "type": "other",
        "other": {
          "name": "rubygem-concurrent-ruby",
          "version": "1.1.7",
          "downloadUrl": "https://rubygems.org/downloads/concurrent-ruby-1.1.7.gem"
        }
      }
    },
    {
      "component": {
        "type": "other",
        "other": {
          "name": "rubygem-console",
          "version": "1.10.1",
          "downloadUrl": "https://rubygems.org/downloads/console-1.10.1.gem"
        }
      }
    },
    {
      "component": {
        "type": "other",
        "other": {
          "name": "rubygem-cool.io",
          "version": "1.6.0",
          "downloadUrl": "https://rubygems.org/downloads/cool.io-1.6.0.gem"
        }
      }
    },
    {
      "component": {
        "type": "other",
        "other": {
          "name": "rubygem-digest-crc",
          "version": "0.6.1",
          "downloadUrl": "https://rubygems.org/downloads/digest-crc-0.6.1.gem"
        }
      }
    },
    {
      "component": {
        "type": "other",
        "other": {
          "name": "rubygem-elasticsearch",
          "version": "7.6.0",
          "downloadUrl": "https://rubygems.org/downloads/elasticsearch-7.6.0.gem"
        }
      }
    },
    {
      "component": {
        "type": "other",
        "other": {
          "name": "rubygem-elasticsearch-api",
          "version": "7.6.0",
          "downloadUrl": "https://rubygems.org/downloads/elasticsearch-api-7.6.0.gem"
        }
      }
    },
    {
      "component": {
        "type": "other",
        "other": {
          "name": "rubygem-elasticsearch-transport",
          "version": "7.6.0",
          "downloadUrl": "https://rubygems.org/downloads/elasticsearch-transport-7.6.0.gem"
        }
      }
    },
    {
      "component": {
        "type": "other",
        "other": {
          "name": "rubygem-excon",
          "version": "0.78.0",
          "downloadUrl": "https://rubygems.org/downloads/excon-0.78.0.gem"
        }
      }
    },
    {
      "component": {
        "type": "other",
        "other": {
          "name": "rubygem-faraday",
          "version": "1.1.0",
          "downloadUrl": "https://rubygems.org/downloads/faraday-1.1.0.gem"
        }
      }
    },
    {
      "component": {
        "type": "other",
        "other": {
          "name": "rubygem-ffi",
          "version": "1.13.1",
          "downloadUrl": "https://rubygems.org/downloads/ffi-1.13.1.gem"
        }
      }
    },
    {
      "component": {
        "type": "other",
        "other": {
          "name": "rubygem-fiber-local",
          "version": "1.0.0",
          "downloadUrl": "https://rubygems.org/downloads/fiber-local-1.0.0.gem"
        }
      }
    },
    {
      "component": {
        "type": "other",
        "other": {
          "name": "rubygem-fluent-config-regexp-type",
          "version": "1.0.0",
          "downloadUrl": "https://rubygems.org/downloads/fluent-config-regexp-type-1.0.0.gem"
        }
      }
    },
    {
      "component": {
        "type": "other",
        "other": {
          "name": "rubygem-fluent-logger",
          "version": "0.9.0",
          "downloadUrl": "https://rubygems.org/downloads/fluent-logger-0.9.0.gem"
        }
      }
    },
    {
      "component": {
        "type": "other",
        "other": {
          "name": "rubygem-fluent-plugin-elasticsearch",
          "version": "4.0.7",
          "downloadUrl": "https://rubygems.org/downloads/fluent-plugin-elasticsearch-4.0.7.gem"
        }
      }
    },
    {
      "component": {
        "type": "other",
        "other": {
          "name": "rubygem-fluent-plugin-kafka",
          "version": "0.13.0",
          "downloadUrl": "https://rubygems.org/downloads/fluent-plugin-kafka-0.13.0.gem"
        }
      }
    },
    {
      "component": {
        "type": "other",
        "other": {
          "name": "rubygem-fluent-plugin-prometheus",
          "version": "1.7.3",
          "downloadUrl": "https://rubygems.org/downloads/fluent-plugin-prometheus-1.7.3.gem"
        }
      }
    },
    {
      "component": {
        "type": "other",
        "other": {
          "name": "rubygem-fluent-plugin-prometheus_pushgateway",
          "version": "0.0.2",
          "downloadUrl": "https://rubygems.org/downloads/fluent-plugin-prometheus_pushgateway-0.0.2.gem"
        }
      }
    },
    {
      "component": {
        "type": "other",
        "other": {
          "name": "rubygem-fluent-plugin-record-modifier",
          "version": "2.1.0",
          "downloadUrl": "https://rubygems.org/downloads/fluent-plugin-record-modifier-2.1.0.gem"
        }
      }
    },
    {
      "component": {
        "type": "other",
        "other": {
          "name": "rubygem-fluent-plugin-rewrite-tag-filter",
          "version": "2.3.0",
          "downloadUrl": "https://rubygems.org/downloads/fluent-plugin-rewrite-tag-filter-2.3.0.gem"
        }
      }
    },
    {
      "component": {
        "type": "other",
        "other": {
          "name": "rubygem-fluent-plugin-s3",
          "version": "1.3.0",
          "downloadUrl": "https://rubygems.org/downloads/fluent-plugin-s3-1.3.0.gem"
        }
      }
    },
    {
      "component": {
        "type": "other",
        "other": {
          "name": "rubygem-fluent-plugin-systemd",
          "version": "1.0.2",
          "downloadUrl": "https://rubygems.org/downloads/fluent-plugin-systemd-1.0.2.gem"
        }
      }
    },
    {
      "component": {
        "type": "other",
        "other": {
          "name": "rubygem-fluent-plugin-td",
          "version": "1.1.0",
          "downloadUrl": "https://rubygems.org/downloads/fluent-plugin-td-1.1.0.gem"
        }
      }
    },
    {
      "component": {
        "type": "other",
        "other": {
          "name": "rubygem-fluent-plugin-webhdfs",
          "version": "1.2.4",
          "downloadUrl": "https://rubygems.org/downloads/fluent-plugin-webhdfs-1.2.4.gem"
        }
      }
    },
    {
      "component": {
        "type": "other",
        "other": {
          "name": "rubygem-fluentd",
          "version": "1.11.0",
          "downloadUrl": "https://rubygems.org/downloads/fluentd-1.11.0.gem"
        }
      }
    },
    {
      "component": {
        "type": "other",
        "other": {
          "name": "rubygem-hirb",
          "version": "0.7.3",
          "downloadUrl": "https://rubygems.org/downloads/hirb-0.7.3.gem"
        }
      }
    },
    {
      "component": {
        "type": "other",
        "other": {
          "name": "rubygem-http_parser.rb",
          "version": "0.6.0",
          "downloadUrl": "https://rubygems.org/downloads/http_parser.rb-0.6.0.gem"
        }
      }
    },
    {
      "component": {
        "type": "other",
        "other": {
          "name": "rubygem-httpclient",
          "version": "2.8.2.4",
          "downloadUrl": "https://rubygems.org/downloads/httpclient-2.8.2.4.gem"
        }
      }
    },
    {
      "component": {
        "type": "other",
        "other": {
          "name": "rubygem-jmespath",
          "version": "1.4.0",
          "downloadUrl": "https://rubygems.org/downloads/jmespath-1.4.0.gem"
        }
      }
    },
    {
      "component": {
        "type": "other",
        "other": {
          "name": "rubygem-ltsv",
          "version": "0.1.2",
          "downloadUrl": "https://rubygems.org/downloads/ltsv-0.1.2.gem"
        }
      }
    },
    {
      "component": {
        "type": "other",
        "other": {
          "name": "rubygem-mini_portile2",
          "version": "2.5.0",
          "downloadUrl": "https://rubygems.org/downloads/mini_portile2-2.5.0.gem"
        }
      }
    },
    {
      "component": {
        "type": "other",
        "other": {
          "name": "rubygem-msgpack",
          "version": "1.3.3",
          "downloadUrl": "https://rubygems.org/downloads/msgpack-1.3.3.gem"
        }
      }
    },
    {
      "component": {
        "type": "other",
        "other": {
          "name": "rubygem-multi_json",
          "version": "1.15.0",
          "downloadUrl": "https://rubygems.org/downloads/multi_json-1.15.0.gem"
        }
      }
    },
    {
      "component": {
        "type": "other",
        "other": {
          "name": "rubygem-multipart-post",
          "version": "2.1.1",
          "downloadUrl": "https://rubygems.org/downloads/multipart-post-2.1.1.gem"
        }
      }
    },
    {
      "component": {
        "type": "other",
        "other": {
          "name": "rubygem-nio4r",
          "version": "2.5.4",
          "downloadUrl": "https://rubygems.org/downloads/nio4r-2.5.4.gem"
        }
      }
    },
    {
      "component": {
        "type": "other",
        "other": {
          "name": "rubygem-nokogiri",
          "version": "1.11.0.rc2",
          "downloadUrl": "https://rubygems.org/downloads/nokogiri-1.11.0.rc2.gem"
        }
      }
    },
    {
      "component": {
        "type": "other",
        "other": {
          "name": "rubygem-oj",
          "version": "3.10.6",
          "downloadUrl": "https://rubygems.org/downloads/oj-3.10.6.gem"
        }
      }
    },
    {
      "component": {
        "type": "other",
        "other": {
          "name": "rubygem-parallel",
          "version": "1.20.1",
          "downloadUrl": "https://rubygems.org/downloads/parallel-1.20.1.gem"
        }
      }
    },
    {
      "component": {
        "type": "other",
        "other": {
          "name": "rubygem-prometheus-client",
          "version": "0.9.0",
          "downloadUrl": "https://rubygems.org/downloads/prometheus-client-0.9.0.gem"
        }
      }
    },
    {
      "component": {
        "type": "other",
        "other": {
          "name": "rubygem-protocol-hpack",
          "version": "1.4.2",
          "downloadUrl": "https://rubygems.org/downloads/protocol-hpack-1.4.2.gem"
        }
      }
    },
    {
      "component": {
        "type": "other",
        "other": {
          "name": "rubygem-protocol-http",
          "version": "0.17.0",
          "downloadUrl": "https://rubygems.org/downloads/protocol-http-0.17.0.gem"
        }
      }
    },
    {
      "component": {
        "type": "other",
        "other": {
          "name": "rubygem-protocol-http1",
          "version": "0.11.1",
          "downloadUrl": "https://rubygems.org/downloads/protocol-http1-0.11.1.gem"
        }
      }
    },
    {
      "component": {
        "type": "other",
        "other": {
          "name": "rubygem-protocol-http2",
          "version": "0.13.2",
          "downloadUrl": "https://rubygems.org/downloads/protocol-http2-0.13.2.gem"
        }
      }
    },
    {
      "component": {
        "type": "other",
        "other": {
          "name": "python-yamlloader",
          "version": "0.5.4",
          "downloadUrl": "https://github.com/Phynix/yamlloader/archive/0.5.4.tar.gz"
        }
      }
    },
    {
      "component": {
        "type": "other",
        "other": {
          "name": "rsyslog",
          "version": "8.37.0",
          "downloadUrl": "http://www.rsyslog.com/files/download/rsyslog/rsyslog-8.37.0.tar.gz"
        }
      }
    },
    {
      "component": {
        "type": "other",
        "other": {
          "name": "rubygem-public_suffix",
          "version": "4.0.6",
          "downloadUrl": "https://rubygems.org/downloads/public_suffix-4.0.6.gem"
        }
      }
    },
    {
      "component": {
        "type": "other",
        "other": {
          "name": "rubygem-quantile",
          "version": "0.2.1",
          "downloadUrl": "https://rubygems.org/downloads/quantile-0.2.1.gem"
        }
      }
    },
    {
      "component": {
        "type": "other",
        "other": {
          "name": "rubygem-rake",
          "version": "13.0.1",
          "downloadUrl": "https://rubygems.org/downloads/rake-13.0.1.gem"
        }
      }
    },
    {
      "component": {
        "type": "other",
        "other": {
          "name": "rubygem-rdkafka",
          "version": "0.7.0",
          "downloadUrl": "https://rubygems.org/downloads/rdkafka-0.7.0.gem"
        }
      }
    },
    {
      "component": {
        "type": "other",
        "other": {
          "name": "rubygem-ruby-kafka",
          "version": "1.0.0",
          "downloadUrl": "https://rubygems.org/downloads/ruby-kafka-1.0.0.gem"
        }
      }
    },
    {
      "component": {
        "type": "other",
        "other": {
          "name": "rubygem-ruby-progressbar",
          "version": "1.10.1",
          "downloadUrl": "https://rubygems.org/downloads/ruby-progressbar-1.10.1.gem"
        }
      }
    },
    {
      "component": {
        "type": "other",
        "other": {
          "name": "rubygem-ruby2_keywords",
          "version": "0.0.2",
          "downloadUrl": "https://rubygems.org/downloads/ruby2_keywords-0.0.2.gem"
        }
      }
    },
    {
      "component": {
        "type": "other",
        "other": {
          "name": "rubygem-rubyzip",
          "version": "1.3.0",
          "downloadUrl": "https://rubygems.org/downloads/rubyzip-1.3.0.gem"
        }
      }
    },
    {
      "component": {
        "type": "other",
        "other": {
          "name": "rubygem-serverengine",
          "version": "2.2.1",
          "downloadUrl": "https://rubygems.org/downloads/serverengine-2.2.1.gem"
        }
      }
    },
    {
      "component": {
        "type": "other",
        "other": {
          "name": "rubygem-sigdump",
          "version": "0.2.4",
          "downloadUrl": "https://rubygems.org/downloads/sigdump-0.2.4.gem"
        }
      }
    },
    {
      "component": {
        "type": "other",
        "other": {
          "name": "rubygem-strptime",
          "version": "0.2.5",
          "downloadUrl": "https://rubygems.org/downloads/strptime-0.2.5.gem"
        }
      }
    },
    {
      "component": {
        "type": "other",
        "other": {
          "name": "rubygem-systemd-journal",
          "version": "1.3.3",
          "downloadUrl": "https://rubygems.org/downloads/systemd-journal-1.3.3.gem"
        }
      }
    },
    {
      "component": {
        "type": "other",
        "other": {
          "name": "rubygem-td",
          "version": "0.16.8",
          "downloadUrl": "https://rubygems.org/downloads/td-0.16.8.gem"
        }
      }
    },
    {
      "component": {
        "type": "other",
        "other": {
          "name": "rubygem-td-client",
          "version": "1.0.7",
          "downloadUrl": "https://rubygems.org/downloads/td-client-1.0.7.gem"
        }
      }
    },
    {
      "component": {
        "type": "other",
        "other": {
          "name": "rubygem-td-logger",
          "version": "0.3.27",
          "downloadUrl": "https://rubygems.org/downloads/td-logger-0.3.27.gem"
        }
      }
    },
    {
      "component": {
        "type": "other",
        "other": {
          "name": "rubygem-timers",
          "version": "4.3.2",
          "downloadUrl": "https://rubygems.org/downloads/timers-4.3.2.gem"
        }
      }
    },
    {
      "component": {
        "type": "other",
        "other": {
          "name": "rubygem-tzinfo",
          "version": "2.0.2",
          "downloadUrl": "https://rubygems.org/downloads/tzinfo-2.0.2.gem"
        }
      }
    },
    {
      "component": {
        "type": "other",
        "other": {
          "name": "rubygem-tzinfo-data",
          "version": "1.2019.3",
          "downloadUrl": "https://rubygems.org/downloads/tzinfo-data-1.2019.3.gem"
        }
      }
    },
    {
      "component": {
        "type": "other",
        "other": {
          "name": "rubygem-webhdfs",
          "version": "0.9.0",
          "downloadUrl": "https://rubygems.org/downloads/webhdfs-0.9.0.gem"
        }
      }
    },
    {
      "component": {
        "type": "other",
        "other": {
          "name": "rubygem-yajl-ruby",
          "version": "1.4.1",
          "downloadUrl": "https://rubygems.org/downloads/yajl-ruby-1.4.1.gem"
        }
      }
    },
    {
      "component": {
        "type": "other",
        "other": {
          "name": "rubygem-zip-zip",
          "version": "0.3",
          "downloadUrl": "https://rubygems.org/downloads/zip-zip-0.3.gem"
        }
      }
    },
    {
      "component": {
        "type": "other",
        "other": {
          "name": "ruby",
          "version": "2.6.7",
          "downloadUrl": "https://cache.ruby-lang.org/pub/ruby/2.6/ruby-2.6.7.tar.xz"
        }
      }
    },
    {
      "component": {
        "type": "other",
        "other": {
          "name": "runtime-spec",
          "version": "1.0.2",
          "downloadUrl": "https://github.com/opencontainers/runtime-spec/archive/v1.0.2.tar.gz"
        }
      }
    },
    {
      "component": {
        "type": "other",
        "other": {
          "name": "rust",
          "version": "1.47.0",
          "downloadUrl": "https://static.rust-lang.org/dist/rustc-1.47.0-src.tar.xz"
        }
      }
    },
    {
      "component": {
        "type": "other",
        "other": {
          "name": "scons",
          "version": "3.0.1",
          "downloadUrl": "http://downloads.sourceforge.net/scons/scons-3.0.1.tar.gz"
        }
      }
    },
    {
      "component": {
        "type": "other",
        "other": {
          "name": "sed",
          "version": "4.5",
          "downloadUrl": "http://ftp.gnu.org/gnu/sed/sed-4.5.tar.xz"
        }
      }
    },
    {
      "component": {
        "type": "other",
        "other": {
          "name": "sg3_utils",
          "version": "1.44",
          "downloadUrl": "https://github.com/hreinecke/sg3_utils/archive/v1.44.tar.gz"
        }
      }
    },
    {
      "component": {
        "type": "other",
        "other": {
          "name": "shadow-utils",
          "version": "4.6",
          "downloadUrl": "https://github.com/shadow-maint/shadow/releases/download/4.6/shadow-4.6.tar.xz"
        }
      }
    },
    {
      "component": {
        "type": "other",
        "other": {
          "name": "rdma-core",
          "version": "31.0",
          "downloadUrl": "https://github.com/linux-rdma/rdma-core/releases/download/v31.0/rdma-core-31.0.tar.gz"
        }
      }
    },
    {
      "component": {
        "type": "other",
        "other": {
          "name": "shim-unsigned-aarch64",
          "version": "15",
          "downloadUrl": "https://github.com/rhboot/shim/releases/download/15/shim-15.tar.bz2"
        }
      }
    },
    {
      "component": {
        "type": "other",
        "other": {
          "name": "shim-unsigned-x64",
          "version": "15.4",
          "downloadUrl": "https://github.com/rhboot/shim/releases/download/15.4/shim-15.4.tar.bz2"
        }
      }
    },
    {
      "component": {
        "type": "other",
        "other": {
          "name": "slang",
          "version": "2.3.2",
          "downloadUrl": "http://www.jedsoft.org/releases/slang/slang-2.3.2.tar.bz2"
        }
      }
    },
    {
      "component": {
        "type": "other",
        "other": {
          "name": "snappy",
          "version": "1.1.7",
          "downloadUrl": "https://github.com/google/snappy/archive/1.1.7.tar.gz"
        }
      }
    },
    {
      "component": {
        "type": "other",
        "other": {
          "name": "socat",
          "version": "1.7.3.4",
          "downloadUrl": "http://www.dest-unreach.org/socat/download/socat-1.7.3.4.tar.gz"
        }
      }
    },
    {
      "component": {
        "type": "other",
        "other": {
          "name": "sos",
          "version": "4.1",
          "downloadUrl": "https://github.com/sosreport/sos/archive/4.1.tar.gz"
        }
      }
    },
    {
      "component": {
        "type": "other",
        "other": {
          "name": "span-lite",
          "version": "0.7.0",
          "downloadUrl": "https://github.com/martinmoene/span-lite/archive/v0.7.0.tar.gz"
        }
      }
    },
    {
      "component": {
        "type": "other",
        "other": {
          "name": "sqlite",
          "version": "3.34.1",
          "downloadUrl": "https://www.sqlite.org/2021/sqlite-autoconf-3340100.tar.gz"
        }
      }
    },
    {
      "component": {
        "type": "other",
        "other": {
          "name": "squashfs-tools",
          "version": "4.3",
          "downloadUrl": "http://downloads.sourceforge.net/squashfs/squashfs4.3.tar.gz"
        }
      }
    },
    {
      "component": {
        "type": "other",
        "other": {
          "name": "sshpass",
          "version": "1.06",
          "downloadUrl": "http://downloads.sourceforge.net/project/sshpass/sshpass/1.06/sshpass-1.06.tar.gz"
        }
      }
    },
    {
      "component": {
        "type": "other",
        "other": {
          "name": "strace",
          "version": "5.1",
          "downloadUrl": "https://strace.io/files/5.1/strace-5.1.tar.xz"
        }
      }
    },
    {
      "component": {
        "type": "other",
        "other": {
          "name": "strongswan",
          "version": "5.7.2",
          "downloadUrl": "https://download.strongswan.org/strongswan-5.7.2.tar.bz2"
        }
      }
    },
    {
      "component": {
        "type": "other",
        "other": {
          "name": "subversion",
          "version": "1.14.0",
          "downloadUrl": "https://archive.apache.org/dist/subversion/subversion-1.14.0.tar.bz2"
        }
      }
    },
    {
      "component": {
        "type": "other",
        "other": {
          "name": "sudo",
          "version": "1.9.5p2",
          "downloadUrl": "https://www.sudo.ws/sudo/dist/sudo-1.9.5p2.tar.gz"
        }
      }
    },
    {
      "component": {
        "type": "other",
        "other": {
          "name": "swig",
          "version": "3.0.12",
          "downloadUrl": "http://downloads.sourceforge.net/project/swig/swig/swig-3.0.12/swig-3.0.12.tar.gz"
        }
      }
    },
    {
      "component": {
        "type": "other",
        "other": {
          "name": "swupdate",
          "version": "2019.11",
          "downloadUrl": "https://github.com/sbabic/swupdate/archive/2019.11.tar.gz"
        }
      }
    },
    {
      "component": {
        "type": "other",
        "other": {
          "name": "syslinux",
          "version": "6.04",
          "downloadUrl": "https://www.kernel.org/pub/linux/utils/boot/syslinux/Testing/6.04/syslinux-6.04-pre1.tar.xz"
        }
      }
    },
    {
      "component": {
        "type": "other",
        "other": {
          "name": "syslog-ng",
          "version": "3.23.1",
          "downloadUrl": "https://github.com/balabit/syslog-ng/releases/download/syslog-ng-3.23.1/syslog-ng-3.23.1.tar.gz"
        }
      }
    },
    {
      "component": {
        "type": "other",
        "other": {
          "name": "sysstat",
          "version": "12.3.3",
          "downloadUrl": "https://github.com/sysstat/sysstat/archive/v12.3.3.tar.gz"
        }
      }
    },
    {
      "component": {
        "type": "other",
        "other": {
          "name": "systemd-bootstrap",
          "version": "239",
          "downloadUrl": "https://github.com/systemd/systemd-stable/archive/v239.tar.gz"
        }
      }
    },
    {
      "component": {
        "type": "other",
        "other": {
          "name": "sgml-common",
          "version": "0.6.3",
          "downloadUrl": "https://sourceware.org/ftp/docbook-tools/new-trials/SOURCES/sgml-common-0.6.3.tgz"
        }
      }
    },
    {
      "component": {
        "type": "other",
        "other": {
          "name": "systemd",
          "version": "239",
          "downloadUrl": "https://github.com/systemd/systemd-stable/archive/v239.tar.gz"
        }
      }
    },
    {
      "component": {
        "type": "other",
        "other": {
          "name": "systemtap",
          "version": "4.1",
          "downloadUrl": "https://sourceware.org/systemtap/ftp/releases/systemtap-4.1.tar.gz"
        }
      }
    },
    {
      "component": {
        "type": "other",
        "other": {
          "name": "tar",
          "version": "1.32",
          "downloadUrl": "https://ftp.gnu.org/gnu/tar/tar-1.32.tar.xz"
        }
      }
    },
    {
      "component": {
        "type": "other",
        "other": {
          "name": "tboot",
          "version": "1.9.12",
          "downloadUrl": "http://downloads.sourceforge.net/tboot/tboot-1.9.12.tar.gz"
        }
      }
    },
    {
      "component": {
        "type": "other",
        "other": {
          "name": "tcl",
          "version": "8.6.8",
          "downloadUrl": "http://downloads.sourceforge.net/sourceforge/tcl/tcl-core8.6.8-src.tar.gz"
        }
      }
    },
    {
      "component": {
        "type": "other",
        "other": {
          "name": "tcpdump",
          "version": "4.9.3",
          "downloadUrl": "https://www.tcpdump.org/release/tcpdump-4.9.3.tar.gz"
        }
      }
    },
    {
      "component": {
        "type": "other",
        "other": {
          "name": "tcp_wrappers",
          "version": "7.6",
          "downloadUrl": "ftp://ftp.porcupine.org/pub/security/tcp_wrappers_7.6.tar.gz"
        }
      }
    },
    {
      "component": {
        "type": "other",
        "other": {
          "name": "tcsh",
          "version": "6.20.00",
          "downloadUrl": "https://astron.com/pub/tcsh/old/tcsh-6.20.00.tar.gz"
        }
      }
    },
    {
      "component": {
        "type": "other",
        "other": {
          "name": "td-agent",
          "version": "4.0.1",
          "downloadUrl": "https://github.com/fluent-plugins-nursery/td-agent-builder/archive/testing-uploading-artifacts3.tar.gz"
        }
      }
    },
    {
      "component": {
        "type": "other",
        "other": {
          "name": "tdnf",
          "version": "2.1.0",
          "downloadUrl": "https://github.com/vmware/tdnf/archive/v2.1.0.tar.gz"
        }
      }
    },
    {
      "component": {
        "type": "other",
        "other": {
          "name": "telegraf",
          "version": "1.14.5",
          "downloadUrl": "https://github.com/influxdata/telegraf/archive/v1.14.5.tar.gz"
        }
      }
    },
    {
      "component": {
        "type": "other",
        "other": {
          "name": "texinfo",
          "version": "6.5",
          "downloadUrl": "http://ftp.gnu.org/gnu/texinfo/texinfo-6.5.tar.xz"
        }
      }
    },
    {
      "component": {
        "type": "other",
        "other": {
          "name": "tinyxml2",
          "version": "7.1.0",
          "downloadUrl": "https://github.com/leethomason/tinyxml2/archive/7.1.0.tar.gz"
        }
      }
    },
    {
      "component": {
        "type": "other",
        "other": {
          "name": "tmux",
          "version": "2.7",
          "downloadUrl": "https://github.com/tmux/tmux/releases/download/2.7/tmux-2.7.tar.gz"
        }
      }
    },
    {
      "component": {
        "type": "other",
        "other": {
          "name": "toml11",
          "version": "3.3.0",
          "downloadUrl": "https://github.com/ToruNiina/toml11/archive/v3.3.0.tar.gz"
        }
      }
    },
    {
      "component": {
        "type": "other",
        "other": {
          "name": "tpm2-abrmd",
          "version": "2.3.3",
          "downloadUrl": "https://github.com/tpm2-software/tpm2-abrmd/releases/download/2.3.3/tpm2-abrmd-2.3.3.tar.gz"
        }
      }
    },
    {
      "component": {
        "type": "other",
        "other": {
          "name": "tpm2-tools",
          "version": "4.2",
          "downloadUrl": "https://github.com/tpm2-software/tpm2-tools/releases/download/4.2/tpm2-tools-4.2.tar.gz"
        }
      }
    },
    {
      "component": {
        "type": "other",
        "other": {
          "name": "tpm2-tss",
          "version": "2.4.0",
          "downloadUrl": "https://github.com/tpm2-software/tpm2-tss/releases/download/2.4.0/tpm2-tss-2.4.0.tar.gz"
        }
      }
    },
    {
      "component": {
        "type": "other",
        "other": {
          "name": "tracelogging",
          "version": "0.2",
          "downloadUrl": "https://github.com/microsoft/tracelogging/archive/v0.2.tar.gz"
        }
      }
    },
    {
      "component": {
        "type": "other",
        "other": {
          "name": "traceroute",
          "version": "2.1.0",
          "downloadUrl": "http://downloads.sourceforge.net/project/traceroute/traceroute/traceroute-2.1.0/traceroute-2.1.0.tar.gz"
        }
      }
    },
    {
      "component": {
        "type": "other",
        "other": {
          "name": "tree",
          "version": "1.7.0",
          "downloadUrl": "http://mama.indstate.edu/users/ice/tree/src/tree-1.7.0.tgz"
        }
      }
    },
    {
      "component": {
        "type": "other",
        "other": {
          "name": "trousers",
          "version": "0.3.14",
          "downloadUrl": "https://sourceforge.net/projects/trousers/files/trousers/0.3.14/trousers-0.3.14.tar.gz"
        }
      }
    },
    {
      "component": {
        "type": "other",
        "other": {
          "name": "tzdata",
          "version": "2021a",
          "downloadUrl": "https://data.iana.org/time-zones/releases/tzdata2021a.tar.gz"
        }
      }
    },
    {
      "component": {
        "type": "other",
        "other": {
          "name": "uclibc-ng",
          "version": "1.0.37",
          "downloadUrl": "https://downloads.uclibc-ng.org/releases/1.0.37/uClibc-ng-1.0.37.tar.xz"
        }
      }
    },
    {
      "component": {
        "type": "other",
        "other": {
          "name": "unbound",
          "version": "1.10.0",
          "downloadUrl": "https://github.com/NLnetLabs/unbound/archive/release-1.10.0.tar.gz"
        }
      }
    },
    {
      "component": {
        "type": "other",
        "other": {
          "name": "unixODBC",
          "version": "2.3.7",
          "downloadUrl": "ftp://ftp.unixodbc.org/pub/unixODBC/unixODBC-2.3.7.tar.gz"
        }
      }
    },
    {
      "component": {
        "type": "other",
        "other": {
          "name": "unzip",
          "version": "6.0",
          "downloadUrl": "https://downloads.sourceforge.net/infozip/unzip60.tar.gz"
        }
      }
    },
    {
      "component": {
        "type": "other",
        "other": {
          "name": "urfave-cli",
          "version": "2.3.0",
          "downloadUrl": "https://github.com/urfave/cli/archive/v2.3.0.tar.gz"
        }
      }
    },
    {
      "component": {
        "type": "other",
        "other": {
          "name": "usbutils",
          "version": "010",
          "downloadUrl": "https://www.kernel.org/pub/linux/utils/usb/usbutils/usbutils-010.tar.xz"
        }
      }
    },
    {
      "component": {
        "type": "other",
        "other": {
          "name": "userspace-rcu",
          "version": "0.10.1",
          "downloadUrl": "https://github.com/urcu/userspace-rcu/archive/v0.10.1.tar.gz"
        }
      }
    },
    {
      "component": {
        "type": "other",
        "other": {
          "name": "utf8proc",
          "version": "2.2.0",
          "downloadUrl": "https://github.com/JuliaStrings/utf8proc/archive/v2.2.0.tar.gz"
        }
      }
    },
    {
      "component": {
        "type": "other",
        "other": {
          "name": "util-linux",
          "version": "2.32.1",
          "downloadUrl": "https://mirrors.edge.kernel.org/pub/linux/utils/util-linux/v2.32/util-linux-2.32.1.tar.xz"
        }
      }
    },
    {
      "component": {
        "type": "other",
        "other": {
          "name": "uuid",
          "version": "1.6.2",
          "downloadUrl": "ftp://ftp.ossp.org/pkg/lib/uuid/uuid-1.6.2.tar.gz"
        }
      }
    },
    {
      "component": {
        "type": "other",
        "other": {
          "name": "vala",
          "version": "0.34.6",
          "downloadUrl": "http://download.gnome.org/sources/vala/0.34/vala-0.34.6.tar.xz"
        }
      }
    },
    {
      "component": {
        "type": "other",
        "other": {
          "name": "valgrind",
          "version": "3.15.0",
          "downloadUrl": "https://sourceware.org/pub/valgrind/valgrind-3.15.0.tar.bz2"
        }
      }
    },
    {
      "component": {
        "type": "other",
        "other": {
          "name": "vim",
          "version": "8.1.1667",
          "downloadUrl": "https://github.com/vim/vim/archive/v8.1.1667.tar.gz"
        }
      }
    },
    {
      "component": {
        "type": "other",
        "other": {
          "name": "vnstat",
          "version": "2.6",
          "downloadUrl": "https://github.com/vergoh/vnstat/archive/v2.6.tar.gz"
        }
      }
    },
    {
      "component": {
        "type": "other",
        "other": {
          "name": "vsftpd",
          "version": "3.0.3",
          "downloadUrl": "https://security.appspot.com/downloads/vsftpd-3.0.3.tar.gz"
        }
      }
    },
    {
      "component": {
        "type": "other",
        "other": {
          "name": "WALinuxAgent",
          "version": "2.2.52",
          "downloadUrl": "https://github.com/Azure/WALinuxAgent/archive/v2.2.52.tar.gz"
        }
      }
    },
    {
      "component": {
        "type": "other",
        "other": {
          "name": "websocketpp",
          "version": "0.8.1",
          "downloadUrl": "https://github.com/zaphoyd/websocketpp/archive/0.8.1.tar.gz"
        }
      }
    },
    {
      "component": {
        "type": "other",
        "other": {
          "name": "wget",
          "version": "1.20.3",
          "downloadUrl": "ftp://ftp.gnu.org/gnu/wget/wget-1.20.3.tar.gz"
        }
      }
    },
    {
      "component": {
        "type": "other",
        "other": {
          "name": "which",
          "version": "2.21",
          "downloadUrl": "http://ftp.gnu.org/gnu/which/which-2.21.tar.gz"
        }
      }
    },
    {
      "component": {
        "type": "other",
        "other": {
          "name": "words",
          "version": "3.0",
          "downloadUrl": "https://web.archive.org/web/20060527013227/http://www.dcs.shef.ac.uk/research/ilash/Moby/mwords.tar.Z"
        }
      }
    },
    {
      "component": {
        "type": "other",
        "other": {
          "name": "wpa_supplicant",
          "version": "2.9",
          "downloadUrl": "https://w1.fi/releases/wpa_supplicant-2.9.tar.gz"
        }
      }
    },
    {
      "component": {
        "type": "other",
        "other": {
          "name": "xerces-c",
          "version": "3.2.3",
          "downloadUrl": "https://archive.apache.org/dist/xerces/c/3/sources/xerces-c-3.2.3.tar.gz"
        }
      }
    },
    {
      "component": {
        "type": "other",
        "other": {
          "name": "xfsprogs",
          "version": "5.0.0",
          "downloadUrl": "https://kernel.org/pub/linux/utils/fs/xfs/xfsprogs/xfsprogs-5.0.0.tar.xz"
        }
      }
    },
    {
      "component": {
        "type": "other",
        "other": {
          "name": "xinetd",
          "version": "2.3.15",
          "downloadUrl": "https://github.com/xinetd-org/xinetd/archive/xinetd-2-3-15.tar.gz"
        }
      }
    },
    {
      "component": {
        "type": "other",
        "other": {
          "name": "xmlsec1",
          "version": "1.2.26",
          "downloadUrl": "https://www.aleksey.com/xmlsec//download/older-releases/xmlsec1-1.2.26.tar.gz"
        }
      }
    },
    {
      "component": {
        "type": "other",
        "other": {
          "name": "xmlto",
          "version": "0.0.28",
          "downloadUrl": "http://releases.pagure.org/xmlto/xmlto-0.0.28.tar.gz"
        }
      }
    },
    {
      "component": {
        "type": "other",
        "other": {
          "name": "xz",
          "version": "5.2.4",
          "downloadUrl": "http://tukaani.org/xz/xz-5.2.4.tar.xz"
        }
      }
    },
    {
      "component": {
        "type": "other",
        "other": {
          "name": "yaml-cpp",
          "version": "0.6.2",
          "downloadUrl": "https://github.com/jbeder/yaml-cpp/archive/yaml-cpp-0.6.2.tar.gz"
        }
      }
    },
    {
      "component": {
        "type": "other",
        "other": {
          "name": "zchunk",
          "version": "1.1.5",
          "downloadUrl": "https://github.com/zchunk/zchunk/archive/1.1.5.tar.gz"
        }
      }
    },
    {
      "component": {
        "type": "other",
        "other": {
          "name": "zeromq",
          "version": "4.3.2",
          "downloadUrl": "https://github.com/zeromq/libzmq/archive/v4.3.2/libzmq-4.3.2.tar.gz"
        }
      }
    },
    {
      "component": {
        "type": "other",
        "other": {
          "name": "zip",
          "version": "3.0",
          "downloadUrl": "https://downloads.sourceforge.net/infozip/zip30.tar.gz"
        }
      }
    },
    {
      "component": {
        "type": "other",
        "other": {
          "name": "zipper",
          "version": "1.0.1",
          "downloadUrl": "https://github.com/sebastiandev/zipper/archive/v1.0.1.tar.gz"
        }
      }
    },
    {
      "component": {
        "type": "other",
        "other": {
          "name": "zlib",
          "version": "1.2.11",
          "downloadUrl": "http://www.zlib.net/zlib-1.2.11.tar.xz"
        }
      }
    },
    {
      "component": {
        "type": "other",
        "other": {
          "name": "yasm",
          "version": "1.3.0",
          "downloadUrl": " http://www.tortall.net/projects/yasm/releases/yasm-1.3.0.tar.gz"
        }
      }
    },
    {
      "component": {
        "type": "other",
        "other": {
          "name": "zsh",
          "version": "5.8",
          "downloadUrl": "https://sourceforge.net/projects/zsh/files/zsh/5.8/zsh-5.8.tar.xz"
        }
      }
    },
    {
      "component": {
        "type": "other",
        "other": {
          "name": "xmlstarlet",
          "version": "1.6.1",
          "downloadUrl": "https://downloads.sourceforge.net/project/xmlstar/xmlstarlet/1.6.1/xmlstarlet-1.6.1.tar.gz"
        }
      }
    },
    {
      "component": {
        "type": "other",
        "other": {
          "name": "zstd",
          "version": "1.4.4",
          "downloadUrl": "https://github.com/facebook/zstd/releases/download/v1.4.4/zstd-1.4.4.tar.gz"
        }
      }
    }
  ],
  "Version": 1
}<|MERGE_RESOLUTION|>--- conflicted
+++ resolved
@@ -3984,25 +3984,29 @@
       "component": {
         "type": "other",
         "other": {
-<<<<<<< HEAD
+          "name": "nvidia-container-toolkit",
+          "version": "1.4.2",
+          "downloadUrl": "https://github.com/NVIDIA/nvidia-container-toolkit/archive/v1.4.2.tar.gz"
+        }
+      }
+    },
+    {
+      "component": {
+        "type": "other",
+        "other": {
+          "name": "nvidia-docker2",
+          "version": "2.6.0",
+          "downloadUrl": "https://github.com/NVIDIA/nvidia-docker/archive/v2.6.0.tar.gz"
+        }
+      }
+    },
+    {
+      "component": {
+        "type": "other",
+        "other": {
           "name": "nvidia-modprobe",
           "version": "450.57",
           "downloadUrl": "https://github.com/NVIDIA/nvidia-modprobe/archive/450.57.tar.gz"
-=======
-          "name": "nvidia-container-toolkit",
-          "version": "1.4.2",
-          "downloadUrl": "https://github.com/NVIDIA/nvidia-container-toolkit/archive/v1.4.2.tar.gz"
-        }
-      }
-    },
-    {
-      "component": {
-        "type": "other",
-        "other": {
-          "name": "nvidia-docker2",
-          "version": "2.6.0",
-          "downloadUrl": "https://github.com/NVIDIA/nvidia-docker/archive/v2.6.0.tar.gz"
->>>>>>> a8f8db97
         }
       }
     },
