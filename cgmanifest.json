--- conflicted
+++ resolved
@@ -1144,7 +1144,6 @@
       "component": {
         "type": "other",
         "other": {
-<<<<<<< HEAD
           "name": "dotnet-runtime-3.1",
           "version": "3.1.15",
           "downloadUrl": "https://download.visualstudio.microsoft.com/download/pr/692284f9-e1e7-4b31-9191-cd8043441024/ac45c17d4327b1f992b7fe3956a99129/dotnet-runtime-3.1.15-linux-x64.tar.gz"
@@ -1175,8 +1174,6 @@
       "component": {
         "type": "other",
         "other": {
-=======
->>>>>>> aa0b0f1e
           "name": "dpdk",
           "version": "18.11.2",
           "downloadUrl": "https://fast.dpdk.org/rel/dpdk-18.11.2.tar.xz"
