# Copyright (c) Microsoft Corporation.
# Licensed under the MIT License.

parameters:
  - name: buildRepoRoot
    type: string
    default: "$(Build.SourcesDirectory)"

  - name: failOnTestFailures
    type: boolean
    default: true

  - name: outputArtifactsFolder
    type: string
    default: "$(Build.ArtifactStagingDirectory)"

<<<<<<< HEAD
  - name: outputArtifactsTestsSubfolder
    type: string
    default: "TESTS"
=======
  - name: pipArtifactFeeds
    type: string
    default: ""
>>>>>>> 7d3b1a41

  - name: testSuiteName
    type: string
    default: "Package test"

  # Local constants. Can't use variables in a template without jobs or stages.
  - name: reportFileName
    type: string
    default: "pkgtest_report_junit.xml"

  - name: testsWorkspace
    type: string
    default: "$(Agent.TempDirectory)"

steps:
  - ${{ if parameters.pipArtifactFeeds }}:
      - task: PipAuthenticate@1
        inputs:
          artifactFeeds: "${{ parameters.pipArtifactFeeds }}"
        displayName: "Authenticate to custom pip artifact feeds"

  - bash: pip3 install junit_xml
    displayName: "Install Python dependencies"

  - task: PythonScript@0
    inputs:
      pythonInterpreter: "/bin/python3"
      scriptSource: "inline"
      script: |
        from platform import machine
        import argparse
        import inspect
        import re

        from dateutil.parser import parse
        from glob import glob
        from junit_xml import TestSuite, TestCase
        from os.path import basename

        # Markers of package test for detecting pass/fail
        PACKAGE_TEST_END_REGEX     = re.compile(r'msg="====== CHECK DONE .*\. EXIT STATUS (\d+)')
        PACKAGE_TEST_IGNORE_REGEX  = re.compile(r'msg="\+ echo')
        PACKAGE_TEST_SKIP_REGEX    = re.compile(r'msg="====== SKIPPING CHECK')
        PACKAGE_TEST_START_REGEX   = re.compile(r'msg="====== CHECK START')
        PACKAGE_TEST_STATUS_INDEX  = 0

        TEST_FILE_REGEX                 = re.compile(r'(.*/)*(.*)-(.*)-(.*?)(\.src.rpm.test.log)')
        TEST_FILE_PACKAGE_NAME_INDEX    = 1
        TEST_FILE_PACKAGE_VERSION_INDEX = 2
        TEST_FILE_PACKAGE_RELEASE_INDEX = 3

        class ADOPipelineLogger:
            def log(self, msg):
                '''
                Regular message log for an ADO pipeline.
                '''
                print(msg)


            def log_debug(self, msg):
                '''
                Debug log for an ADO pipeline.
                '''
                current_frame = inspect.currentframe()
                caller_frame = inspect.getouterframes(current_frame, 2)
                caller = caller_frame[1][3]
                print(f"##[debug]PACKAGE_TESTS::{caller}::{msg}")


            def log_group_begin(self, msg):
                '''
                Group begin log for an ADO pipeline.
                '''
                print(f"##[group]{msg}")


            def log_group_end(self):
                '''
                Group end log for an ADO pipeline.
                '''
                print("##[endgroup]")


            def log_progress(self, percentage):
                '''
                Task progress indicator for an ADO pipeline.
                '''
                print(f"##vso[task.setprogress value={percentage};]Log parsing progress")


        class PackageTestAnalyzer:
            '''
            Package test class to expose all the required functionality for parsing
            the Mariner package build logs.
            '''
            def __init__(self, logger):
                self.logger = logger


            def _get_package_details(self, log_path):
                '''
                Fetch the package details from the log filename
                '''
                matched_groups = TEST_FILE_REGEX.search(log_path).groups()
                package_name = matched_groups[TEST_FILE_PACKAGE_NAME_INDEX]
                version = f"{matched_groups[TEST_FILE_PACKAGE_VERSION_INDEX]}-{matched_groups[TEST_FILE_PACKAGE_RELEASE_INDEX]}"
                self.logger.log_debug(f"Package: {package_name}  Version: {version}")

                return package_name, version

            def _get_timestamp(self, line):
                '''
                Get the timestamp from the log. Time is converted to epoch time.
                '''
                try:
                    timestamp = parse((line.split(" ")[0].split("=")[1]).replace('"', ''))
                except ValueError as err:
                    self.logger.log_debug(f"Timestamp parsing failed. Line: '{line}'. Error: '{str(err)}'.")
                    return None
                # return epoch time
                return timestamp.timestamp()

            def _get_test_status(self, status):
                '''
                Get the test status from the log.
                '''
                self.logger.log_debug(f"STATUS => {status}.")

                return "Pass" if status == "0" else "Fail"

            def _get_test_details(self, f):
                '''
                Check the package test status
                '''
                start_time = end_time = None
                status = "Not Supported"
                for line in f:
                    line = line.strip("\n")
                    if PACKAGE_TEST_IGNORE_REGEX.search(line):
                        continue

                    if PACKAGE_TEST_START_REGEX.search(line):
                        self.logger.log_debug(line)
                        start_time = self._get_timestamp(line)

                    end_line_match = PACKAGE_TEST_END_REGEX.search(line)
                    if end_line_match:
                        self.logger.log_debug(line)
                        end_time = self._get_timestamp(line)
                        status = self._get_test_status(end_line_match.groups()[PACKAGE_TEST_STATUS_INDEX])
                        break

                    if PACKAGE_TEST_SKIP_REGEX.search(line):
                        self.logger.log_debug(line)
                        status = "Skipped"
                        break
                if start_time != None and end_time == None:
                    status = "Aborted"
                return status, start_time, end_time

            def _analyze_package_test_log(self, log_path):
                '''
                Scrape the package test log and detect the test status.
                '''
                start_time = end_time = status = None
                elapsed_time = 0
                with open(log_path, 'r') as f:
                    status, start_time, end_time = self._get_test_details(f)

                if start_time != None and end_time != None:
                    elapsed_time = end_time - start_time

                self.logger.log_debug(f"Status: {status}. Start time: {start_time}. End time: {end_time}.")
                return status, elapsed_time

            def _get_test_output(self, log_path):
                start_log = False
                contents = []
                with open(log_path, 'r') as f:
                    for line in f:
                        if PACKAGE_TEST_IGNORE_REGEX.search(line):
                            continue

                        if PACKAGE_TEST_START_REGEX.search(line):
                            start_log = True

                        if start_log:
                            contents.append(line)

                        if PACKAGE_TEST_END_REGEX.search(line):
                            break
                    f.close()
                return " ".join(contents)

            def _build_junit_test_case(self, package_name, status, time, log_path, test_name):
                stdout = None
                if status == "Fail":
                    stdout = self._get_test_output(log_path)

                tc = TestCase(package_name, test_name, time, stdout)

                if status == "Pass":
                    return tc

                if status == "Fail":
                    tc.add_failure_info("TEST FAILED. CHECK ATTACHMENTS TAB FOR FAILURE LOG")
                elif status == "Skipped":
                    tc.add_skipped_info("PACKAGE TEST SKIPPED")
                elif status == "Not Supported":
                    tc.add_skipped_info("PACKAGE TEST NOT SUPPORTED")
                else:
                    tc.add_error_info(status)

                return tc


            def scan_package_test_logs(self, logs_path, junit_xml_filename, test_name):
                '''
                Scan the RPM build log folder and generate the package test report.
                '''
                test_cases = []
                test_logs = glob(f"{logs_path}/*.src.rpm.test.log")
                test_logs_count = len(test_logs)
                with open(junit_xml_filename, "w") as f:
                    for index, log_path in enumerate(test_logs):
                        self.logger.log_group_begin(f"Processing : {basename(log_path)}")
                        self.logger.log_progress((index + 1) * 100 / test_logs_count)

                        package_name, version = self._get_package_details(log_path)
                        status, elapsed_time = self._analyze_package_test_log(log_path)
                        test_cases.append(self._build_junit_test_case(package_name, status, elapsed_time, log_path, test_name))

                        self.logger.log_debug(f"Package name: {package_name}. Version: {version}. Test status: {status}. Duration: {elapsed_time}.")
                        self.logger.log_group_end()

                    test_suite = TestSuite(test_name, test_cases)
                    TestSuite.to_file(f, [test_suite], prettyprint=True)


        logs_dir_path = "${{ parameters.buildRepoRoot }}/build/logs/pkggen/rpmbuilding"
        report_path = "${{ parameters.testsWorkspace }}/${{ parameters.reportFileName }}"
        test_suit_name = "${{ parameters.testSuiteName }}"

        logger = ADOPipelineLogger()
        logger.log(f"Analyzing tests results inside '{logs_dir_path}'.")

        # Instantiate the ptest object and process the package test logs
        analyzer = PackageTestAnalyzer(logger)
        analyzer.scan_package_test_logs(
          logs_dir_path,
          report_path,
          test_suit_name)
    displayName: "Convert test logs to a JUnit report"

  - task: PublishTestResults@2
    inputs:
      testResultsFiles: "**/${{ parameters.reportFileName }}"
      searchFolder: "${{ parameters.testsWorkspace }}"
    displayName: "Publish test results"

  - ${{ if parameters.outputArtifactsFolder }}:
      - bash: |
          published_tests_dir="${{ parameters.outputArtifactsFolder }}/${{ parameters.outputArtifactsTestsSubfolder }}"
          mkdir -p "$published_tests_dir"
          cp "${{ parameters.testsWorkspace }}/${{ parameters.reportFileName }}" "$published_tests_dir"
        displayName: "Copy test results to the output directory"

  - ${{ if parameters.failOnTestFailures }}:
      - bash: |
            report_path="${{ parameters.testsWorkspace }}/${{ parameters.reportFileName }}"
            if [[ ! -f "$report_path" ]]; then
                echo "##[error]Test report not found at '$report_path'."
                exit 1
            fi

            if ! grep -q '^<testsuites.*failures="0"' "$report_path"; then
                echo "##[error]Test report has failing tests. See the 'Tests' tab for details."
                exit 1
            fi
        displayName: "Verify all tests passed"<|MERGE_RESOLUTION|>--- conflicted
+++ resolved
@@ -14,15 +14,13 @@
     type: string
     default: "$(Build.ArtifactStagingDirectory)"
 
-<<<<<<< HEAD
   - name: outputArtifactsTestsSubfolder
     type: string
     default: "TESTS"
-=======
+
   - name: pipArtifactFeeds
     type: string
     default: ""
->>>>>>> 7d3b1a41
 
   - name: testSuiteName
     type: string
